import { map, combineLatest } from 'rxjs';
import { FPNumber } from '@sora-substrate/math';

import type { Observable, Signer } from '@polkadot/types/types';
import type { CreateResult } from '@polkadot/ui-keyring/types';
import type { CodecString } from '@sora-substrate/math';

import { EthBridgeApi } from './eth';
import { EvmBridgeApi } from './evm';
import { SubBridgeApi } from './sub';

import { BridgeNetworkType } from './consts';
import { SubNetworkId } from './sub/consts';
import type { Api } from '../api';
import type { Storage } from '../storage';
import type { SupportedApps } from './types';
<<<<<<< HEAD
import type { SubNetwork } from './sub/types';
=======
import type { EvmSupportedApp } from './evm/types';
>>>>>>> a70606c6

export class BridgeProxyModule<T> {
  constructor(private readonly root: Api<T>) {}

  public readonly eth = new EthBridgeApi<T>();
  public readonly evm = new EvmBridgeApi<T>();
  public readonly sub = new SubBridgeApi<T>();

  public initAccountStorage() {
    this.eth.initAccountStorage();
    this.evm.initAccountStorage();
    this.sub.initAccountStorage();
  }

  public setStorage(storage: Storage): void {
    this.eth.setStorage(storage);
    this.evm.setStorage(storage);
    this.sub.setStorage(storage);
  }

  public setSigner(signer: Signer): void {
    this.eth.setSigner(signer);
    this.evm.setSigner(signer);
    this.sub.setSigner(signer);
  }

  public setAccount(account: CreateResult): void {
    this.eth.setAccount(account);
    this.evm.setAccount(account);
    this.sub.setAccount(account);
  }

  public logout(): void {
    this.eth.logout();
    this.evm.logout();
    this.sub.logout();
  }

  // prettier-ignore
  public async getListApps(): Promise<SupportedApps> { // NOSONAR
    const apps: SupportedApps = {
      [BridgeNetworkType.Eth]: {},
      [BridgeNetworkType.Evm]: {},
      [BridgeNetworkType.Sub]: [],
    };

    try {
      const data = await this.root.api.rpc.bridgeProxy.listApps();

      for (const appInfo of data) {
        if (appInfo.isEvm) {
          const [genericNetworkId, evmAppInfo] = appInfo.asEvm;
          const id = genericNetworkId.isEvm
            ? genericNetworkId.asEvm.toNumber()
            : genericNetworkId.asEvmLegacy.toNumber();
          const type = genericNetworkId.isEvm ? BridgeNetworkType.Evm : BridgeNetworkType.Eth;
          const kind = evmAppInfo.appKind.toString();
          const address = evmAppInfo.evmAddress.toString();

          if (!apps[type][id]) apps[type][id] = {};

          apps[type][id][kind as keyof Partial<EvmSupportedApp>] = address;
        } else {
          const genericNetworkId = appInfo.asSub;
          const type = BridgeNetworkType.Sub;
          const subNetwork = genericNetworkId.asSub;

          // adding parachains we work through relaychain
          if (subNetwork.isRococo) {
            apps[type].push(SubNetworkId.RococoSora);
          } else if (subNetwork.isKusama) {
            apps[type].push(SubNetworkId.KusamaSora);
          } else if (subNetwork.isPolkadot) {
            apps[type].push(SubNetworkId.PolkadotSora);
          } else if (subNetwork.isMainnet) {
            // SORA-SORA bridge is not exists
            console.info(`"Mainnet" sub network is not supported app`);
            continue;
          } else if (subNetwork.isCustom) {
            // Custom bridge is not supported yet
            console.info(`"${subNetwork.asCustom.toNumber()}" sub network is not supported app`);
            continue;
          }

          apps[type].push(subNetwork.type as SubNetwork);
        }
      }

      return apps;
    } catch {
      return apps;
    }
  }

  public async isAssetTransferLimited(assetAddress: string): Promise<boolean> {
    const result = await this.root.api.query.bridgeProxy.limitedAssets(assetAddress);

    return result.isTrue;
  }

  public getTransferLimitObservable(): Observable<CodecString> {
    return this.root.apiRx.query.bridgeProxy
      .transferLimit()
      .pipe(map((limitSettings) => limitSettings.maxAmount.toString()));
  }

  public getConsumedTransferLimitObservable(): Observable<CodecString> {
    return this.root.apiRx.query.bridgeProxy.consumedTransferLimit().pipe(map((limit) => limit.toString()));
  }

  public getCurrentTransferLimitObservable(): Observable<CodecString> {
    return combineLatest([this.getTransferLimitObservable(), this.getConsumedTransferLimitObservable()]).pipe(
      map(([maxLimit, consumedLimit]) => {
        const max = FPNumber.fromCodecValue(maxLimit);
        const consumed = FPNumber.fromCodecValue(consumedLimit);
        const current = max.sub(consumed);
        const checked = FPNumber.isGreaterThan(current, FPNumber.ZERO) ? current : FPNumber.ZERO;

        return checked.toCodecString();
      })
    );
  }

  public async getTransferLimitUnlockSchedule(): Promise<{ blockNumber: number; amount: CodecString }[]> {
    const data = await this.root.api.query.bridgeProxy.transferLimitUnlockSchedule.entries();
    const unlocks = data
      .map(([key, value]) => {
        const blockNumber = key.args[0].toNumber();
        const amount = value.toString();

        return { blockNumber, amount };
      })
      .sort((a, b) => a.blockNumber - b.blockNumber);

    return unlocks;
  }
}<|MERGE_RESOLUTION|>--- conflicted
+++ resolved
@@ -14,11 +14,8 @@
 import type { Api } from '../api';
 import type { Storage } from '../storage';
 import type { SupportedApps } from './types';
-<<<<<<< HEAD
 import type { SubNetwork } from './sub/types';
-=======
 import type { EvmSupportedApp } from './evm/types';
->>>>>>> a70606c6
 
 export class BridgeProxyModule<T> {
   constructor(private readonly root: Api<T>) {}
