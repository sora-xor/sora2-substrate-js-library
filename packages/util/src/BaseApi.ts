--- conflicted
+++ resolved
@@ -767,21 +767,15 @@
   /** Ceres Liquidity Locker  */
   CeresLiquidityLockerLockLiquidity = 'CeresLiquidityLockerLockLiquidity',
   /** Order Book */
-<<<<<<< HEAD
-  PlaceLimitOrder = 'PlaceLimitOrder',
-  CancelLimitOrder = 'CancelLimitOrder',
-  CancelLimitOrders = 'CancelLimitOrders',
+  OrderBookPlaceLimitOrder = 'OrderBookPlaceLimitOrder',
+  OrderBookCancelLimitOrder = 'OrderBookCancelLimitOrder',
+  OrderBookCancelLimitOrders = 'OrderBookCancelLimitOrders',
   /** Asset management */
   RegisterAsset = 'RegisterAsset',
   Transfer = 'Transfer',
   XorlessTransfer = 'XorlessTransfer',
   Mint = 'Mint',
   Burn = 'Burn',
-=======
-  OrderBookPlaceLimitOrder = 'OrderBookPlaceLimitOrder',
-  OrderBookCancelLimitOrder = 'OrderBookCancelLimitOrder',
-  OrderBookCancelLimitOrders = 'OrderBookCancelLimitOrders',
->>>>>>> a6468780
 }
 
 export interface History {
