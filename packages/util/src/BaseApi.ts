import last from 'lodash/fp/last';
import first from 'lodash/fp/first';
import omit from 'lodash/fp/omit';
import { Observable, Subscriber } from 'rxjs';
import { decodeAddress, encodeAddress } from '@polkadot/util-crypto';
import { CodecString, FPNumber } from '@sora-substrate/math';
import type { ApiPromise, ApiRx } from '@polkadot/api';
import type { CreateResult } from '@polkadot/ui-keyring/types';
import type { KeyringPair, KeyringPair$Json } from '@polkadot/keyring/types';
import type { Signer, ISubmittableResult } from '@polkadot/types/types';
import type { SubmittableExtrinsic } from '@polkadot/api-base/types';
import type { AddressOrPair, SignerOptions } from '@polkadot/api/submittable/types';
import type { CommonPrimitivesAssetId32 } from '@polkadot/types/lookup';

import { AccountStorage, Storage } from './storage';
import { DexId } from './dex/consts';
import { XOR } from './assets/consts';
import { encrypt, toHmacSHA256 } from './crypto';
import { connection } from './connection';
import type { BridgeHistory } from './BridgeApi';
import type { EvmHistory } from './evm/types';
import type { RewardClaimHistory } from './rewards/types';

type AccountWithOptions = {
  account: AddressOrPair;
  options: Partial<SignerOptions>;
};

export type SaveHistoryOptions = {
  wasNotGenerated?: boolean;
  toCurrentAccount?: boolean;
};

export type ErrorMessageFields = {
  section: string;
  name: string;
};

export type NetworkFeesObject = {
  [key in Operation]: CodecString;
};

export type IBridgeTransaction = EvmHistory | BridgeHistory;

export type HistoryItem = History | IBridgeTransaction | RewardClaimHistory;

export type FnResult = void | Observable<ExtrinsicEvent>;

export type ExtrinsicEvent = ['inblock' | 'finalized' | 'error', History & IBridgeTransaction & RewardClaimHistory];

interface ISubmitExtrinsic<T> {
  submitExtrinsic(
    extrinsic: SubmittableExtrinsic<'promise'>,
    signer: KeyringPair,
    historyData?: HistoryItem,
    unsigned?: boolean
  ): Promise<T>;
}

export type AccountHistory<T> = {
  [key: string]: T;
};

export const isBridgeOperation = (operation: Operation) =>
  [Operation.EthBridgeIncoming, Operation.EthBridgeOutgoing].includes(operation);

export const isEvmOperation = (operation: Operation) =>
  [Operation.EvmIncoming, Operation.EvmOutgoing].includes(operation);

const isLiquidityPoolOperation = (operation: Operation) =>
  [Operation.AddLiquidity, Operation.RemoveLiquidity].includes(operation);

export const KeyringType = 'sr25519';

export class BaseApi<T = void> implements ISubmitExtrinsic<T> {
  /**
   * Network fee values which can be used right after `calcStaticNetworkFees` method.
   *
   * Each value is represented as `CodecString`
   */
  public NetworkFee = {
    [Operation.AddLiquidity]: '0',
    [Operation.CreatePair]: '0',
    [Operation.EthBridgeIncoming]: '0',
    [Operation.EthBridgeOutgoing]: '0',
    [Operation.EvmIncoming]: '0',
    [Operation.EvmOutgoing]: '0',
    [Operation.RegisterAsset]: '0',
    [Operation.RemoveLiquidity]: '0',
    [Operation.Swap]: '0',
    [Operation.SwapAndSend]: '0',
    [Operation.SwapTransferBatch]: '0',
    [Operation.Transfer]: '0',
    [Operation.ClaimVestedRewards]: '0',
    [Operation.ClaimCrowdloanRewards]: '0',
    [Operation.ClaimLiquidityProvisionRewards]: '0',
    [Operation.ClaimExternalRewards]: '0',
    [Operation.ReferralReserveXor]: '0',
    [Operation.ReferralUnreserveXor]: '0',
    [Operation.ReferralSetInvitedUser]: '0',
    [Operation.DemeterFarmingDepositLiquidity]: '0',
    [Operation.DemeterFarmingWithdrawLiquidity]: '0',
    [Operation.DemeterFarmingStakeToken]: '0',
    [Operation.DemeterFarmingUnstakeToken]: '0',
    [Operation.DemeterFarmingGetRewards]: '0',
    [Operation.CeresLiquidityLockerLockLiquidity]: '0',
  } as NetworkFeesObject;

  protected readonly prefix = 69;

  private _history: AccountHistory<HistoryItem> = {};

  protected signer?: Signer;
  public storage?: Storage; // common data storage
  public accountStorage?: AccountStorage; // account data storage
  public account: CreateResult;
  /** If `true` you might subscribe on extrinsic statuses (`false` by default) */
  public shouldObservableBeUsed = false;
  /** If `true` it'll be locked during extrinsics submit (`false` by default) */
  public shouldPairBeLocked = false;

  constructor(public readonly historyNamespace = 'history') {}

  public get api(): ApiPromise {
    return connection.api;
  }

  public get apiRx(): ApiRx {
    return connection.api.rx as ApiRx;
  }

  public get accountPair(): KeyringPair {
    if (!this.account) {
      return null;
    }
    return this.account.pair;
  }

  public get address(): string {
    if (!this.account) {
      return '';
    }
    return this.formatAddress(this.account.pair.address);
  }

  public get accountJson(): KeyringPair$Json {
    if (!this.account) {
      return null;
    }
    return this.account.json;
  }

  public logout(): void {
    this.account = undefined;
    this.accountStorage = undefined;
    this.signer = undefined;
    this.history = {};
    if (this.storage) {
      this.storage.clear();
    }
  }

  public initAccountStorage() {
    if (!this.account?.pair?.address) return;
    // TODO: dependency injection ?
    if (this.storage) {
      this.accountStorage = new AccountStorage(toHmacSHA256(this.account.pair.address));
    }
  }

  // methods for working with history
  public get history(): AccountHistory<HistoryItem> {
    if (this.accountStorage) {
      const history = this.accountStorage.get(this.historyNamespace);
      this._history = history ? (JSON.parse(history) as AccountHistory<HistoryItem>) : {};
    }
    return this._history;
  }

  public set history(value: AccountHistory<HistoryItem>) {
    this.accountStorage?.set(this.historyNamespace, JSON.stringify(value));
    this._history = { ...value };
  }

  public get historyList(): Array<HistoryItem> {
    return Object.values(this.history);
  }

  public getHistory(id: string): HistoryItem | null {
    return this.history[id] ?? null;
  }

  public getFilteredHistory(filterFn: (item: HistoryItem) => boolean): AccountHistory<HistoryItem> {
    const currentHistory = this.history;
    const filtered: AccountHistory<HistoryItem> = {};

    for (const id in currentHistory) {
      const item = currentHistory[id];
      if (filterFn(item)) {
        filtered[id] = item;
      }
    }

    return filtered;
  }

  public saveHistory(historyItem: HistoryItem, options?: SaveHistoryOptions): void {
    if (!historyItem || !historyItem.id) return;

    let historyCopy: AccountHistory<HistoryItem>;
    let addressStorage: Storage;

    const hasAccessToStorage = !!this.storage;
    const historyItemHasSigner = !!historyItem.from;
    const historyItemFromAddress = historyItemHasSigner ? this.formatAddress(historyItem.from, false) : '';
    const needToUpdateAddressStorage =
      !options?.toCurrentAccount &&
      historyItemFromAddress &&
      historyItemFromAddress !== this.address &&
      hasAccessToStorage;

    if (needToUpdateAddressStorage) {
      addressStorage = new AccountStorage(toHmacSHA256(historyItemFromAddress));
      const history = addressStorage.get(this.historyNamespace);
      historyCopy = history ? JSON.parse(history) : {};
    } else {
      historyCopy = { ...this.history };
    }

    const item = { ...(historyCopy[historyItem.id] || {}), ...historyItem };

    if (options?.wasNotGenerated) {
      // Tx was failed on the static validation and wasn't generated in the network
      delete item.txId;
    }

    historyCopy[historyItem.id] = item;

    if (needToUpdateAddressStorage && addressStorage) {
      addressStorage.set(this.historyNamespace, JSON.stringify(historyCopy));
    } else {
      this.history = historyCopy;
    }
  }

  public removeHistory(...ids: Array<string>): void {
    if (!ids.length) return;

    this.history = omit(ids, this.history);
  }

  public clearHistory(): void {
    this.history = {};
  }

  /**
   * Set account data
   * @param account
   */
  public setAccount(account: CreateResult): void {
    this.account = account;
  }

  /**
   * Unlock pair to sign tx
   * @param password
   */
  public unlockPair(password: string): void {
    this.account.pair.unlock(password);
  }

  /**
   * Lock pair
   */
  public lockPair(): void {
    if (!this.account.pair?.isLocked) {
      this.account.pair.lock();
    }
  }

  /**
   * Set signer if the pair is locked (For polkadot js extension usage)
   * @param signer
   */
  public setSigner(signer: Signer): void {
    this.api.setSigner(signer);
    this.signer = signer;
  }

  /**
   * Set storage if it should be used as data storage
   * @param storage
   */
  public setStorage(storage: Storage): void {
    this.storage = storage;
  }

  private getAccountWithOptions(): AccountWithOptions {
    return {
      account: this.accountPair.isLocked ? this.accountPair.address : this.accountPair,
      options: { signer: this.signer },
    };
  }

  public async submitExtrinsic(
    extrinsic: SubmittableExtrinsic<'promise'>,
    signer: KeyringPair,
    historyData?: HistoryItem,
    unsigned = false
  ): Promise<T> {
    const history = (historyData || {}) as History & IBridgeTransaction & RewardClaimHistory;
    const isNotFaucetOperation = !historyData || historyData.type !== Operation.Faucet;
    if (isNotFaucetOperation && signer) {
      history.from = this.address;
    }

    const nonce = await this.api.rpc.system.accountNextIndex(signer.address);
    const { account, options } = this.getAccountWithOptions();
    // Signing the transaction
    const signedTx = unsigned ? extrinsic : await extrinsic.signAsync(account, { ...options, nonce });

    // we should lock pair, if it's not locked
    this.shouldPairBeLocked && this.lockPair();

    history.txId = signedTx.hash.toString();

    // History id value will be equal to transaction hash
    if (!history.id) {
      history.startTime = Date.now();
      history.id = history.txId;
    }

    const extrinsicFn = async (subscriber?: Subscriber<ExtrinsicEvent>) => {
      const unsub = await extrinsic
        .send((result: ISubmittableResult) => {
          history.status = first(Object.keys(result.status.toJSON())).toLowerCase();
          if (result.status.isInBlock) {
            history.blockId = result.status.asInBlock.toString();
            subscriber?.next(['inblock', history]);
          } else if (result.status.isFinalized) {
            history.endTime = Date.now();
            result.events.forEach(({ event: { data, method, section } }: any) => {
              if (method === 'FeeWithdrawn' && section === 'xorFee') {
                const [_, soraNetworkFee] = data;
                history.soraNetworkFee = soraNetworkFee.toString();
              } else if (method === 'AssetRegistered' && section === 'assets') {
                const [assetId, _] = data;
                history.assetAddress = ((assetId as CommonPrimitivesAssetId32).code ?? assetId).toString();
              } else if (
                method === 'Transfer' &&
                ['balances', 'tokens'].includes(section) &&
                isLiquidityPoolOperation(history.type)
              ) {
                // balances.Transfer hasn't assetId field
                const [amount, to, from, assetId] = data.slice().reverse();
                const amountFormatted = new FPNumber(amount).toString();
                // events for 1st token and 2nd token are ordered in extrinsic
                const amountKey = !history.amount ? 'amount' : 'amount2';
                history[amountKey] = amountFormatted;
              } else if (
                (method === 'RequestRegistered' && isBridgeOperation(history.type)) ||
                (method === 'RequestStatusUpdate' && isEvmOperation(history.type))
              ) {
                history.hash = first(data.toJSON());
              } else if (section === 'system' && method === 'ExtrinsicFailed') {
                history.status = TransactionStatus.Error;
                history.endTime = Date.now();
                const [error] = data;
                if (error.isModule) {
                  const decoded = this.api.registry.findMetaError(error.asModule);
                  const { docs, section, name } = decoded;
                  history.errorMessage = section && name ? { name, section } : docs.join(' ').trim();
                } else {
                  // Other, CannotLookup, BadOrigin, no extra info
                  history.errorMessage = error.toString();
                }
              }
            });
            const state = history.status === TransactionStatus.Error ? 'error' : 'finalized';
            subscriber?.next([state, history]);
            subscriber?.complete();
            unsub();
          }
          this.saveHistory(history); // Save history during each status update
        })
        .catch((e: Error) => {
          // override history 'id' to 'startTime', because we will delete history 'txId' below
          history.id = this.encrypt(`${history.startTime}`);
          history.status = TransactionStatus.Error;
          history.endTime = Date.now();
          const errorParts = e?.message?.split(':');
          const errorInfo = last(errorParts)?.trim();
          history.errorMessage = errorInfo;
          // at the moment the history has not yet been saved;
          // save history and then delete 'txId'
          this.saveHistory(history, {
            wasNotGenerated: true,
          });
          subscriber?.next(['error', history]);
          subscriber?.complete();
          throw new Error(errorInfo);
        });
    };
    if (this.shouldObservableBeUsed) {
      return new Observable<ExtrinsicEvent>((subscriber) => {
        extrinsicFn(subscriber);
      }) as unknown as T; // T is `Observable<ExtrinsicEvent>` here
    }
    return extrinsicFn() as unknown as Promise<T>; // T is `void` here
  }

  /**
   * TODO: make it possible to remove this method
   * @param type
   * @param params
   * @returns value * 10 ^ decimals
   */
  public async getNetworkFee(type: Operation, ...params: Array<any>): Promise<CodecString> {
    let extrinsicParams: any = params;
    let extrinsic: any = null;
    switch (type) {
      case Operation.Transfer:
        extrinsic = this.api.tx.assets.transfer;
        break;
      case Operation.Swap:
        extrinsic = this.api.tx.liquidityProxy.swap;
        break;
      case Operation.AddLiquidity:
        extrinsic = this.api.tx.poolXYK.depositLiquidity;
        break;
      case Operation.RemoveLiquidity:
        extrinsic = this.api.tx.poolXYK.withdrawLiquidity;
        break;
      case Operation.CreatePair:
        extrinsic = this.api.tx.utility.batchAll;
        extrinsicParams = [
          [
            (this.api.tx.tradingPair as any).register(...params[0].pairCreationArgs),
            (this.api.tx.poolXYK as any).initializePool(...params[0].pairCreationArgs),
            (this.api.tx.poolXYK as any).depositLiquidity(...params[0].addLiquidityArgs),
          ],
        ];
        break;
      case Operation.EthBridgeOutgoing:
        extrinsic = this.api.tx.ethBridge.transferToSidechain;
        break;
      case Operation.EvmOutgoing:
        extrinsic = this.api.tx.evmBridgeProxy.burn;
        break;
      case Operation.EthBridgeIncoming:
      case Operation.EvmIncoming:
        break;
      case Operation.RegisterAsset:
        extrinsic = this.api.tx.assets.register;
        break;
      case Operation.ClaimRewards:
        extrinsic = params[0].extrinsic;
        extrinsicParams = params[0].args;
        break;
      case Operation.TransferAll:
        extrinsic = params[0];
        extrinsicParams = null;
        break;
      case Operation.SwapAndSend:
        extrinsic = this.api.tx.liquidityProxy.swapTransfer;
        break;
      case Operation.SwapTransferBatch:
        extrinsic = this.api.tx.liquidityProxy.swapTransferBatch;
        break;
      case Operation.ReferralReserveXor:
        extrinsic = this.api.tx.referrals.reserve;
        break;
      case Operation.ReferralUnreserveXor:
        extrinsic = this.api.tx.referrals.unreserve;
        break;
      case Operation.ReferralSetInvitedUser:
        extrinsic = this.api.tx.referrals.setReferrer;
        break;
      case Operation.DemeterFarmingDepositLiquidity:
      case Operation.DemeterFarmingStakeToken:
        extrinsic = this.api.tx.demeterFarmingPlatform.deposit;
        break;
      case Operation.DemeterFarmingWithdrawLiquidity:
      case Operation.DemeterFarmingUnstakeToken:
        extrinsic = this.api.tx.demeterFarmingPlatform.withdraw;
        break;
      case Operation.DemeterFarmingGetRewards:
        extrinsic = this.api.tx.demeterFarmingPlatform.getRewards;
        break;
      case Operation.CeresLiquidityLockerLockLiquidity:
        extrinsic = this.api.tx.ceresLiquidityLocker.lockLiquidity;
        break;
      default:
        throw new Error('Unknown function');
    }
    if (extrinsic) {
      const { account, options } = this.getAccountWithOptions();
      const tx =
        type === Operation.TransferAll ? extrinsic : (extrinsic(...extrinsicParams) as SubmittableExtrinsic<'promise'>);
      const res = await tx.paymentInfo(account, options);
      return new FPNumber(res.partialFee, XOR.decimals).toCodecString();
    } else {
      return '0';
    }
  }

  /**
   * Returns an extrinsic with the default or empty params.
   *
   * Actually, network fee value doesn't depend on extrinsic params, so, we can use empty/default values
   * @param operation
   */
  private getEmptyExtrinsic(operation: Operation): SubmittableExtrinsic<'promise'> | null {
<<<<<<< HEAD
    switch (operation) {
      case Operation.AddLiquidity:
        return this.api.tx.poolXYK.depositLiquidity(DexId.XOR, '', '', '0', '0', '0', '0');
      case Operation.CreatePair:
        return this.api.tx.utility.batchAll([
          this.api.tx.tradingPair.register(DexId.XOR, '', ''),
          this.api.tx.poolXYK.initializePool(DexId.XOR, '', ''),
          this.api.tx.poolXYK.depositLiquidity(DexId.XOR, '', '', '0', '0', '0', '0'),
        ]);
      case Operation.EthBridgeIncoming:
        return this.api.tx.ethBridge.requestFromSidechain('', { Transaction: 'Transfer' }, 0);
      case Operation.EthBridgeOutgoing:
        return this.api.tx.ethBridge.transferToSidechain('', '', '0', 0);
      case Operation.RegisterAsset:
        return this.api.tx.assets.register('', '', '0', false, false, null, null);
      case Operation.RemoveLiquidity:
        return this.api.tx.poolXYK.withdrawLiquidity(DexId.XOR, '', '', '0', '0', '0');
      case Operation.Swap:
        return this.api.tx.liquidityProxy.swap(
          DexId.XOR,
          '',
          '',
          { WithDesiredInput: { desiredAmountIn: '0', minAmountOut: '0' } },
          [],
          'Disabled'
        );
      case Operation.SwapAndSend:
        return this.api.tx.liquidityProxy.swapTransfer(
          '',
          DexId.XOR,
          '',
          '',
          { WithDesiredInput: { desiredAmountIn: '0', minAmountOut: '0' } },
          [],
          'Disabled'
        );
      case Operation.SwapTransferBatch:
        return this.api.tx.liquidityProxy.swapTransferBatch([], '', '', [], 'Disabled');
      case Operation.Transfer:
        return this.api.tx.assets.transfer('', '', '0');
      case Operation.ClaimVestedRewards:
        return this.api.tx.vestedRewards.claimRewards();
      case Operation.ClaimCrowdloanRewards:
        return this.api.tx.vestedRewards.claimCrowdloanRewards(XOR.address);
      case Operation.ClaimLiquidityProvisionRewards:
        return this.api.tx.pswapDistribution.claimIncentive();
      case Operation.ClaimExternalRewards:
        return this.api.tx.rewards.claim(
          '0xa8811ca9a2f65a4e21bd82a1e121f2a7f0f94006d0d4bcacf50016aef0b67765692bb7a06367365f13a521ec129c260451a682e658048729ff514e77e4cdffab1b'
        ); // signature mock
      case Operation.ReferralReserveXor:
        return this.api.tx.referrals.reserve('0');
      case Operation.ReferralUnreserveXor:
        return this.api.tx.referrals.unreserve('0');
      case Operation.ReferralSetInvitedUser:
        return this.api.tx.referrals.setReferrer('');
      case Operation.DemeterFarmingDepositLiquidity:
        return this.api.tx.demeterFarmingPlatform.deposit(XOR.address, XOR.address, XOR.address, true, 0);
      case Operation.DemeterFarmingWithdrawLiquidity:
        return this.api.tx.demeterFarmingPlatform.withdraw(XOR.address, XOR.address, XOR.address, 0, true);
      case Operation.DemeterFarmingStakeToken:
        return this.api.tx.demeterFarmingPlatform.deposit(XOR.address, XOR.address, XOR.address, false, 0);
      case Operation.DemeterFarmingUnstakeToken:
        return this.api.tx.demeterFarmingPlatform.withdraw(XOR.address, XOR.address, XOR.address, 0, false);
      case Operation.DemeterFarmingGetRewards:
        return this.api.tx.demeterFarmingPlatform.getRewards(XOR.address, XOR.address, XOR.address, true);
      case Operation.CeresLiquidityLockerLockLiquidity:
        return this.api.tx.ceresLiquidityLocker.lockLiquidity(XOR.address, XOR.address, 0, 100, false);
      default:
        return null;
=======
    try {
      switch (operation) {
        case Operation.AddLiquidity:
          return this.api.tx.poolXYK.depositLiquidity(DexId.XOR, '', '', '0', '0', '0', '0');
        case Operation.CreatePair:
          return this.api.tx.utility.batchAll([
            this.api.tx.tradingPair.register(DexId.XOR, '', ''),
            this.api.tx.poolXYK.initializePool(DexId.XOR, '', ''),
            this.api.tx.poolXYK.depositLiquidity(DexId.XOR, '', '', '0', '0', '0', '0'),
          ]);
        case Operation.EthBridgeIncoming:
        case Operation.EvmIncoming:
          return null;
        case Operation.EthBridgeOutgoing:
          return this.api.tx.ethBridge.transferToSidechain('', '', '0', 0);
        case Operation.EvmOutgoing:
          return this.api.tx.evmBridgeProxy.burn({ EVM: 1 }, '', { EVM: '' }, '0');
        case Operation.RegisterAsset:
          return this.api.tx.assets.register('', '', '0', false, false, null, null);
        case Operation.RemoveLiquidity:
          return this.api.tx.poolXYK.withdrawLiquidity(DexId.XOR, '', '', '0', '0', '0');
        case Operation.Swap:
          return this.api.tx.liquidityProxy.swap(
            DexId.XOR,
            '',
            '',
            { WithDesiredInput: { desiredAmountIn: '0', minAmountOut: '0' } },
            [],
            'Disabled'
          );
        case Operation.SwapAndSend:
          return this.api.tx.liquidityProxy.swapTransfer(
            '',
            DexId.XOR,
            '',
            '',
            { WithDesiredInput: { desiredAmountIn: '0', minAmountOut: '0' } },
            [],
            'Disabled'
          );
        case Operation.Transfer:
          return this.api.tx.assets.transfer('', '', '0');
        case Operation.ClaimVestedRewards:
          return this.api.tx.vestedRewards.claimRewards();
        case Operation.ClaimCrowdloanRewards:
          return this.api.tx.vestedRewards.claimCrowdloanRewards(XOR.address);
        case Operation.ClaimLiquidityProvisionRewards:
          return this.api.tx.pswapDistribution.claimIncentive();
        case Operation.ClaimExternalRewards:
          return this.api.tx.rewards.claim(
            '0xa8811ca9a2f65a4e21bd82a1e121f2a7f0f94006d0d4bcacf50016aef0b67765692bb7a06367365f13a521ec129c260451a682e658048729ff514e77e4cdffab1b'
          ); // signature mock
        case Operation.ReferralReserveXor:
          return this.api.tx.referrals.reserve('0');
        case Operation.ReferralUnreserveXor:
          return this.api.tx.referrals.unreserve('0');
        case Operation.ReferralSetInvitedUser:
          return this.api.tx.referrals.setReferrer('');
        case Operation.DemeterFarmingDepositLiquidity:
          return this.api.tx.demeterFarmingPlatform.deposit(XOR.address, XOR.address, XOR.address, true, 0);
        case Operation.DemeterFarmingWithdrawLiquidity:
          return this.api.tx.demeterFarmingPlatform.withdraw(XOR.address, XOR.address, XOR.address, 0, true);
        case Operation.DemeterFarmingStakeToken:
          return this.api.tx.demeterFarmingPlatform.deposit(XOR.address, XOR.address, XOR.address, false, 0);
        case Operation.DemeterFarmingUnstakeToken:
          return this.api.tx.demeterFarmingPlatform.withdraw(XOR.address, XOR.address, XOR.address, 0, false);
        case Operation.DemeterFarmingGetRewards:
          return this.api.tx.demeterFarmingPlatform.getRewards(XOR.address, XOR.address, XOR.address, true);
        case Operation.CeresLiquidityLockerLockLiquidity:
          return this.api.tx.ceresLiquidityLocker.lockLiquidity(XOR.address, XOR.address, 0, 100, false);
        default:
          return null;
      }
    } catch {
      return null;
>>>>>>> d7091a0b
    }
  }

  /**
   * Calc all required network fees. The result will be written to `NetworkFee` object.
   *
   * For example, `api.NetworkFee[Operation.AddLiquidity]`
   */
  public async calcStaticNetworkFees(): Promise<void> {
    const operations = [
      Operation.AddLiquidity,
      Operation.CreatePair,
      Operation.EthBridgeIncoming,
      Operation.EthBridgeOutgoing,
      Operation.EvmIncoming,
      Operation.EvmOutgoing,
      Operation.RegisterAsset,
      Operation.RemoveLiquidity,
      Operation.Swap,
      Operation.SwapAndSend,
      Operation.SwapTransferBatch,
      Operation.Transfer,
      Operation.ClaimVestedRewards,
      Operation.ClaimCrowdloanRewards,
      Operation.ClaimLiquidityProvisionRewards,
      Operation.ClaimExternalRewards,
      Operation.ReferralReserveXor,
      Operation.ReferralUnreserveXor,
      Operation.ReferralSetInvitedUser,
      Operation.DemeterFarmingDepositLiquidity,
      Operation.DemeterFarmingWithdrawLiquidity,
      Operation.DemeterFarmingStakeToken,
      Operation.DemeterFarmingUnstakeToken,
      Operation.DemeterFarmingGetRewards,
      Operation.CeresLiquidityLockerLockLiquidity,
    ];
    // We don't need to know real account address for checking network fees
    const mockAccountAddress = 'cnRuw2R6EVgQW3e4h8XeiFym2iU17fNsms15zRGcg9YEJndAs';
    for (const operation of operations) {
      const extrinsic = this.getEmptyExtrinsic(operation);
      if (extrinsic) {
        try {
          const res = await extrinsic.paymentInfo(mockAccountAddress);
          this.NetworkFee[operation] = new FPNumber(res.partialFee, XOR.decimals).toCodecString();
        } catch (error) {
          // extrinsic is not supported in chain
        }
      }
    }
  }

  /**
   * Format address
   * @param withSoraPrefix `true` by default
   */
  public formatAddress(address: string, withSoraPrefix = true): string {
    const publicKey = decodeAddress(address, false);

    if (withSoraPrefix) {
      return encodeAddress(publicKey, this.prefix);
    }
    return encodeAddress(publicKey);
  }

  /**
   * Validate address
   * @param address
   */
  public validateAddress(address: string): boolean {
    try {
      decodeAddress(address, false);
      return true;
    } catch (error) {
      return false;
    }
  }

  /**
   * Get public key as hex string by account address
   * @param address
   * @returns
   */
  public getPublicKeyByAddress(address: string): string {
    const publicKey = decodeAddress(address, false);

    return Buffer.from(publicKey).toString('hex');
  }

  /**
   * Generate unique string from value
   * @param value
   * @returns
   */
  public encrypt(value: string): string {
    return encrypt(value);
  }
}

export enum TransactionStatus {
  Ready = 'ready',
  Broadcast = 'broadcast',
  InBlock = 'inblock',
  Finalized = 'finalized',
  Error = 'error',
  Usurped = 'usurped', // When TX is outdated
  Invalid = 'invalid', // When something happened before sending to network
}

export enum Operation {
  Swap = 'Swap',
  Transfer = 'Transfer',
  AddLiquidity = 'AddLiquidity',
  RemoveLiquidity = 'RemoveLiquidity',
  CreatePair = 'CreatePair',
  Faucet = 'Faucet',
  RegisterAsset = 'RegisterAsset',
  EthBridgeOutgoing = 'EthBridgeOutgoing',
  EthBridgeIncoming = 'EthBridgeIncoming',
  EvmOutgoing = 'EvmOutgoing',
  EvmIncoming = 'EvmIncoming',
  ClaimRewards = 'ClaimRewards',
  /** it's used for calc network fee */
  ClaimVestedRewards = 'ClaimVestedRewards',
  /** it's used for calc network fee */
  ClaimCrowdloanRewards = 'ClaimCrowdloanRewards',
  /** it's used for calc network fee */
  ClaimLiquidityProvisionRewards = 'LiquidityProvisionRewards',
  /** it's used for calc network fee */
  ClaimExternalRewards = 'ClaimExternalRewards',
  /** it's used for internal needs as the MST batch with transfers  */
  TransferAll = 'TransferAll',
  SwapAndSend = 'SwapAndSend',
  SwapTransferBatch = 'SwapTransferBatch',
  ReferralReserveXor = 'ReferralReserveXor',
  ReferralUnreserveXor = 'ReferralUnreserveXor',
  ReferralSetInvitedUser = 'ReferralSetInvitedUser',
  /** Demeter Farming Platform  */
  DemeterFarmingDepositLiquidity = 'DemeterFarmingDepositLiquidity',
  DemeterFarmingWithdrawLiquidity = 'DemeterFarmingWithdrawLiquidity',
  DemeterFarmingStakeToken = 'DemeterFarmingStakeToken',
  DemeterFarmingUnstakeToken = 'DemeterFarmingUnstakeToken',
  DemeterFarmingGetRewards = 'DemeterFarmingGetRewards',
  /** Ceres Liquidity Locker  */
  CeresLiquidityLockerLockLiquidity = 'CeresLiquidityLockerLockLiquidity',
}

export interface History {
  txId?: string;
  type: Operation;
  amount?: string;
  symbol?: string;
  assetAddress?: string;
  id?: string;
  blockId?: string;
  blockHeight?: string;
  to?: string;
  amount2?: string;
  symbol2?: string;
  asset2Address?: string;
  decimals?: number;
  decimals2?: number;
  startTime?: number;
  endTime?: number;
  from?: string;
  status?: string;
  errorMessage?: ErrorMessageFields | string;
  liquiditySource?: string;
  liquidityProviderFee?: CodecString;
  soraNetworkFee?: CodecString;
  payload?: any; // can be used to integrate with third-party services
}

export interface OnChainIdentity {
  legalName: string;
  approved: boolean;
}<|MERGE_RESOLUTION|>--- conflicted
+++ resolved
@@ -511,78 +511,6 @@
    * @param operation
    */
   private getEmptyExtrinsic(operation: Operation): SubmittableExtrinsic<'promise'> | null {
-<<<<<<< HEAD
-    switch (operation) {
-      case Operation.AddLiquidity:
-        return this.api.tx.poolXYK.depositLiquidity(DexId.XOR, '', '', '0', '0', '0', '0');
-      case Operation.CreatePair:
-        return this.api.tx.utility.batchAll([
-          this.api.tx.tradingPair.register(DexId.XOR, '', ''),
-          this.api.tx.poolXYK.initializePool(DexId.XOR, '', ''),
-          this.api.tx.poolXYK.depositLiquidity(DexId.XOR, '', '', '0', '0', '0', '0'),
-        ]);
-      case Operation.EthBridgeIncoming:
-        return this.api.tx.ethBridge.requestFromSidechain('', { Transaction: 'Transfer' }, 0);
-      case Operation.EthBridgeOutgoing:
-        return this.api.tx.ethBridge.transferToSidechain('', '', '0', 0);
-      case Operation.RegisterAsset:
-        return this.api.tx.assets.register('', '', '0', false, false, null, null);
-      case Operation.RemoveLiquidity:
-        return this.api.tx.poolXYK.withdrawLiquidity(DexId.XOR, '', '', '0', '0', '0');
-      case Operation.Swap:
-        return this.api.tx.liquidityProxy.swap(
-          DexId.XOR,
-          '',
-          '',
-          { WithDesiredInput: { desiredAmountIn: '0', minAmountOut: '0' } },
-          [],
-          'Disabled'
-        );
-      case Operation.SwapAndSend:
-        return this.api.tx.liquidityProxy.swapTransfer(
-          '',
-          DexId.XOR,
-          '',
-          '',
-          { WithDesiredInput: { desiredAmountIn: '0', minAmountOut: '0' } },
-          [],
-          'Disabled'
-        );
-      case Operation.SwapTransferBatch:
-        return this.api.tx.liquidityProxy.swapTransferBatch([], '', '', [], 'Disabled');
-      case Operation.Transfer:
-        return this.api.tx.assets.transfer('', '', '0');
-      case Operation.ClaimVestedRewards:
-        return this.api.tx.vestedRewards.claimRewards();
-      case Operation.ClaimCrowdloanRewards:
-        return this.api.tx.vestedRewards.claimCrowdloanRewards(XOR.address);
-      case Operation.ClaimLiquidityProvisionRewards:
-        return this.api.tx.pswapDistribution.claimIncentive();
-      case Operation.ClaimExternalRewards:
-        return this.api.tx.rewards.claim(
-          '0xa8811ca9a2f65a4e21bd82a1e121f2a7f0f94006d0d4bcacf50016aef0b67765692bb7a06367365f13a521ec129c260451a682e658048729ff514e77e4cdffab1b'
-        ); // signature mock
-      case Operation.ReferralReserveXor:
-        return this.api.tx.referrals.reserve('0');
-      case Operation.ReferralUnreserveXor:
-        return this.api.tx.referrals.unreserve('0');
-      case Operation.ReferralSetInvitedUser:
-        return this.api.tx.referrals.setReferrer('');
-      case Operation.DemeterFarmingDepositLiquidity:
-        return this.api.tx.demeterFarmingPlatform.deposit(XOR.address, XOR.address, XOR.address, true, 0);
-      case Operation.DemeterFarmingWithdrawLiquidity:
-        return this.api.tx.demeterFarmingPlatform.withdraw(XOR.address, XOR.address, XOR.address, 0, true);
-      case Operation.DemeterFarmingStakeToken:
-        return this.api.tx.demeterFarmingPlatform.deposit(XOR.address, XOR.address, XOR.address, false, 0);
-      case Operation.DemeterFarmingUnstakeToken:
-        return this.api.tx.demeterFarmingPlatform.withdraw(XOR.address, XOR.address, XOR.address, 0, false);
-      case Operation.DemeterFarmingGetRewards:
-        return this.api.tx.demeterFarmingPlatform.getRewards(XOR.address, XOR.address, XOR.address, true);
-      case Operation.CeresLiquidityLockerLockLiquidity:
-        return this.api.tx.ceresLiquidityLocker.lockLiquidity(XOR.address, XOR.address, 0, 100, false);
-      default:
-        return null;
-=======
     try {
       switch (operation) {
         case Operation.AddLiquidity:
@@ -623,6 +551,8 @@
             [],
             'Disabled'
           );
+        case Operation.SwapTransferBatch:
+          return this.api.tx.liquidityProxy.swapTransferBatch([], '', '', [], 'Disabled');
         case Operation.Transfer:
           return this.api.tx.assets.transfer('', '', '0');
         case Operation.ClaimVestedRewards:
@@ -658,7 +588,6 @@
       }
     } catch {
       return null;
->>>>>>> d7091a0b
     }
   }
 
