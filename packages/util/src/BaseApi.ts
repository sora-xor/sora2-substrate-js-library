--- conflicted
+++ resolved
@@ -3,11 +3,8 @@
 import omit from 'lodash/fp/omit';
 import { Observable, Subscriber } from 'rxjs';
 import { decodeAddress, encodeAddress } from '@polkadot/util-crypto';
-<<<<<<< HEAD
 import { Keyring } from '@polkadot/api';
-=======
 import { CodecString, FPNumber } from '@sora-substrate/math';
->>>>>>> 9af93690
 import type { ApiPromise, ApiRx } from '@polkadot/api';
 import type { CreateResult } from '@polkadot/ui-keyring/types';
 import type { KeyringPair, KeyringPair$Json } from '@polkadot/keyring/types';
@@ -25,7 +22,7 @@
 import type { RewardClaimHistory } from './rewards/types';
 import type { StakingHistory } from './staking/types';
 
-type AccountPairOrAddressWithOptions = {
+type AccountWithOptions = {
   account: AddressOrPair;
   options: Partial<SignerOptions>;
 };
@@ -292,11 +289,9 @@
     this.storage = storage;
   }
 
-  private getAccountPairOrAddressWithOptions(keyringPair?: KeyringPair): AccountPairOrAddressWithOptions {
-    const pair = keyringPair ?? this.accountPair;
-
+  private getAccountWithOptions(): AccountWithOptions {
     return {
-      account: pair.isLocked ? pair.address : pair,
+      account: this.accountPair.isLocked ? this.accountPair.address : this.accountPair,
       options: { signer: this.signer },
     };
   }
@@ -314,14 +309,8 @@
     }
 
     const nonce = await this.api.rpc.system.accountNextIndex(signer.address);
-<<<<<<< HEAD
-    const { account, options } = this.getAccountPairOrAddressWithOptions(signer);
-    // TODO: Add ERA only for SWAP
-    // Check how to add ONLY as immortal era
-=======
     const { account, options } = this.getAccountWithOptions();
     // Signing the transaction
->>>>>>> 9af93690
     const signedTx = unsigned ? extrinsic : await extrinsic.signAsync(account, { ...options, nonce });
 
     // we should lock pair, if it's not locked
@@ -492,14 +481,9 @@
       default:
         throw new Error('Unknown function');
     }
-<<<<<<< HEAD
-    const { account, options } = this.getAccountPairOrAddressWithOptions();
-    const tx = type === Operation.TransferAll ? extrinsic : (extrinsic(...extrinsicParams) as SubmittableExtrinsic);
-=======
     const { account, options } = this.getAccountWithOptions();
     const tx =
       type === Operation.TransferAll ? extrinsic : (extrinsic(...extrinsicParams) as SubmittableExtrinsic<'promise'>);
->>>>>>> 9af93690
     const res = await tx.paymentInfo(account, options);
     return new FPNumber(res.partialFee, XOR.decimals).toCodecString();
   }
@@ -724,7 +708,7 @@
   ReferralReserveXor = 'ReferralReserveXor',
   ReferralUnreserveXor = 'ReferralUnreserveXor',
   ReferralSetInvitedUser = 'ReferralSetInvitedUser',
-<<<<<<< HEAD
+  /** Staking */
   StakingBond = 'StakingBond',
   StakingBondExtra = 'StakingBondExtra',
   StakingRebond = 'StakingRebond',
@@ -735,7 +719,6 @@
   StakingSetPayee = 'StakingSetPayee',
   StakingSetController = 'StakingSetController',
   StakingPayout = 'StakingPayout',
-=======
   /** Demeter Farming Platform  */
   DemeterFarmingDepositLiquidity = 'DemeterFarmingDepositLiquidity',
   DemeterFarmingWithdrawLiquidity = 'DemeterFarmingWithdrawLiquidity',
@@ -744,7 +727,6 @@
   DemeterFarmingGetRewards = 'DemeterFarmingGetRewards',
   /** Ceres Liquidity Locker  */
   CeresLiquidityLockerLockLiquidity = 'CeresLiquidityLockerLockLiquidity',
->>>>>>> 9af93690
 }
 
 export interface History {
