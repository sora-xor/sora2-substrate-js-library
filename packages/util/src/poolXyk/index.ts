--- conflicted
+++ resolved
@@ -193,14 +193,8 @@
           const updatedLiquidity = await this.getAccountLiquidityItem(
             poolAccount,
             XOR.address,
-<<<<<<< HEAD
-            liquidity.secondAddress ?? '',
-            reserveA,
-            reserveB,
-=======
             liquidity.secondAddress,
             reserves,
->>>>>>> eab4279d
             balance
           );
           // add or update liquidity only if subscription exists, or this is first subscription result
