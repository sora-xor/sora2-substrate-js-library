import intersection from 'lodash/fp/intersection';
import { assert } from '@polkadot/util';
import { combineLatest, of, map } from 'rxjs';
import { NumberLike, FPNumber, CodecString } from '@sora-substrate/math';
import { isDirectExchange, quote, LiquiditySourceTypes } from '@sora-substrate/liquidity-proxy';
import type {
  PathsAndPairLiquiditySources,
  PrimaryMarketsEnabledAssets,
  QuotePaths,
  QuotePayload,
  SwapResult,
} from '@sora-substrate/liquidity-proxy';
import type { Observable } from '@polkadot/types/types';
import type { CommonPrimitivesAssetId32, FixnumFixedPoint, PriceToolsPriceInfo } from '@polkadot/types/lookup';
import type { Option, BTreeSet } from '@polkadot/types-codec';

import { Consts as SwapConsts } from './consts';
import { KnownAssets, XOR, DAI, XSTUSD, VAL, PSWAP, ETH } from '../assets/consts';
import { DexId } from '../poolXyk/consts';
import { Messages } from '../logger';
import { Operation } from '../BaseApi';
import { api, Api } from '../api';
import type { AccountAsset, Asset } from '../assets/types';

export class SwapModule {
  constructor(private readonly root: Api) {}

  /**
   * Get available list of sources for the selected asset
   * @param address Asset ID
   * @param payload Quote payload
   * @param enabledAssets List of enabled assets
   */
  private getSources(
    address: string,
    payload: QuotePayload,
    enabledAssets: PrimaryMarketsEnabledAssets
  ): Array<LiquiditySourceTypes> {
    const rules = {
      [LiquiditySourceTypes.MulticollateralBondingCurvePool]: () => enabledAssets.tbc.includes(address),
      [LiquiditySourceTypes.XYKPool]: () =>
        payload.reserves.xyk[address].every((tokenReserve) => !!Number(tokenReserve)),
      [LiquiditySourceTypes.XSTPool]: () => enabledAssets.xst.includes(address),
    };

    return Object.entries(rules).reduce((acc: LiquiditySourceTypes[], entry) => {
      const [source, rule] = entry;
      if (rule()) {
        acc.push(source as LiquiditySourceTypes);
      }
      return acc;
    }, []);
  }

  private prepareSourcesForSwapParams(liquiditySource: LiquiditySourceTypes): Array<LiquiditySourceTypes> {
    return liquiditySource ? [liquiditySource] : [];
  }

  /**
   * Get available path & liquidity sources for the token pair
   * @param inputAssetId
   * @param outputAssetId
   * @param payload Quote payload
   * @param enabledAssets List of enabled assets
   */
  public getPathsAndPairLiquiditySources(
    inputAssetId: string,
    outputAssetId: string,
    payload: QuotePayload,
    enabledAssets: PrimaryMarketsEnabledAssets,
    dexId = DexId.XOR
  ): PathsAndPairLiquiditySources {
    const paths: QuotePaths = {};
    const liquiditySources: Array<LiquiditySourceTypes> = [];

    if (!(inputAssetId && outputAssetId)) {
      return { paths, liquiditySources };
    }

    const baseAsset = dexId === DexId.XOR ? XOR.address : XSTUSD.address;

    try {
      if (isDirectExchange(inputAssetId, outputAssetId, baseAsset)) {
        const nonBaseAsset = inputAssetId === baseAsset ? outputAssetId : inputAssetId;
        const path = this.getSources(nonBaseAsset, payload, enabledAssets);

        paths[nonBaseAsset] = path;
        liquiditySources.push(...path);
      } else {
        const [inputPaths, outputPaths] = [
          this.getSources(inputAssetId, payload, enabledAssets),
          this.getSources(outputAssetId, payload, enabledAssets),
        ];

        paths[inputAssetId] = inputPaths;
        paths[outputAssetId] = outputPaths;
        liquiditySources.push(...intersection(inputPaths, outputPaths));
      }
      return { paths, liquiditySources };
    } catch (error) {
      console.error(error);
      return { paths: {}, liquiditySources: [] };
    }
  }

  /**
   * Get min or max value before Swap
   * @param tokenFrom Asset A address
   * @param tokenTo Asset B address
   * @param fromValue Asset A value
   * @param toValue Asset B value
   * @param isExchangeB If `isExchangeB` then Exchange B and it calculates max sold,
   * else - Exchange A and it calculates min received
   * @param slippageTolerance
   */
  public getMinMaxValue(
    tokenFrom: Asset | AccountAsset,
    tokenTo: Asset | AccountAsset,
    fromValue: string,
    toValue: string,
    isExchangeB: boolean,
    slippageTolerance: NumberLike
  ): CodecString {
    const value = isExchangeB ? fromValue : toValue;
    const token = isExchangeB ? tokenFrom : tokenTo;

    if (!token || !value) return SwapConsts.ZERO_STR;

    const resultDecimals = token.decimals;
    const result = new FPNumber(value, resultDecimals);
    const resultMulSlippage = result.mul(new FPNumber(Number(slippageTolerance) / 100, resultDecimals));

    return (!isExchangeB ? result.sub(resultMulSlippage) : result.add(resultMulSlippage)).toCodecString();
  }

  /**
   * Get price impact
   * @param tokenFrom Asset A address
   * @param tokenTo Asset B address
   * @param fromValue Asset A value
   * @param toValue Asset B value
   * @param amountWithoutImpact Amount without impact
   * @param isExchangeB
   */
  public getPriceImpact(
    tokenFrom: Asset | AccountAsset,
    tokenTo: Asset | AccountAsset,
    fromValue: string,
    toValue: string,
    amountWithoutImpact: CodecString,
    isExchangeB: boolean
  ): string {
    const token = isExchangeB ? tokenFrom : tokenTo;
    const value = isExchangeB ? fromValue : toValue;

    if (!token || !value || !amountWithoutImpact) return SwapConsts.ZERO_STR;

    const withoutImpact = FPNumber.fromCodecValue(amountWithoutImpact, token.decimals);

    if (withoutImpact.isZero()) return SwapConsts.ZERO_STR;

    const amount = new FPNumber(value, token.decimals);
    const impact = isExchangeB ? withoutImpact.div(amount) : amount.div(withoutImpact);
    const result = FPNumber.ONE.sub(impact).mul(FPNumber.HUNDRED);

    return FPNumber.lte(result, FPNumber.ZERO) ? SwapConsts.ZERO_STR : FPNumber.ZERO.sub(result).toFixed(2);
  }

  /**
   * Get swap result
   * @param inputAsset Asset A
   * @param outputAsset Asset B
   * @param value value (Asset A if Exchange A, else - Asset B)
   * @param isExchangeB Exchange A if `isExchangeB=false` else Exchange B
   * @param selectedSources Selected liquidity sources
   * @param paths Available paths
   * @param payload Quote payload
   */
  public getResult(
    inputAsset: Asset | AccountAsset,
    outputAsset: Asset | AccountAsset,
    value: string,
    isExchangeB: boolean,
    selectedSources: Array<LiquiditySourceTypes>,
    paths: QuotePaths,
    payload: QuotePayload,
    dexId = DexId.XOR
  ): SwapResult {
    const valueDecimals = !isExchangeB ? inputAsset.decimals : outputAsset.decimals;
    const amount = FPNumber.fromCodecValue(new FPNumber(value, valueDecimals).toCodecString());
    const dexBaseAsset = dexId === DexId.XOR ? XOR.address : XSTUSD.address;

    return quote(
      inputAsset.address,
      outputAsset.address,
      amount,
      !isExchangeB,
      selectedSources,
      paths,
      payload,
      dexBaseAsset
    );
  }

  /**
   * Get primary markets enabled assets observable
   */
  public subscribeOnPrimaryMarketsEnabledAssets(): Observable<PrimaryMarketsEnabledAssets> {
    const toJSON = (o: Observable<BTreeSet<CommonPrimitivesAssetId32>>) => o.pipe(map((data) => data.toJSON()));
    const assetId32ToString = (o: any) => o.map((item) => item.code);

    const tbc = toJSON(this.root.apiRx.query.multicollateralBondingCurvePool.enabledTargets());
    const xst = toJSON(this.root.apiRx.query.xstPool.enabledSynthetics());

    return combineLatest([tbc, xst]).pipe(
      map((data) => ({
        tbc: assetId32ToString(data[0]),
        xst: assetId32ToString(data[1]),
      }))
    );
  }

  public async getDexes(): Promise<Array<{ dexId: number; baseAssetId: string }>> {
    return (await this.root.api.query.dexManager.dexInfos.entries()).map(([key, codec]) => {
      const dexId = key.args[0].toNumber();
      const baseAssetId = codec.value.baseAssetId.code.toString();

      return { dexId, baseAssetId };
    });
  }

  public subscribeOnAllDexesReserves(
    firstAssetAddress: string,
    secondAssetAddress: string,
    selectedLiquiditySource = LiquiditySourceTypes.Default
  ): Observable<Array<{ dexId: DexId; payload: QuotePayload }>> {
    const observableDexesReserves = [DexId.XOR, DexId.XSTUSD].map((dexId) => {
      return this.subscribeOnReserves(firstAssetAddress, secondAssetAddress, selectedLiquiditySource, dexId).pipe(
        map((payload) => ({
          dexId,
          payload,
        }))
      );
    });

    return combineLatest(observableDexesReserves);
  }

  /**
   * Subscribe on Swapped tokens reserves
   * @param firstAssetAddress Asset A address
   * @param secondAssetAddress Asset B address
   * @param selectedLiquiditySource Selected liquidity source
   */
  public subscribeOnReserves(
    firstAssetAddress: string,
    secondAssetAddress: string,
    selectedLiquiditySource = LiquiditySourceTypes.Default,
    dexId = DexId.XOR
  ): Observable<QuotePayload> {
    const xor = XOR.address;
    const dai = DAI.address;
    const xstusd = XSTUSD.address;
    const dexBaseAsset = dexId === DexId.XOR ? xor : xstusd;
    // TODO: pass tbc assets as argument
    const TBC_ASSETS = [XOR.address, VAL.address, PSWAP.address, DAI.address, ETH.address];

    const toCodec = (o: Observable<any>) =>
      o.pipe(
        map((codec) => {
          return Array.isArray(codec) ? codec.map((item) => item.toString()) : codec.toString();
        })
      );

    const fromFixnumToCodec = (o: Observable<FixnumFixedPoint>) => o.pipe(map((codec) => codec.inner.toString()));

    const toAveragePrice = (o: Observable<Option<PriceToolsPriceInfo>>) =>
      o.pipe(map((codec) => codec.value.averagePrice.toString()));

    const getAssetAveragePrice = (assetAddress: string): Observable<string> => {
      if (assetAddress === dai || assetAddress === xstusd) {
        return of(FPNumber.ONE.toCodecString());
      }
      if (assetAddress === xor) {
        return toAveragePrice(this.root.apiRx.query.priceTools.priceInfos(dai));
      }

      return toAveragePrice(this.root.apiRx.query.priceTools.priceInfos(assetAddress));
    };

    // is TBC or XST sources used (only for XOR Dex)
    const isPrimaryMarketSourceUsed = (source: LiquiditySourceTypes): boolean =>
      dexId === DexId.XOR &&
      (selectedLiquiditySource === source || selectedLiquiditySource === LiquiditySourceTypes.Default);

    const combineValuesWithKeys = <T>(values: Array<T>, keys: Array<string>): { [key: string]: T } =>
      values.reduce(
        (result, value, index) => ({
          ...result,
          [keys[index]]: value,
        }),
        {}
      );

    // Assets that have XYK reserves (dex base asset - asset)
    const assetsWithXykReserves = [firstAssetAddress, secondAssetAddress].filter((address) => address !== dexBaseAsset);
    // Assets that have TBC collateral reserves (not XOR)
    const assetsWithTbcReserves = [firstAssetAddress, secondAssetAddress].filter((address) => address !== xor);
    // Assets that have average price data (storage has prices only for TBC assets)
    const assetsWithPrices = [...assetsWithXykReserves, dexBaseAsset].filter((address) => TBC_ASSETS.includes(address));
    // Assets for which we need to know the total supply
    const assetsWithIssuances = [xor, xstusd];

    const tbcUsed = isPrimaryMarketSourceUsed(LiquiditySourceTypes.MulticollateralBondingCurvePool);
    const xstUsed = isPrimaryMarketSourceUsed(LiquiditySourceTypes.XSTPool);

    const xykReserves = assetsWithXykReserves.map((address) =>
      toCodec(this.root.apiRx.query.poolXYK.reserves(dexBaseAsset, address))
    );

    // fill array if TBC source available
    const tbcReserves = tbcUsed
      ? assetsWithTbcReserves.map((address) =>
          toCodec(this.root.apiRx.query.multicollateralBondingCurvePool.collateralReserves(address))
        )
      : [];

    // fill array if TBC or XST source available
    const assetsPrices = tbcUsed || xstUsed ? assetsWithPrices.map((address) => getAssetAveragePrice(address)) : [];

    // if TBC source available
    const assetsIssuances = tbcUsed
      ? [
          toCodec(this.root.apiRx.query.balances.totalIssuance()),
          toCodec(this.root.apiRx.query.tokens.totalIssuance(xstusd)),
        ]
      : [];

    const tbcConsts = tbcUsed
      ? [
          fromFixnumToCodec(this.root.apiRx.query.multicollateralBondingCurvePool.initialPrice()),
          fromFixnumToCodec(this.root.apiRx.query.multicollateralBondingCurvePool.priceChangeStep()),
          fromFixnumToCodec(this.root.apiRx.query.multicollateralBondingCurvePool.sellPriceCoefficient()),
        ]
      : [];

    return combineLatest([...assetsIssuances, ...assetsPrices, ...tbcReserves, ...xykReserves, ...tbcConsts]).pipe(
      map((data) => {
        let position = assetsIssuances.length;

        const issuances: Array<string> = data.slice(0, position);
        const prices: Array<string> = data.slice(position, (position += assetsPrices.length));
        const tbc: Array<string> = data.slice(position, (position += tbcReserves.length));
        const xyk: Array<[string, string]> = data.slice(position, (position += xykReserves.length));
        const [initialPrice, priceChangeStep, sellPriceCoefficient] = data.slice(
          position,
          (position += tbcConsts.length)
        );

        const payload: QuotePayload = {
          reserves: {
            xyk: combineValuesWithKeys(xyk, assetsWithXykReserves),
            tbc: combineValuesWithKeys(tbc, assetsWithTbcReserves),
          },
          prices: combineValuesWithKeys(prices, assetsWithPrices),
          issuances: combineValuesWithKeys(issuances, assetsWithIssuances),
          consts: {
            tbc: {
              initialPrice,
              priceChangeStep,
              sellPriceCoefficient,
            },
          },
        };

        return payload;
      })
    );
  }

  private calcTxParams(
    assetA: Asset | AccountAsset,
    assetB: Asset | AccountAsset,
    amountA: NumberLike,
    amountB: NumberLike,
    slippageTolerance: NumberLike = this.root.defaultSlippageTolerancePercent,
    isExchangeB = false,
    liquiditySource = LiquiditySourceTypes.Default,
    dexId = DexId.XOR
  ) {
    assert(this.root.account, Messages.connectWallet);
    const desiredDecimals = (!isExchangeB ? assetA : assetB).decimals;
    const resultDecimals = (!isExchangeB ? assetB : assetA).decimals;
    const desiredCodecString = new FPNumber(!isExchangeB ? amountA : amountB, desiredDecimals).toCodecString();
    const result = new FPNumber(!isExchangeB ? amountB : amountA, resultDecimals);
    const resultMulSlippage = result.mul(new FPNumber(Number(slippageTolerance) / 100));
    const liquiditySources = this.prepareSourcesForSwapParams(liquiditySource);
    const params = {} as any;
    if (!isExchangeB) {
      params.WithDesiredInput = {
        desiredAmountIn: desiredCodecString,
        minAmountOut: result.sub(resultMulSlippage).toCodecString(),
      };
    } else {
      params.WithDesiredOutput = {
        desiredAmountOut: desiredCodecString,
        maxAmountIn: result.add(resultMulSlippage).toCodecString(),
      };
    }
    return {
      args: [
        dexId,
        assetA.address,
        assetB.address,
        params,
        liquiditySources,
        liquiditySource === LiquiditySourceTypes.Default ? 'Disabled' : 'AllowSelected',
      ],
    };
  }

  /**
   * Run swap operation
   * @param assetA Asset A
   * @param assetB Asset B
   * @param amountA Amount A value
   * @param amountB Amount B value
   * @param slippageTolerance Slippage tolerance coefficient (in %)
   * @param isExchangeB Exchange A if `isExchangeB=false` else Exchange B. `false` by default
   * @param dexId dex id to detect base asset (XOR or XSTUSD)
   */
  public async execute(
    assetA: Asset | AccountAsset,
    assetB: Asset | AccountAsset,
    amountA: NumberLike,
    amountB: NumberLike,
    slippageTolerance: NumberLike = this.root.defaultSlippageTolerancePercent,
    isExchangeB = false,
    liquiditySource = LiquiditySourceTypes.Default,
    dexId = DexId.XOR
  ): Promise<void> {
    const params = this.calcTxParams(
      assetA,
      assetB,
      amountA,
      amountB,
      slippageTolerance,
      isExchangeB,
      liquiditySource,
      dexId
    );
    if (!this.root.assets.getAsset(assetB.address)) {
      this.root.assets.addAccountAsset(assetB.address);
    }
    await this.root.submitExtrinsic(
      (this.root.api.tx.liquidityProxy as any).swap(...params.args),
      this.root.account.pair,
      {
        symbol: assetA.symbol,
        assetAddress: assetA.address,
        amount: `${amountA}`,
        symbol2: assetB.symbol,
        asset2Address: assetB.address,
        amount2: `${amountB}`,
        liquiditySource,
        type: Operation.Swap,
      }
    );
  }

  /**
   * Run swap & send batch operation
   * @param receiver Receiver account address
   * @param assetA Asset A
   * @param assetB Asset B
   * @param amountA Amount A value
   * @param amountB Amount B value
   * @param slippageTolerance Slippage tolerance coefficient (in %)
   * @param isExchangeB Exchange A if `isExchangeB=false` else Exchange B. `false` by default
   * @param dexId dex id to detect base asset (XOR or XSTUSD)
   */
  public async executeSwapAndSend(
    receiver: string,
    assetA: Asset | AccountAsset,
    assetB: Asset | AccountAsset,
    amountA: NumberLike,
    amountB: NumberLike,
    slippageTolerance: NumberLike = this.root.defaultSlippageTolerancePercent,
    isExchangeB = false,
    liquiditySource = LiquiditySourceTypes.Default,
    dexId = DexId.XOR
  ): Promise<void> {
    const params = this.calcTxParams(
      assetA,
      assetB,
      amountA,
      amountB,
      slippageTolerance,
      isExchangeB,
      liquiditySource,
      dexId
    );
    if (!this.root.assets.getAsset(assetB.address)) {
      this.root.assets.addAccountAsset(assetB.address);
    }

    const formattedToAddress = receiver.slice(0, 2) === 'cn' ? receiver : this.root.formatAddress(receiver);

    await this.root.submitExtrinsic(
      (this.root.api.tx.liquidityProxy as any).swapTransfer(receiver, ...params.args),
      this.root.account.pair,
      {
        symbol: assetA.symbol,
        assetAddress: assetA.address,
        amount: `${amountA}`,
        symbol2: assetB.symbol,
        asset2Address: assetB.address,
        amount2: `${amountB}`,
        liquiditySource,
        to: formattedToAddress,
        type: Operation.SwapAndSend,
      }
    );
  }

  /**
   * **DEPRECATED**
   *
   * Get swap result using `liquidityProxy.quote` rpc call.
   *
   * It's better to use `getResult` function because of the blockchain performance
   *
   * @param assetAAddress Asset A address
   * @param assetBAddress Asset B address
   * @param amount Amount value (Asset A if Exchange A, else - Asset B)
   * @param isExchangeB Exchange A if `isExchangeB=false` else Exchange B. `false` by default
   * @param liquiditySource Selected liquidity source
   */
  public async getResultFromBackned(
    assetAAddress: string,
    assetBAddress: string,
    amount: NumberLike,
    isExchangeB = false,
    liquiditySource = LiquiditySourceTypes.Default,
    dexId = DexId.XOR
  ): Promise<SwapResult> {
    const assetA = await this.root.assets.getAssetInfo(assetAAddress);
    const assetB = await this.root.assets.getAssetInfo(assetBAddress);
    const toCodecString = (value) => new FPNumber(value, (!isExchangeB ? assetB : assetA).decimals).toCodecString();

    const liquiditySources = this.prepareSourcesForSwapParams(liquiditySource);
    const result = await this.root.api.rpc.liquidityProxy.quote(
      dexId,
      assetAAddress,
      assetBAddress,
      toCodecString(amount),
      !isExchangeB ? 'WithDesiredInput' : 'WithDesiredOutput',
      liquiditySources as any,
      liquiditySource === LiquiditySourceTypes.Default ? 'Disabled' : 'AllowSelected'
    );
    const value = !result.isNone ? result.unwrap() : { amount: 0, fee: 0, rewards: [], amountWithoutImpact: 0 };
    return {
      amount: toCodecString(value.amount),
      fee: new FPNumber(value.fee, XOR.decimals).toCodecString(),
      rewards: 'toJSON' in value.rewards ? value.rewards.toJSON() : value.rewards,
<<<<<<< HEAD
      amountWithoutImpact: toCodecString(value.amountWithoutImpact),
=======
>>>>>>> e2aeb74a
    } as SwapResult;
  }

  /**
   * **DEPRECATED**
   *
   * Check swap operation using `liquidityProxy.isPathAvailable` rpc call
   * @param firstAssetAddress
   * @param secondAssetAddress
   * @param dexId
   * @returns availability of swap operation
   */
  public async checkSwap(firstAssetAddress: string, secondAssetAddress: string, dexId = DexId.XOR): Promise<boolean> {
    return (await this.root.api.rpc.liquidityProxy.isPathAvailable(dexId, firstAssetAddress, secondAssetAddress))
      .isTrue;
  }

  /**
   * **DEPRECATED**
   *
   * Get liquidity sources for selected pair using `tradingPair.listEnabledSourcesForPair` rpc call
   * @param firstAssetAddress
   * @param secondAssetAddress
   * @param dexId
   */
  public async getEnabledLiquiditySourcesForPair(
    firstAssetAddress: string,
    secondAssetAddress: string,
    dexId = DexId.XOR
  ): Promise<Array<LiquiditySourceTypes>> {
    const baseAssetId = secondAssetAddress === XOR.address ? secondAssetAddress : firstAssetAddress;
    const targetAssetId = baseAssetId === secondAssetAddress ? firstAssetAddress : secondAssetAddress;
    const list = (
      await this.root.api.rpc.tradingPair.listEnabledSourcesForPair(dexId, baseAssetId, targetAssetId)
    ).toJSON();

    return list as Array<LiquiditySourceTypes>;
  }

  /**
   * **DEPRECATED**
   *
   * Check liquidity Source availability for the selected pair using `tradingPair.isSourceEnabledForPair` rpc call
   * @param firstAssetAddress
   * @param secondAssetAddress
   * @param liquiditySource
   * @param dexId
   */
  public async checkLiquiditySourceIsEnabledForPair(
    firstAssetAddress: string,
    secondAssetAddress: string,
    liquiditySource: LiquiditySourceTypes,
    dexId = DexId.XOR
  ): Promise<boolean> {
    const isEnabled = (
      await this.root.api.rpc.tradingPair.isSourceEnabledForPair(
        dexId,
        firstAssetAddress,
        secondAssetAddress,
        liquiditySource as any
      )
    ).isTrue;

    return isEnabled;
  }
}<|MERGE_RESOLUTION|>--- conflicted
+++ resolved
@@ -563,10 +563,6 @@
       amount: toCodecString(value.amount),
       fee: new FPNumber(value.fee, XOR.decimals).toCodecString(),
       rewards: 'toJSON' in value.rewards ? value.rewards.toJSON() : value.rewards,
-<<<<<<< HEAD
-      amountWithoutImpact: toCodecString(value.amountWithoutImpact),
-=======
->>>>>>> e2aeb74a
     } as SwapResult;
   }
 
