--- conflicted
+++ resolved
@@ -156,26 +156,13 @@
     selectedSources: Array<LiquiditySourceTypes>,
     paths: QuotePaths,
     payload: QuotePayload,
-    enabledAssets: PrimaryMarketsEnabledAssets,
     dexId = DexId.XOR
   ): SwapResult {
     const valueDecimals = !isExchangeB ? inputAsset.decimals : outputAsset.decimals;
     const amount = FPNumber.fromCodecValue(new FPNumber(value, valueDecimals).toCodecString());
     const baseAssetId = this.root.dex.getBaseAssetId(dexId);
-    const syntheticBaseAssetId = this.root.dex.getSyntheticBaseAssetId(dexId);
-
-    return quote(
-      inputAsset.address,
-      outputAsset.address,
-      amount,
-      !isExchangeB,
-      selectedSources,
-      paths,
-      payload,
-      enabledAssets,
-      baseAssetId,
-      syntheticBaseAssetId
-    );
+
+    return quote(amount, !isExchangeB, selectedSources, paths, payload, baseAssetId);
   }
 
   /**
@@ -252,41 +239,7 @@
     const baseAssetId = this.root.dex.getBaseAssetId(dexId);
     const syntheticBaseAssetId = this.root.dex.getSyntheticBaseAssetId(dexId);
     const tbcAssets = enabledAssets?.tbc ?? [];
-<<<<<<< HEAD
     const xstAssets = enabledAssets?.xst ?? [];
-=======
-
-    const toCodec = (o: Observable<any>) =>
-      o.pipe(
-        distinctUntilChanged(),
-        map((codec) => {
-          return Array.isArray(codec) ? codec.map((item) => item.toString()) : codec.toString();
-        })
-      );
-
-    const fromFixnumToCodec = (o: Observable<FixnumFixedPoint>) =>
-      o.pipe(
-        distinctUntilChanged(),
-        map((codec) => codec.inner.toString())
-      );
-    // TODO: fix swap
-    const toAveragePrice = (o: Observable<Option<PriceToolsPriceInfo> | any>) =>
-      o.pipe(
-        map((codec) => codec.value.averagePrice.toString()),
-        distinctUntilChanged<string>()
-      );
-
-    const getAssetAveragePrice = (assetAddress: string): Observable<string> => {
-      if (assetAddress === dai || assetAddress === xstusd) {
-        return of(FPNumber.ONE.toCodecString());
-      }
-      if (assetAddress === xor) {
-        return toAveragePrice(this.root.apiRx.query.priceTools.priceInfos(dai));
-      }
-
-      return toAveragePrice(this.root.apiRx.query.priceTools.priceInfos(assetAddress));
-    };
->>>>>>> ba2f9f54
 
     // is TBC or XST sources used (only for XOR Dex)
     const isPrimaryMarketSourceUsed = (source: LiquiditySourceTypes): boolean =>
