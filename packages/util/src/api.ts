import { assert, isHex } from '@polkadot/util'
import { keyExtractSuri, mnemonicValidate, mnemonicGenerate } from '@polkadot/util-crypto'
import keyring from '@polkadot/ui-keyring'
import { Subject, scheduled, asapScheduler } from '@polkadot/x-rxjs'
import { map, concatAll } from '@polkadot/x-rxjs/operators'
import type { KeypairType } from '@polkadot/util-crypto/types'
import type { CreateResult } from '@polkadot/ui-keyring/types'
import type { KeyringPair$Json } from '@polkadot/keyring/types'
import type { Signer, Observable, Codec } from '@polkadot/types/types'
import type { Subscription } from '@polkadot/x-rxjs'

import {
  KnownAssets,
  getAssetBalance,
  AccountAsset,
  KnownSymbols,
  Asset,
  getAssetInfo,
  getAssets,
  PoolTokens,
  AccountLiquidity,
  AccountBalance,
  getAssetBalanceObservable,
  ZeroBalance,
<<<<<<< HEAD
  getLiquidityBalance,
  Whitelist
=======
  Whitelist,
  getLiquidityBalance
>>>>>>> 663607e6
} from './assets'
import { decrypt, encrypt } from './crypto'
import { BaseApi, Operation, KeyringType, isBridgeOperation, History } from './BaseApi'
import { SwapResult, LiquiditySourceTypes } from './swap'
import { RewardingEvents, RewardsInfo, RewardInfo, isClaimableReward, containsRewardsForEvents, prepareRewardInfo, prepareRewardsInfo } from './rewards'
import { CodecString, FPNumber, NumberLike } from './fp'
import { Messages } from './logger'
import { BridgeApi } from './BridgeApi'
import { Storage } from './storage'
import { poolAccountIdFromAssetPair } from './poolAccount'

import ExplorerDataHandler from './explorers/ExplorerDataHandler'
import { Explorer, ExplorerDataParser } from './explorers/types'

/**
 * Contains all necessary data and functions for the wallet & polkaswap client
 */
export class Api extends BaseApi {
  private readonly type: KeypairType = KeyringType
  public readonly defaultSlippageTolerancePercent = 0.5
  public readonly seedLength = 12
  public readonly bridge: BridgeApi = new BridgeApi()

  public readonly expolorerDataHandler: ExplorerDataHandler = new ExplorerDataHandler()
  private explorer: Explorer
  private explorerParser: ExplorerDataParser

  private _assets: Array<AccountAsset> = []
  private _accountAssetsAddresses: Array<string> = [] 
  private _liquidity: Array<AccountLiquidity> = []

  private balanceSubscriptions: Array<Subscription> = []
  private assetsBalanceSubject = new Subject<void>()
  public assetsBalanceUpdated = this.assetsBalanceSubject.asObservable()

  private liquiditySubscriptions: Array<Subscription> = []
  private liquiditySubject = new Subject<void>()
  public liquidityUpdated = this.liquiditySubject.asObservable()

  // # Account assets methods

  public get accountAssets (): Array<AccountAsset> {
    if (this.storage) {
      this._assets = JSON.parse(this.storage.get('assets')) as Array<AccountAsset> || []
    }
    return this._assets
  }

  public set accountAssets (assets: Array<AccountAsset>) {
    this.storage?.set('assets', JSON.stringify(assets))
    this._assets = [...assets]
  }

  private addToAccountAssetsList (asset: AccountAsset): void {
    const assetsCopy = [...this.accountAssets]
    const index = assetsCopy.findIndex(item => item.address === asset.address)

    ~index ? assetsCopy[index] = asset : assetsCopy.push(asset)

    this.accountAssets = assetsCopy
  }

  private removeFromAccountAssetsList (address: string): void {
    this.accountAssets = this.accountAssets.filter(item => item.address !== address)
  }

  private addAccountAsset (asset: AccountAsset): void {
    this.addToAccountAssetsList(asset)
    this.addToAccountAssetsAddressesList(asset.address)
  }

  private removeAccountAsset (address: string): void {
    this.removeFromAccountAssetsList(address)
    this.removeFromAccountAssetsAddressesList(address)
  }

  public removeAsset (address: string): void {
    this.removeAccountAsset(address)
    this.updateAccountAssets()
  }

  public getAsset (address: string): AccountAsset | null {
    return this.accountAssets.find(asset => asset.address === address) ?? null
  }

  public getAssetBalanceObservable (asset: AccountAsset): Observable<AccountBalance> {
    return getAssetBalanceObservable(this.apiRx, this.account.pair.address, asset.address, asset.decimals)
  }

  /**
   * Set subscriptions for balance updates of the account asset list
   */
  public updateAccountAssets (): void {
    this.unsubscribeFromAllBalancesUpdates()
    assert(this.account, Messages.connectWallet)
    for (const asset of this.accountAssets) {
      const subscription = this.getAssetBalanceObservable(asset).subscribe((accountBalance: AccountBalance) => {
        asset.balance = accountBalance
        this.addAccountAsset(asset)
        this.assetsBalanceSubject.next()
      })
      this.balanceSubscriptions.push(subscription)
    }
  }

  /**
   * Get asset information
   * @param address asset address
   */
  public async getAssetInfo (address: string): Promise<Asset> {
    const knownAsset = KnownAssets.get(address)
    if (knownAsset) {
      return knownAsset
    }
    const existingAsset = this.getAsset(address) || this.accountLiquidity.find(asset => asset.address === address)
    if (existingAsset) {
      return {
        address: existingAsset.address,
        decimals: existingAsset.decimals,
        symbol: existingAsset.symbol,
        name: existingAsset.name
      } as Asset
    }
    return await getAssetInfo(this.api, address)
  }

  /**
   * Get account asset information.
   * You can just check balance of any asset
   * @param address asset address
   * @param addToList should asset be added to list or not
   */
  public async getAccountAsset (address: string, addToList = false): Promise<AccountAsset> {
    assert(this.account, Messages.connectWallet)
    const { decimals, symbol, name } = await this.getAssetInfo(address)
    const asset = { address, decimals, symbol, name } as AccountAsset
    const result = await getAssetBalance(this.api, this.account.pair.address, address, decimals)
    asset.balance = result
    if (addToList) {
      this.addAccountAsset(asset)
      this.updateAccountAssets()
    }
    return asset
  }

  /**
   * Get a list of all known assets from `KnownAssets` array & from account storage
   */
  public async getKnownAccountAssets (): Promise<Array<AccountAsset>> {
    assert(this.account, Messages.connectWallet)

    const knownAssets: Array<AccountAsset> = []
    const knownAssetsAddresses = Object.values(KnownAssets).map(knownAsset => knownAsset.address)
    const assetsAddresses = new Set([...knownAssetsAddresses, ...this.accountAssetsAddresses])

    for (const assetAddress of assetsAddresses) {
      const asset = await this.getAccountAsset(assetAddress)
      this.addAccountAsset(asset)
      knownAssets.push(asset)
    }

    return knownAssets
  }

  private unsubscribeFromAllBalancesUpdates (): void {
    for (const subscription of this.balanceSubscriptions) {
      subscription.unsubscribe()
    }
    this.balanceSubscriptions = []
  }

  // # Account assets addresses

  private get accountAssetsAddresses (): Array<string> {
    if (this.accountStorage) {
      this._accountAssetsAddresses = JSON.parse(this.accountStorage.get('assetsAddresses')) as Array<string> || []
    }
    return this._accountAssetsAddresses
  }

  private set accountAssetsAddresses (assetsAddresses: Array<string>) {
    this.accountStorage?.set('assetsAddresses', JSON.stringify(assetsAddresses))
    this._accountAssetsAddresses = [...assetsAddresses]
  }

  private addToAccountAssetsAddressesList (assetAddress: string): void {
    const assetsAddressesCopy = [...this.accountAssetsAddresses]
    const index = assetsAddressesCopy.findIndex(address => address === assetAddress)

    ~index ? assetsAddressesCopy[index] = assetAddress : assetsAddressesCopy.push(assetAddress)

    this.accountAssetsAddresses = assetsAddressesCopy
  }

  private removeFromAccountAssetsAddressesList (address: string): void {
    this.accountAssetsAddresses = this.accountAssetsAddresses.filter(item => item !== address)
  }

  // # Account Liquidity methods

  public get accountLiquidity (): Array<AccountLiquidity> {
    if (this.storage) {
      this._liquidity = JSON.parse(this.storage.get('liquidity')) as Array<AccountLiquidity> || []
    }
    return this._liquidity
  }

  public set accountLiquidity (liquidity: Array<AccountLiquidity>) {
    this.storage?.set('liquidity', JSON.stringify(liquidity))
    this._liquidity = [...liquidity]
  }

<<<<<<< HEAD
=======
  private addToLiquidityList (asset: AccountLiquidity): void {
    const liquidityCopy = [...this.accountLiquidity]
    const index = liquidityCopy.findIndex(item => item.address === asset.address)

    ~index ? liquidityCopy[index] = asset : liquidityCopy.push(asset)

    this.accountLiquidity = liquidityCopy
  }

  /**
   * Get liquidity
   * @param firstAssetAddress
   * @param secondAssetAddress
   */
  public getLiquidityInfo (firstAssetAddress: string, secondAssetAddress: string): Asset {
    const poolTokenAccount = poolAccountIdFromAssetPair(this.api, firstAssetAddress, secondAssetAddress).toString()
    if (!poolTokenAccount) {
      return null
    }
    return this.getLiquidityInfoByPoolAccount(poolTokenAccount)
  }

  /**
   * Get liquidity
   * @param firstAssetAddress
   * @param secondAssetAddress
   */
  public getLiquidityInfoByPoolAccount (poolTokenAccount: string): Asset {
    return {
      address: poolTokenAccount,
      decimals: 18,
      name: 'Pool XYK Token',
      symbol: 'POOLXYK'
    }
  }

  /**
   * Check liquidity create/add operation
   * @param firstAssetAddress
   * @param secondAssetAddress
   */
  public async checkLiquidity (firstAssetAddress: string, secondAssetAddress: string): Promise<boolean> {
    const props = (await this.api.query.poolXyk.properties(firstAssetAddress, secondAssetAddress)).toJSON() as Array<string>
    if (!props || !props.length) {
      return false
    }
    return true
  }

  /**
   * Get liquidity reserves.
   * If the output will be `['0', '0']` then the client is the first liquidity provider
   * @param firstAssetAddress
   * @param secondAssetAddress
   * @param firstAssetDecimals
   * @param secondAssetDecimals
   */
  public async getLiquidityReserves (
    firstAssetAddress: string,
    secondAssetAddress: string,
    firstAssetDecimals?: number,
    secondAssetDecimals?: number
  ): Promise<Array<CodecString>> {
    const result = await this.api.query.poolXyk.reserves(firstAssetAddress, secondAssetAddress) as any // Array<Balance>
    if (!result || result.length !== 2) {
      return ['0', '0']
    }
    const firstValue = new FPNumber(result[0], firstAssetDecimals)
    const secondValue = new FPNumber(result[1], secondAssetDecimals)
    return [firstValue.toCodecString(), secondValue.toCodecString()]
  }

  /**
   * Estimate tokens retrieved.
   * Also it returns the total supply as `result[2]`
   * @param firstAssetAddress
   * @param secondAssetAddress
   * @param amount
   * @param firstTotal Reserve A from `getLiquidityReserves()[0]`
   * @param secondTotal Reserve B from `getLiquidityReserves()[1]`
   * @param poolTokenAddress If it isn't set then it will be found by the get request
   * @param firstAssetDecimals If it's not set then request about asset info will be performed
   * @param secondAssetDecimals If it's not set then request about asset info will be performed
   */
  public async estimateTokensRetrieved (
    firstAssetAddress: string,
    secondAssetAddress: string,
    amount: CodecString,
    firstTotal: CodecString,
    secondTotal: CodecString,
    poolTokenAddress?: string,
    firstAssetDecimals?: number,
    secondAssetDecimals?: number
  ): Promise<Array<CodecString>> {
    // actually, we don't need to use decimals here, so, we don't need to send these requests
    // firstAssetDecimals = firstAssetDecimals ?? (await this.getAssetInfo(firstAssetAddress)).decimals
    // secondAssetDecimals = secondAssetDecimals ?? (await this.getAssetInfo(secondAssetAddress)).decimals
    const a = FPNumber.fromCodecValue(firstTotal, firstAssetDecimals)
    const b = FPNumber.fromCodecValue(secondTotal, secondAssetDecimals)
    if (a.isZero() && b.isZero()) {
      return ['0', '0']
    }
    const pIn = FPNumber.fromCodecValue(amount)
    const totalSupply = await this.api.query.poolXyk.totalIssuances(poolTokenAddress) // BalanceInfo
    const pts = new FPNumber(totalSupply)
    const aOut = pIn.mul(a).div(pts)
    const bOut = pIn.mul(b).div(pts)
    return [aOut.toCodecString(), bOut.toCodecString(), pts.toCodecString()]
  }

  /**
   * Estimate pool tokens minted.
   * @param firstAssetAddress First asset address
   * @param secondAssetAddress Second asset address
   * @param firstAmount First asset amount
   * @param secondAmount Second asset amount
   * @param firstTotal checkLiquidityReserves()[0]
   * @param secondTotal checkLiquidityReserves()[1]
   */
  public async estimatePoolTokensMinted (
    firstAssetAddress: string,
    secondAssetAddress: string,
    firstAmount: NumberLike,
    secondAmount: NumberLike,
    firstTotal: CodecString,
    secondTotal: CodecString
  ): Promise<Array<CodecString>> {
    const firstAsset = await this.getAssetInfo(firstAssetAddress)
    const secondAsset = await this.getAssetInfo(secondAssetAddress)
    const aIn = new FPNumber(firstAmount, firstAsset.decimals)
    const bIn = new FPNumber(secondAmount, secondAsset.decimals)
    const a = FPNumber.fromCodecValue(firstTotal, firstAsset.decimals)
    const b = FPNumber.fromCodecValue(secondTotal, secondAsset.decimals)
    if (a.isZero() && b.isZero()) {
      const inaccuracy = new FPNumber('0.000000000000001')
      return [aIn.mul(bIn).sqrt().sub(inaccuracy).toCodecString()]
    }
    const poolToken = this.getLiquidityInfo(firstAssetAddress, secondAssetAddress)
    const totalSupply = await this.api.query.poolXyk.totalIssuances(poolToken.address) // BalanceInfo
    const pts = new FPNumber(totalSupply, poolToken.decimals)
    const result = FPNumber.min(aIn.mul(pts).div(a), bIn.mul(pts).div(b))
    return [result.toCodecString(), pts.toCodecString()]
  }

  private async getAccountLiquidityItem (firstAddress: string, secondAddress: string, reserveA: CodecString, reserveB: CodecString): Promise<AccountLiquidity | null> {
    const poolAccount = poolAccountIdFromAssetPair(this.api, firstAddress, secondAddress).toString()
    const { decimals, symbol, name } = this.getLiquidityInfoByPoolAccount(poolAccount)
    const balanceCodec = await getLiquidityBalance(this.api, this.accountPair.address, poolAccount)
    if (!balanceCodec) {
      return null
    }
    const balanceFPNumber = new FPNumber(balanceCodec, decimals)
    if (balanceFPNumber.isZero()) {
      return null
    }
    const balance = balanceFPNumber.toCodecString()
    if (!Number(balance)) {
      return null
    }
    const [balanceA, balanceB, totalSupply] = await this.estimateTokensRetrieved(firstAddress, secondAddress, balance, reserveA, reserveB, poolAccount, decimals, decimals)
    const fpBalanceA = FPNumber.fromCodecValue(balanceA, decimals)
    const fpBalanceB = FPNumber.fromCodecValue(balanceB, decimals)
    const pts = FPNumber.fromCodecValue(totalSupply, decimals)
    const minted = FPNumber.min(
      fpBalanceA.mul(pts).div(FPNumber.fromCodecValue(reserveA, decimals)),
      fpBalanceB.mul(pts).div(FPNumber.fromCodecValue(reserveB, decimals))
    )
    return {
      address: poolAccount,
      firstAddress,
      secondAddress,
      firstBalance: balanceA,
      secondBalance: balanceB,
      symbol,
      decimals,
      balance,
      name,
      poolShare: minted.div(pts).mul(new FPNumber(100)).format() || '0'
    } as AccountLiquidity
  }

  /**
   * Set subscriptions for balance updates of the account asset list
   * @param targetAssetIds
   */
  public updateAccountLiquidity (targetAssetIds: Array<string>): void {
    const xor = KnownAssets.get(KnownSymbols.XOR)
    const getReserve = (reserve: Codec) => new FPNumber(reserve).toCodecString()
    const removeLiquidityItem = (liquidity: Partial<AccountLiquidity>) => this.accountLiquidity = this.accountLiquidity.filter(item => item.secondAddress !== liquidity.secondAddress)
    this.unsubscribeFromAllLiquidityUpdates()
    assert(this.account, Messages.connectWallet)
    // Update list of current account liquidity and execute next()
    const liquidityList = targetAssetIds.map(id => ({ secondAddress: id }))
    this.accountLiquidity = this.accountLiquidity.filter(item => targetAssetIds.includes(item.secondAddress))
    this.liquiditySubject.next()
    // Refresh all required subscriptions
    for (const liquidity of liquidityList) {
      const subscription = this.apiRx.query.poolXyk.reserves(xor.address, liquidity.secondAddress).subscribe(async reserves => {
        if (!reserves || !(reserves[0] || reserves[1])) {
          removeLiquidityItem(liquidity) // Remove it from list if something was wrong
        } else {
          const reserveA = getReserve(reserves[0])
          const reserveB = getReserve(reserves[1])
          const updatedLiquidity = await this.getAccountLiquidityItem(xor.address, liquidity.secondAddress, reserveA, reserveB)
          if (updatedLiquidity) {
            this.addToLiquidityList(updatedLiquidity)
          } else {
            removeLiquidityItem(liquidity) // Remove it from list if something was wrong
          }
        }
        this.liquiditySubject.next()
      })
      this.liquiditySubscriptions.push(subscription)
    }
  }

  public unsubscribeFromAllLiquidityUpdates (): void {
    for (const subscription of this.liquiditySubscriptions) {
      subscription.unsubscribe()
    }
    this.liquiditySubscriptions = []
  }

  /**
   * Subscription which should be used when user is on the pool page.
   * Also, it can be used in a background - it depends on the performance.
   *
   * Do not forget to call `unsubscribe`
   */
  public getUserPoolsSubscription (): Subscription {
    assert(this.account, Messages.connectWallet)
    return this.apiRx.query.poolXyk.accountPools(this.accountPair.address).subscribe((result) => {
      const targetIds = result.toJSON() as Array<string>
      this.updateAccountLiquidity(targetIds)
    })
  }

  // # History methods

>>>>>>> 663607e6
  public get accountHistory (): Array<History> {
    return this.history.filter(({ type }) => !isBridgeOperation(type))
  }

  public initAccountStorage () {
    super.initAccountStorage()
    this.bridge.initAccountStorage()

    // transfer old history to accountStorage
    if (this.storage) {
      const oldHistory = JSON.parse(this.storage.get('history')) || []

      if (oldHistory.length) {
        this.history = oldHistory
      }

      this.storage.remove('history')
    }
  }

  /**
   * Remove all history except bridge history
   * @param assetAddress If it's empty then all history will be removed, else - only history of the specific asset
   */
  public clearHistory (assetAddress?: string) {
    this.history = this.history.filter((item) =>
      isBridgeOperation(item.type) || (!!assetAddress && ![item.assetAddress, item.asset2Address].includes(assetAddress))
    )
  }

  /**
   * Set explorer instance and use it in expolorerDataHandler
   * @param explorer explorer instance
   */
  public setExplorer (explorer: Explorer): void {
    this.explorer = explorer
    this.expolorerDataHandler.setExplorer(this.explorer)
  }

  /**
   * Set explorer data parser instance and use it in expolorerDataHandler
   * @param explorerParser explorer data parser instance
   */
  public setExplorerParser (explorerParser: ExplorerDataParser): void {
    this.explorerParser = explorerParser
    this.expolorerDataHandler.setParser(this.explorerParser)
  }

  /**
   * Set storage if it should be used as data storage
   * @param storage
   */
  public setStorage (storage: Storage): void {
    super.setStorage(storage)
    this.bridge.setStorage(storage)
  }

  // # Account management methods

  /**
   * Set signer if the pair is locked (For polkadot js extension usage)
   * @param signer
   */
  public setSigner (signer: Signer): void {
    super.setSigner(signer)
    this.bridge.setSigner(signer)
  }

  /**
   * Set account data
   * @param account
   */
  public setAccount (account: CreateResult): void {
    super.setAccount(account)
    this.bridge.setAccount(account)
  }

  /**
   * The first method you should run. Includes initialization process
   */
  public async initialize (): Promise<void> {
    const address = this.storage?.get('address')
    const password = this.storage?.get('password')
    const name = this.storage?.get('name')
    const isExternal = Boolean(this.storage?.get('isExternal'))
    keyring.loadAll({ type: KeyringType })
    await this.calcStaticNetworkFees()
    if (!address) {
      return
    }
    const defaultAddress = this.formatAddress(address, false)
    const soraAddress = this.formatAddress(address)
    this.storage?.set('address', soraAddress)
    const pair = keyring.getPair(defaultAddress)

    const account = !isExternal
      ? keyring.addPair(pair, decrypt(password))
      : keyring.addExternal(defaultAddress, name ? { name } : {})

    this.setAccount(account)
    this.initAccountStorage()
  }

  /**
   * Before use the seed for wallet connection you may want to check its correctness
   * @param suri Seed which is set by the user
   */
  public checkSeed (suri: string): { address: string; suri: string } {
    const { phrase } = keyExtractSuri(suri)
    if (isHex(phrase)) {
      assert(isHex(phrase, 256), 'Hex seed is not 256-bits')
    } else {
      assert(String(phrase).split(' ').length === this.seedLength, `Mnemonic should contain ${this.seedLength} words`)
      assert(mnemonicValidate(phrase), 'There is no valid mnemonic seed')
    }
    return {
      address: keyring.createFromUri(suri, {}, this.type).address,
      suri
    }
  }

  /**
   * Import wallet operation
   * @param suri Seed of the wallet
   * @param name Name of the wallet account
   * @param password Password which will be set for the wallet
   */
  public importAccount (
    suri: string,
    name: string,
    password: string
  ): void {
    const account = keyring.addUri(suri, password, { name }, this.type)

    this.setAccount(account)

    if (this.storage) {
      this.storage.set('name', name)
      this.storage.set('password', encrypt(password))
      const soraAddress = this.formatAddress(account.pair.address)
      this.storage.set('address', soraAddress)
    }

    this.initAccountStorage()
  }

  /**
   * Change the account password.
   * It generates an error if `oldPassword` is invalid
   * @param oldPassword
   * @param newPassword
   */
  public changePassword (oldPassword: string, newPassword: string): void {
    const pair = this.accountPair
    try {
      if (!pair.isLocked) {
        pair.lock()
      }
      pair.decodePkcs8(oldPassword)
    } catch (error) {
      throw new Error('Old password is invalid')
    }
    keyring.encryptAccount(pair, newPassword)
    if (this.storage) {
      this.storage.set('password', encrypt(newPassword))
    }
  }

  /**
   * Change the account name
   * TODO: check it, polkadot-js extension doesn't change account name
   * @param name New name
   */
  public changeName (name: string): void {
    const pair = this.accountPair
    keyring.saveAccountMeta(pair, { ...pair.meta, name })
    if (this.storage) {
      this.storage.set('name', name)
    }
  }

  /**
   * Restore from JSON object.
   * It generates an error if JSON or/and password are not valid
   * @param json
   * @param password
   */
  public restoreFromJson (json: KeyringPair$Json, password: string): { address: string, name: string } {
    try {
      const pair = keyring.restoreAccount(json, password)
      return { address: pair.address, name: ((pair.meta || {}).name || '') as string }
    } catch (error) {
      throw new Error((error as Error).message)
    }
  }

  /**
   * Export a JSON with the account data
   * @param password
   * @param encrypted If `true` then it will be decrypted. `false` by default
   */
  public exportAccount (password: string, encrypted = false): string {
    let pass = password
    if (encrypted) {
      pass = decrypt(password)
    }
    const pair = this.accountPair
    return JSON.stringify(keyring.backupAccount(pair, pass))
  }

  /**
   * Create seed phrase. It returns `{ address, seed }` object.
   */
  public createSeed (): { address: string, seed: string } {
    const seed = mnemonicGenerate(this.seedLength)
    return {
      address: keyring.createFromUri(seed, {}, this.type).address,
      seed
    }
  }

  /**
   * Import account by PolkadotJs extension
   * @param address
   * @param name
   */
  public importByPolkadotJs (address: string, name: string): void {
    const account = keyring.addExternal(address, { name: name || '' })

    this.setAccount(account)

    if (this.storage) {
      const soraAddress = this.formatAddress(account.pair.address)
      this.storage.set('name', name)
      this.storage.set('address', soraAddress)
      this.storage.set('isExternal', true)
    }

    this.initAccountStorage()
  }

  // # API methods

  private async calcRegisterAssetParams (symbol: string, name: string, totalSupply: NumberLike, extensibleSupply: boolean) {
    assert(this.account, Messages.connectWallet)
    // TODO: add assert for symbol, name and totalSupply params
    const supply = new FPNumber(totalSupply)
    return {
      args: [
        symbol,
        name,
        supply.toCodecString(),
        extensibleSupply
      ]
    }
  }

  private prepareLiquiditySources (liquiditySource: LiquiditySourceTypes): Array<LiquiditySourceTypes> {
    return liquiditySource ? [liquiditySource] : []
  }

  /**
   * Register asset
   * @param symbol string with asset symbol
   * @param name string with asset name
   * @param totalSupply
   * @param extensibleSupply
   */
  public async registerAsset (symbol: string, name: string, totalSupply: NumberLike, extensibleSupply = false): Promise<void> {
    const params = await this.calcRegisterAssetParams(symbol, name, totalSupply, extensibleSupply)
    await this.submitExtrinsic(
      (this.api.tx.assets.register as any)(...params.args),
      this.account.pair,
      {
        symbol,
        type: Operation.RegisterAsset
      }
    )
  }

  /**
   * Transfer amount from account
   * @param assetAddress Asset address
   * @param toAddress Account address
   * @param amount Amount value
   */
  public async transfer (assetAddress: string, toAddress: string, amount: NumberLike): Promise<void> {
    assert(this.account, Messages.connectWallet)
    const asset = await this.getAssetInfo(assetAddress)
    const formattedToAddress = toAddress.slice(0, 2) === 'cn' ? toAddress : this.formatAddress(toAddress)
    await this.submitExtrinsic(
      this.api.tx.assets.transfer(assetAddress, toAddress, new FPNumber(amount, asset.decimals).toCodecString()),
      this.account.pair,
      { symbol: asset.symbol, to: formattedToAddress, amount: `${amount}`, assetAddress, type: Operation.Transfer }
    )
  }

  private async prepareTransferAllTxs (data: Array<{ assetAddress: string; toAddress: string; amount: NumberLike; }>) {
    assert(this.account, Messages.connectWallet)
    assert(data.length, Messages.noTransferData)

    return data.map(item => {
      return this.api.tx.assets.transfer(item.assetAddress, item.toAddress, new FPNumber(item.amount).toCodecString())
    })
  }

  public async getTransferAllNetworkFee (data: Array<{ assetAddress: string; toAddress: string; amount: NumberLike; }>): Promise<CodecString> {
    const transactions = await this.prepareTransferAllTxs(data)
    return await this.getNetworkFee(Operation.TransferAll, transactions)
  }

  /**
   * Transfer all data from array
   * @param data Transfer data
   */
   public async transferAll (data: Array<{ assetAddress: string; toAddress: string; amount: NumberLike; }>): Promise<void> {
    const transactions = await this.prepareTransferAllTxs(data)

    await this.submitExtrinsic(
      this.api.tx.utility.batchAll(transactions),
      this.account.pair,
      { type: Operation.TransferAll }
    )
  }

  /**
   * Check swap operation
   * @param firstAssetAddress
   * @param secondAssetAddress
   * @returns availability of swap operation
   */
  async checkSwap (firstAssetAddress: string, secondAssetAddress: string): Promise<boolean> {
    return (await (this.api.rpc as any).liquidityProxy.isPathAvailable(this.defaultDEXId, firstAssetAddress, secondAssetAddress)).isTrue
  }

  async getListEnabledSourcesForPath (firstAssetAddress: string, secondAssetAddress: string): Promise<Array<LiquiditySourceTypes>> {
    const list = (await (this.api.rpc as any).liquidityProxy.listEnabledSourcesForPath(
      this.defaultDEXId,
      firstAssetAddress,
      secondAssetAddress
    )).toJSON()

    return (list as Array<LiquiditySourceTypes>)
  }

  /**
   * Get swap result for the demonstration purposes
   * @param assetAAddress Asset A address
   * @param assetBAddress Asset B address
   * @param amount Amount value (Asset A if Exchange A, else - Asset B)
   * @param isExchangeB Exchange A if `isExchangeB=false` else Exchange B. `false` by default
   */
  public async getSwapResult (
    assetAAddress: string,
    assetBAddress: string,
    amount: NumberLike,
    isExchangeB = false,
    liquiditySource = LiquiditySourceTypes.Default
  ): Promise<SwapResult> {
    const xor = KnownAssets.get(KnownSymbols.XOR)
    const assetA = await this.getAssetInfo(assetAAddress)
    const assetB = await this.getAssetInfo(assetBAddress)
    const liquiditySources = this.prepareLiquiditySources(liquiditySource)
    const result = await (this.api.rpc as any).liquidityProxy.quote(
      this.defaultDEXId,
      assetAAddress,
      assetBAddress,
      new FPNumber(amount, (!isExchangeB ? assetA : assetB).decimals).toCodecString(),
      !isExchangeB ? 'WithDesiredInput' : 'WithDesiredOutput',
      liquiditySources,
      liquiditySource === LiquiditySourceTypes.Default ? 'Disabled' : 'AllowSelected'
    )
    const value = !result.isNone ? result.unwrap() : { amount: 0, fee: 0, rewards: [], amount_without_impact: 0 }
    return {
      amount: new FPNumber(value.amount, (!isExchangeB ? assetB : assetA).decimals).toCodecString(),
      fee: new FPNumber(value.fee, xor.decimals).toCodecString(),
      rewards: 'toJSON' in value.rewards ? value.rewards.toJSON() : value.rewards,
      amountWithoutImpact: new FPNumber(value.amount_without_impact, (!isExchangeB ? assetB : assetA).decimals).toCodecString(),
    } as SwapResult
  }

  /**
   * Get min or max value before Swap
   * @param assetAAddress Asset A address
   * @param assetBAddress Asset B address
   * @param resultAmount Result of the swap operation, `getSwapResult().amount` (but it's just string)
   * @param slippageTolerance Slippage tolerance coefficient (in %)
   * @param isExchangeB If `isExchangeB` then Exchange B and it calculates max sold,
   * else - Exchange A and it calculates min received. `false` by default
   */
  public async getMinMaxValue (
    assetAAddress: string,
    assetBAddress: string,
    resultAmount: string,
    slippageTolerance: NumberLike = this.defaultSlippageTolerancePercent,
    isExchangeB = false
  ): Promise<CodecString> {
    const assetA = await this.getAssetInfo(assetAAddress)
    const assetB = await this.getAssetInfo(assetBAddress)
    const resultDecimals = (!isExchangeB ? assetB : assetA).decimals
    const result = new FPNumber(resultAmount, resultDecimals)
    const resultMulSlippage = result.mul(new FPNumber(Number(slippageTolerance) / 100, resultDecimals))
    return (!isExchangeB ? result.sub(resultMulSlippage) : result.add(resultMulSlippage)).toCodecString()
  }

  private async calcSwapParams (
    assetAAddress: string,
    assetBAddress: string,
    amountA: NumberLike,
    amountB: NumberLike,
    slippageTolerance: NumberLike = this.defaultSlippageTolerancePercent,
    isExchangeB = false,
    liquiditySource = LiquiditySourceTypes.Default
  ) {
    assert(this.account, Messages.connectWallet)
    const assetA = await this.getAssetInfo(assetAAddress)
    const assetB = await this.getAssetInfo(assetBAddress)
    const desiredDecimals = (!isExchangeB ? assetA : assetB).decimals
    const resultDecimals = (!isExchangeB ? assetB : assetA).decimals
    const desiredCodecString = (new FPNumber(!isExchangeB ? amountA : amountB, desiredDecimals)).toCodecString()
    const result = new FPNumber(!isExchangeB ? amountB : amountA, resultDecimals)
    const resultMulSlippage = result.mul(new FPNumber(Number(slippageTolerance) / 100))
    const liquiditySources = this.prepareLiquiditySources(liquiditySource)
    const params = {} as any
    if (!isExchangeB) {
      params.WithDesiredInput = {
        desired_amount_in: desiredCodecString,
        min_amount_out: result.sub(resultMulSlippage).toCodecString()
      }
    } else {
      params.WithDesiredOutput = {
        desired_amount_out: desiredCodecString,
        max_amount_in: result.add(resultMulSlippage).toCodecString()
      }
    }
    return {
      args: [
        this.defaultDEXId,
        assetAAddress,
        assetBAddress,
        params,
        liquiditySources,
        liquiditySource === LiquiditySourceTypes.Default ? 'Disabled' : 'AllowSelected'
      ],
      assetA,
      assetB
    }
  }

  /**
   * Swap operation
   * @param assetAAddress Asset A address
   * @param assetBAddress Asset B address
   * @param amountA Amount A value
   * @param amountB Amount B value
   * @param slippageTolerance Slippage tolerance coefficient (in %)
   * @param isExchangeB Exchange A if `isExchangeB=false` else Exchange B. `false` by default
   */
  public async swap (
    assetAAddress: string,
    assetBAddress: string,
    amountA: NumberLike,
    amountB: NumberLike,
    slippageTolerance: NumberLike = this.defaultSlippageTolerancePercent,
    isExchangeB = false,
    liquiditySource = LiquiditySourceTypes.Default
  ): Promise<void> {
    const params = await this.calcSwapParams(assetAAddress, assetBAddress, amountA, amountB, slippageTolerance, isExchangeB, liquiditySource)
    if (!this.getAsset(params.assetB.address)) {
      this.addAccountAsset({ ...params.assetB, balance: ZeroBalance })
      this.updateAccountAssets()
    }
    await this.submitExtrinsic(
      (this.api.tx.liquidityProxy as any).swap(...params.args),
      this.account.pair,
      {
        symbol: params.assetA.symbol,
        assetAddress: params.assetA.address,
        amount: `${amountA}`,
        symbol2: params.assetB.symbol,
        asset2Address: params.assetB.address,
        amount2: `${amountB}`,
        liquiditySource,
        type: Operation.Swap
      }
    )
  }

  /**
   * Swap & send batch operation
   * @param assetAAddress Asset A address
   * @param assetBAddress Asset B address
   * @param amountA Amount A value
   * @param amountB Amount B value
   * @param swapResultValue getMinMaxValue() -> min received if exchange A, otherwise - user's input when Exchange B
   * @param accountId Account Id address
   * @param slippageTolerance Slippage tolerance coefficient (in %)
   * @param isExchangeB Exchange A if `isExchangeB=false` else Exchange B. `false` by default
   */
   public async swapAndSend (
    assetAAddress: string,
    assetBAddress: string,
    amountA: NumberLike,
    amountB: NumberLike,
    swapResultValue: string,
    accountId: string,
    slippageTolerance: NumberLike = this.defaultSlippageTolerancePercent,
    isExchangeB = false,
    liquiditySource = LiquiditySourceTypes.Default
  ): Promise<void> {
    const params = await this.calcSwapParams(assetAAddress, assetBAddress, amountA, amountB, slippageTolerance, isExchangeB, liquiditySource)
    if (!this.getAsset(params.assetB.address)) {
      this.addAccountAsset({ ...params.assetB, balance: ZeroBalance })
      this.updateAccountAssets()
    }

    const swap = (this.api.tx.liquidityProxy as any).swap(...params.args)
    const transfer = this.api.tx.assets.transfer(assetBAddress, accountId, new FPNumber(swapResultValue, params.assetB.decimals).toCodecString())

    const formattedToAddress = accountId.slice(0, 2) === 'cn' ? accountId : this.formatAddress(accountId)

    await this.submitExtrinsic(
      this.api.tx.utility.batchAll([swap, transfer]),
      this.account.pair,
      {
        symbol: params.assetA.symbol,
        assetAddress: params.assetA.address,
        amount: `${amountA}`,
        symbol2: params.assetB.symbol,
        asset2Address: params.assetB.address,
        amount2: `${amountB}`,
        liquiditySource,
        to: formattedToAddress,
        type: Operation.SwapAndSend
      }
    )
  }

  public subscribeOnSwapReserves (
    firstAssetAddress: string,
    secondAssetAddress: string,
    liquiditySource = LiquiditySourceTypes.Default
  ): Observable<void> {
    const toVoid = (o: Observable<any>) => o.pipe(map(codec => {}))
    const poolXyk: Array<Observable<void>> = []
    const xor = KnownAssets.get(KnownSymbols.XOR).address
    if (![firstAssetAddress, secondAssetAddress].includes(xor)) {
      poolXyk.push(toVoid(this.apiRx.query.poolXyk.reserves(xor, firstAssetAddress)))
      poolXyk.push(toVoid(this.apiRx.query.poolXyk.reserves(xor, secondAssetAddress)))
    } else {
      const first = firstAssetAddress === xor ? firstAssetAddress : secondAssetAddress
      const second = secondAssetAddress === xor ? firstAssetAddress : secondAssetAddress
      poolXyk.push(toVoid(this.apiRx.query.poolXyk.reserves(first, second)))
    }
    if (liquiditySource === LiquiditySourceTypes.XYKPool) {
      return scheduled(poolXyk, asapScheduler).pipe(concatAll())
    }
    const firstTbc = toVoid(this.apiRx.query.multicollateralBondingCurvePool.collateralReserves(firstAssetAddress))
    const secondTbc = toVoid(this.apiRx.query.multicollateralBondingCurvePool.collateralReserves(secondAssetAddress))
    return scheduled([...poolXyk, firstTbc, secondTbc], asapScheduler).pipe(concatAll())
  }

  private async calcAddLiquidityParams (
    firstAssetAddress: string,
    secondAssetAddress: string,
    firstAmount: NumberLike,
    secondAmount: NumberLike,
    slippageTolerance: NumberLike = this.defaultSlippageTolerancePercent
  ) {
    assert(this.account, Messages.connectWallet)
    const firstAsset = await this.getAssetInfo(firstAssetAddress)
    const secondAsset = await this.getAssetInfo(secondAssetAddress)
    const firstAmountNum = new FPNumber(firstAmount, firstAsset.decimals)
    const secondAmountNum = new FPNumber(secondAmount, secondAsset.decimals)
    const slippage = new FPNumber(Number(slippageTolerance) / 100)
    return {
      args: [
        this.defaultDEXId,
        firstAssetAddress,
        secondAssetAddress,
        firstAmountNum.toCodecString(),
        secondAmountNum.toCodecString(),
        firstAmountNum.sub(firstAmountNum.mul(slippage)).toCodecString(),
        secondAmountNum.sub(secondAmountNum.mul(slippage)).toCodecString()
      ],
      firstAsset,
      secondAsset
    }
  }

  /**
   * Add liquidity
   * @param firstAssetAddress
   * @param secondAssetAddress
   * @param firstAmount
   * @param secondAmount // TODO: add a case when 'B' should be calculated automatically
   * @param slippageTolerance Slippage tolerance coefficient (in %)
   */
  public async addLiquidity (
    firstAssetAddress: string,
    secondAssetAddress: string,
    firstAmount: NumberLike,
    secondAmount: NumberLike,
    slippageTolerance: NumberLike = this.defaultSlippageTolerancePercent
  ): Promise<void> {
    const params = await this.calcAddLiquidityParams(firstAssetAddress, secondAssetAddress, firstAmount, secondAmount, slippageTolerance)
    if (!this.getAsset(params.secondAsset.address)) {
      this.addAccountAsset({ ...params.secondAsset, balance: ZeroBalance })
      this.updateAccountAssets()
    }
    await this.submitExtrinsic(
      this.api.tx.poolXyk.depositLiquidity(...params.args),
      this.account.pair,
      {
        type: Operation.AddLiquidity,
        symbol: params.firstAsset.symbol,
        assetAddress: params.firstAsset.address,
        symbol2: params.secondAsset.symbol,
        asset2Address: params.secondAsset.address,
        amount: `${firstAmount}`,
        amount2: `${secondAmount}`
      }
    )
  }

  private async calcCreatePairParams (
    firstAssetAddress: string,
    secondAssetAddress: string,
    firstAmount: NumberLike,
    secondAmount: NumberLike,
    slippageTolerance: NumberLike = this.defaultSlippageTolerancePercent
  ) {
    const xor = KnownAssets.get(KnownSymbols.XOR)
    assert([firstAssetAddress, secondAssetAddress].includes(xor.address), Messages.xorIsRequired)
    const baseAssetId = firstAssetAddress === xor.address ? firstAssetAddress : secondAssetAddress
    const targetAssetId = firstAssetAddress !== xor.address ? firstAssetAddress : secondAssetAddress
    const exists = await this.checkLiquidity(baseAssetId, targetAssetId)
    assert(!exists, Messages.pairAlreadyCreated)
    const baseAssetAmount = baseAssetId === firstAssetAddress ? firstAmount : secondAmount
    const targetAssetAmount = targetAssetId === secondAssetAddress ? secondAmount : firstAmount
    const params = await this.calcAddLiquidityParams(baseAssetId, targetAssetId, baseAssetAmount, targetAssetAmount, slippageTolerance)
    return {
      pairCreationArgs: [
        this.defaultDEXId,
        baseAssetId,
        targetAssetId
      ],
      addLiquidityArgs: params.args,
      firstAsset: params.firstAsset,
      secondAsset: params.secondAsset,
      baseAssetAmount,
      targetAssetAmount
    }
  }

  /**
   * Create token pair if user is the first liquidity provider and pair is not created.
   * Before it you should check liquidity
   * (`checkLiquidity()` -> `false`).
   *
   * Condition: Account **must** have CAN_MANAGE_DEX( DEXId ) permission,
   * XOR asset **should** be required for any pair
   * @param firstAssetAddress
   * @param secondAssetAddress
   * @param firstAmount
   * @param secondAmount
   * @param slippageTolerance Slippage tolerance coefficient (in %)
   */
  public async createPair (
    firstAssetAddress: string,
    secondAssetAddress: string,
    firstAmount: NumberLike,
    secondAmount: NumberLike,
    slippageTolerance: NumberLike = this.defaultSlippageTolerancePercent
  ): Promise<void> {
    const params = await this.calcCreatePairParams(firstAssetAddress, secondAssetAddress, firstAmount, secondAmount, slippageTolerance)
    const isPairAlreadyCreated = (await (this.api.rpc as any).tradingPair.isPairEnabled(this.defaultDEXId, firstAssetAddress, secondAssetAddress)).isTrue as boolean
    const transactions = []
    if (!isPairAlreadyCreated) {
      transactions.push((this.api.tx.tradingPair as any).register(...params.pairCreationArgs))
    }
    transactions.push(...[
      this.api.tx.poolXyk.initializePool(...params.pairCreationArgs),
      this.api.tx.poolXyk.depositLiquidity(...params.addLiquidityArgs)
    ])
    if (!this.getAsset(params.secondAsset.address)) {
      this.addAccountAsset({ ...params.secondAsset, balance: ZeroBalance })
      this.updateAccountAssets()
    }
    await this.submitExtrinsic(
      this.api.tx.utility.batchAll(transactions),
      this.account.pair,
      {
        type: Operation.CreatePair,
        symbol: params.firstAsset.symbol,
        assetAddress: params.firstAsset.address,
        symbol2: params.secondAsset.symbol,
        asset2Address: params.secondAsset.address,
        amount: `${params.baseAssetAmount}`,
        amount2: `${params.targetAssetAmount}`
      }
    )
  }

  public async getEnabledLiquiditySourcesForPair (
    firstAssetAddress: string,
    secondAssetAddress: string
  ): Promise<Array<LiquiditySourceTypes>> {
    const xor = KnownAssets.get(KnownSymbols.XOR)
    const baseAssetId = secondAssetAddress === xor.address ? secondAssetAddress : firstAssetAddress
    const targetAssetId = baseAssetId === secondAssetAddress ? firstAssetAddress : secondAssetAddress
    const list = (await (this.api.rpc as any).tradingPair.listEnabledSourcesForPair(
      this.defaultDEXId,
      baseAssetId,
      targetAssetId
    )).toJSON()

    return (list as Array<LiquiditySourceTypes>)
  }

  public async checkLiquiditySourceIsEnabledForPair (
    firstAssetAddress: string,
    secondAssetAddress: string,
    liquiditySource: LiquiditySourceTypes
  ): Promise<boolean> {
    const isEnabled = (await (this.api.rpc as any).tradingPair.isSourceEnabledForPair(
      this.defaultDEXId,
      firstAssetAddress,
      secondAssetAddress,
      liquiditySource
    )).toJSON()

    return isEnabled
  }

  private async calcRemoveLiquidityParams (
    firstAssetAddress: string,
    secondAssetAddress: string,
    desiredMarker: string,
    firstTotal: CodecString,
    secondTotal: CodecString,
    totalSupply: CodecString,
    slippageTolerance: NumberLike = this.defaultSlippageTolerancePercent
  ) {
    assert(this.account, Messages.connectWallet)
    const firstAsset = await this.getAssetInfo(firstAssetAddress)
    const secondAsset = await this.getAssetInfo(secondAssetAddress)
    const poolToken = this.getLiquidityInfo(firstAssetAddress, secondAssetAddress)
    const desired = new FPNumber(desiredMarker, poolToken.decimals)
    const reserveA = FPNumber.fromCodecValue(firstTotal, firstAsset.decimals)
    const reserveB = FPNumber.fromCodecValue(secondTotal, secondAsset.decimals)
    const pts = FPNumber.fromCodecValue(totalSupply, poolToken.decimals)
    const desiredA = desired.mul(reserveA).div(pts)
    const desiredB = desired.mul(reserveB).div(pts)
    const slippage = new FPNumber(Number(slippageTolerance) / 100)
    return {
      args: [
        this.defaultDEXId,
        firstAssetAddress,
        secondAssetAddress,
        desired.toCodecString(),
        desiredA.sub(desiredA.mul(slippage)).toCodecString(),
        desiredB.sub(desiredB.mul(slippage)).toCodecString()
      ],
      firstAsset,
      secondAsset
    }
  }

  /**
   * Remove liquidity
   * @param firstAssetAddress
   * @param secondAssetAddress
   * @param desiredMarker
   * @param firstTotal checkLiquidityReserves()[0]
   * @param secondTotal checkLiquidityReserves()[1]
   * @param totalSupply Total supply coefficient, estimateTokensRetrieved()[2]
   * @param slippageTolerance Slippage tolerance coefficient (in %)
   */
  public async removeLiquidity (
    firstAssetAddress: string,
    secondAssetAddress: string,
    desiredMarker: string,
    firstTotal: CodecString,
    secondTotal: CodecString,
    totalSupply: CodecString,
    slippageTolerance: NumberLike = this.defaultSlippageTolerancePercent
  ): Promise<void> {
    const params = await this.calcRemoveLiquidityParams(
      firstAssetAddress,
      secondAssetAddress,
      desiredMarker,
      firstTotal,
      secondTotal,
      totalSupply,
      slippageTolerance
    )
    await this.submitExtrinsic(
      this.api.tx.poolXyk.withdrawLiquidity(...params.args),
      this.account.pair,
      {
        type: Operation.RemoveLiquidity,
        symbol: params.firstAsset.symbol,
        assetAddress: params.firstAsset.address,
        symbol2: params.secondAsset.symbol,
        asset2Address: params.secondAsset.address,
        amount: `${desiredMarker}`
      }
    )
  }

  /**
   * Check rewards for external account
   * @param externalAddress address of external account (ethereum account address)
   * @returns rewards array with not zero amount
   */
  public async checkExternalAccountRewards (externalAddress: string): Promise<Array<RewardInfo>> {
    const [xorErc20Amount, soraFarmHarvestAmount, nftAirdropAmount] = await (this.api.rpc as any).rewards.claimables(externalAddress)

    const rewards = [
      prepareRewardInfo(RewardingEvents.SoraFarmHarvest, soraFarmHarvestAmount),
      prepareRewardInfo(RewardingEvents.NftAirdrop, nftAirdropAmount),
      prepareRewardInfo(RewardingEvents.XorErc20, xorErc20Amount)
    ].filter(item => isClaimableReward(item))

    return rewards
  }

  /**
   * Check rewards for providing liquidity
   * @returns rewards array with not zero amount
   */
  public async checkLiquidityProvisionRewards (): Promise<Array<RewardInfo>> {
    assert(this.account, Messages.connectWallet)

    const { address } = this.account.pair

    const liquidityProvisionAmount = await (this.api.rpc as any).pswapDistribution.claimableAmount(address) // Balance

    const rewards = [
      prepareRewardInfo(RewardingEvents.LiquidityProvision, liquidityProvisionAmount),
    ].filter(item => isClaimableReward(item))

    return rewards
  }

  public async checkVestedRewards (): Promise<RewardsInfo | null> {
    assert(this.account, Messages.connectWallet)

    const { address } = this.account.pair

    const {
      limit, // "Balance"
      total_available: total, // "Balance"
      rewards // "BTreeMap<RewardReason, Balance>"
    } = await (this.api.query as any).vestedRewards.rewards(address)

    const rewardsInfo = prepareRewardsInfo(limit, total, rewards)

    return rewardsInfo
  }

  /**
   * Get network fee for claim rewards operation
   */
  public async getClaimRewardsNetworkFee (rewards: Array<RewardInfo>, signature = ''): Promise<CodecString>  {
    const params = this.calcClaimRewardsParams(rewards, signature)

    switch (params.extrinsic) {
      case this.api.tx.pswapDistribution.claimIncentive:
        return this.NetworkFee[Operation.ClaimLiquidityProvisionRewards]
      case this.api.tx.vestedRewards.claimRewards:
        return this.NetworkFee[Operation.ClaimVestedRewards]
      case this.api.tx.rewards.claim:
        return this.NetworkFee[Operation.ClaimExternalRewards]
      default:
        return await this.getNetworkFee(Operation.ClaimRewards, params)
    }
  }

  /**
   * Returns a params object { extrinsic, args }
   * @param rewards claiming rewards
   * @param signature message signed in external wallet (if want to claim external rewards), otherwise empty string
   */
  private calcClaimRewardsParams (rewards: Array<RewardInfo | RewardsInfo>, signature = ''): any {
    const transactions = []

    if (containsRewardsForEvents(rewards, [RewardingEvents.LiquidityProvision])) {
      transactions.push({
        extrinsic: this.api.tx.pswapDistribution.claimIncentive,
        args: []
      })
    }
    if (containsRewardsForEvents(rewards, [RewardingEvents.BuyOnBondingCurve, RewardingEvents.LiquidityProvisionFarming, RewardingEvents.MarketMakerVolume])) {
      transactions.push({
        extrinsic: this.api.tx.vestedRewards.claimRewards,
        args: []
      })
    }
    if (containsRewardsForEvents(rewards, [RewardingEvents.SoraFarmHarvest, RewardingEvents.XorErc20, RewardingEvents.NftAirdrop])) {
      transactions.push({
        extrinsic: this.api.tx.rewards.claim,
        args: [signature]
      })
    }

    if (transactions.length > 1) return {
      extrinsic: this.api.tx.utility.batchAll,
      args: [transactions.map(({ extrinsic, args }) => extrinsic(...args))]
    }

    if (transactions.length === 1) return transactions[0]

    // for current compability
    return {
      extrinsic: this.api.tx.rewards.claim,
      args: [signature]
    }
  }

  /**
   * Claim rewards
   * @param signature message signed in external wallet (if want to claim external rewards)
   */
  public async claimRewards (
    rewards: Array<RewardInfo | RewardsInfo>,
    signature?: string,
    fee?: CodecString,
    externalAddress?: string,
  ): Promise<void> {
    const { extrinsic, args } = this.calcClaimRewardsParams(rewards, signature)

    await this.submitExtrinsic(
      extrinsic(...args),
      this.account.pair,
      {
        type: Operation.ClaimRewards,
        externalAddress,
        soraNetworkFee: fee,
        rewards
      }
    )
  }

  /**
   * Get all tokens list registered in the blockchain network
   * @param whitelist set of whitelist tokens
   * @param withPoolTokens `false` by default
   */
  public async getAssets (whitelist?: Whitelist, withPoolTokens = false): Promise<Array<Asset>> {
    const assets = await getAssets(this.api, whitelist)
    return withPoolTokens ? assets : assets.filter(asset => asset.symbol !== PoolTokens.XYKPOOL)
  }

  // # Logout & reset methods

  public unsubscribeAll (): void {
    this.unsubscribeFromAllBalancesUpdates()
    this.unsubscribeFromAllLiquidityUpdates()
  }

  /**
   * Remove all wallet data
   */
  public logout (): void {
    const address = this.account.pair.address
    keyring.forgetAccount(address)
    keyring.forgetAddress(address)

    this.accountAssets = []
    this.accountLiquidity = []

    this.unsubscribeAll()

    super.logout()
    this.bridge.logout()
  }

  // # Formatter methods
  public hasEnoughXor (asset: AccountAsset, amount: string | number, fee: FPNumber | CodecString): boolean {
    const xor = KnownAssets.get(KnownSymbols.XOR)
    const xorDecimals = xor.decimals
    const fpFee = fee instanceof FPNumber ? fee : FPNumber.fromCodecValue(fee, xorDecimals)
    if (asset.address === xor.address) {
      const fpBalance = FPNumber.fromCodecValue(asset.balance.transferable, xorDecimals)
      const fpAmount = new FPNumber(amount, xorDecimals)
      return FPNumber.lte(fpFee, fpBalance.sub(fpAmount))
    }
    // Here we should be sure that xor value of account was tracked & updated
    const xorAccountAsset = this.getAsset(xor.address)
    if (!xorAccountAsset) {
      return false
    }
    const xorBalance = FPNumber.fromCodecValue(xorAccountAsset.balance.transferable, xorDecimals)
    return FPNumber.lte(fpFee, xorBalance)
  }
  /**
   * Divide the first asset by the second
   * @param firstAssetAddress
   * @param secondAssetAddress
   * @param firstAmount
   * @param secondAmount
   * @param reversed If `true`: the second by the first (`false` by default)
   * @returns Formatted string
   */
  public async divideAssets (
    firstAssetAddress: string,
    secondAssetAddress: string,
    firstAmount: NumberLike,
    secondAmount: NumberLike,
    reversed = false
  ): Promise<string> {
    const one = new FPNumber(1)
    const firstAsset = await this.getAssetInfo(firstAssetAddress)
    const secondAsset = await this.getAssetInfo(secondAssetAddress)
    const firstAmountNum = new FPNumber(firstAmount, firstAsset.decimals)
    const secondAmountNum = new FPNumber(secondAmount, secondAsset.decimals)
    const result = !reversed
      ? firstAmountNum.div(!secondAmountNum.isZero() ? secondAmountNum : one)
      : secondAmountNum.div(!firstAmountNum.isZero() ? firstAmountNum : one)
    return result.format()
  }
}

/** Api object */
export const api = new Api()<|MERGE_RESOLUTION|>--- conflicted
+++ resolved
@@ -22,13 +22,8 @@
   AccountBalance,
   getAssetBalanceObservable,
   ZeroBalance,
-<<<<<<< HEAD
-  getLiquidityBalance,
-  Whitelist
-=======
   Whitelist,
   getLiquidityBalance
->>>>>>> 663607e6
 } from './assets'
 import { decrypt, encrypt } from './crypto'
 import { BaseApi, Operation, KeyringType, isBridgeOperation, History } from './BaseApi'
@@ -241,8 +236,6 @@
     this._liquidity = [...liquidity]
   }
 
-<<<<<<< HEAD
-=======
   private addToLiquidityList (asset: AccountLiquidity): void {
     const liquidityCopy = [...this.accountLiquidity]
     const index = liquidityCopy.findIndex(item => item.address === asset.address)
@@ -482,7 +475,6 @@
 
   // # History methods
 
->>>>>>> 663607e6
   public get accountHistory (): Array<History> {
     return this.history.filter(({ type }) => !isBridgeOperation(type))
   }
