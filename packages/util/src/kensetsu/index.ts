import { map, Observable } from 'rxjs';
import { assert } from '@polkadot/util';
import { FPNumber, NumberLike } from '@sora-substrate/math';
import type { KensetsuCollateralInfo, KensetsuCollateralizedDebtPosition } from '@polkadot/types/lookup';
import type { Vec, u128 } from '@polkadot/types-codec';

import { Messages } from '../logger';
import { Operation } from '../types';
import { KXOR } from '../assets/consts';
import { VaultTypes } from './consts';
import type { Api } from '../api';
import type { AccountAsset, Asset } from '../assets/types';
import type { Collateral, StablecoinInfo, Vault } from './types';

export class KensetsuModule<T> {
  constructor(private readonly root: Api<T>) {}

  /** {lockedAssetId},{debtAssetId} serialization */
  public serializeKey(lockedAssetId: string, debtAssetId: string): string {
    if (!(lockedAssetId && debtAssetId)) return '';
    return `${lockedAssetId},${debtAssetId}`;
  }

  /** {lockedAssetId},{debtAssetId} deserialization -> { lockedAssetId: string; debtAssetId: string; } */
  public deserializeKey(key: string): Partial<{ lockedAssetId: string; debtAssetId: string }> | null {
    if (!key) return null;
    const [lockedAssetId, debtAssetId] = key.split(',');
    return { lockedAssetId, debtAssetId };
  }

  /**
   * Usage: general system parameters, statistical information
   *
   * @returns Stablecoin infos as `Record<string, StablecoinInfo>` where key is the asset address and value is the amount of bad debt and peg asset id
   */
<<<<<<< HEAD
  async getStablecoinInfos(): Promise<Record<string, StablecoinInfo>> {
    const stablecoinInfos = await this.root.api.query.kensetsu.stablecoinInfos.entries();
    return stablecoinInfos.reduce<Record<string, StablecoinInfo>>((acc, item) => {
      const [key, value] = item;

      const assetId = key.args[0].code.toString();
      const info = value.unwrapOr(null);
      if (!info) return acc;

      const pegAssetObj = info.stablecoinParameters.pegAsset;
      const isSoraAsset = pegAssetObj.isSoraAssetId;
      const pegAsset = isSoraAsset
        ? pegAssetObj.asSoraAssetId.code.toString()
        : (pegAssetObj.asOracleSymbol.toHuman() as string);
      const badDebt = new FPNumber(info.badDebt);

      acc[assetId] = { badDebt, pegAsset, isSoraAsset };
      return acc;
    }, {});
=======
  async getBadDebt(): Promise<FPNumber> {
    // [MOCK]
    return FPNumber.ZERO;
>>>>>>> 88ff04f1
  }

  /**
   * Usage: general system parameters, statistical information
   *
   * Stablecoin infos as `Record<string, StablecoinInfo>` where key is the asset address and value is the amount of bad debt and peg asset id
   */
<<<<<<< HEAD
  async subscribeOnStablecoinInfos(): Promise<Observable<Record<string, StablecoinInfo>>> {
    const keys = await this.root.api.query.kensetsu.stablecoinInfos.keys();
    const assetIds = keys.map((key) => key.args[0].code.toString());

    return this.root.apiRx.query.kensetsu.stablecoinInfos.multi(assetIds).pipe(
      map((infos) => {
        return infos.reduce<Record<string, StablecoinInfo>>((acc, value, index) => {
          const assetId = assetIds[index];
          const info = value.unwrapOr(null);
          if (!info) return acc;

          const pegAssetObj = info.stablecoinParameters.pegAsset;
          const isSoraAsset = pegAssetObj.isSoraAssetId;
          const pegAsset = isSoraAsset
            ? pegAssetObj.asSoraAssetId.code.toString()
            : pegAssetObj.asOracleSymbol.toString();
          const badDebt = new FPNumber(info.badDebt);

          acc[assetId] = { badDebt, pegAsset, isSoraAsset };
          return acc;
        }, {});
      })
    );
=======
  subscribeOnBadDebt(): Observable<FPNumber> {
    // [MOCK]
    return new Observable((subscriber) => {
      subscriber.next(FPNumber.ZERO);
    });
>>>>>>> 88ff04f1
  }

  /**
   * @example If you had a cdp where you had 100 XOR for 100 KUSD and it became unsafe,
   * these 100 KUSD were sold, of which 10 KUSD went to protocol revenue and 90 KUSD to closing the debt,
   * if liquidationPenalty = 10%
   */
  async getLiquidationPenalty(): Promise<number> {
    const liquidationPenalty = await this.root.api.query.kensetsu.liquidationPenalty();
    return liquidationPenalty.toNumber();
  }

  /**
   * @example If you had a cdp where you had 100 XOR for 100 KUSD and it became unsafe,
   * these 100 KUSD were sold, of which 10 KUSD went to protocol revenue and 90 KUSD to closing the debt,
   * if liquidationPenalty = 10%
   */
  subscribeOnLiquidationPenalty(): Observable<number> {
    return this.root.apiRx.query.kensetsu.liquidationPenalty().pipe(map((res) => res.toNumber()));
  }

  /**
   * Usage: statistical information
   * Returns the number about how much cdp were created
   */
  async getCdpCount(): Promise<number> {
    const nextCDPId = await this.root.api.query.kensetsu.nextCDPId();
    return nextCDPId.toNumber();
  }

  /**
   * Usage: statistical information
   * Returns the subscription on the number about how much cdp were created
   */
  subscribeOnCdpCount(): Observable<number> {
    return this.root.apiRx.query.kensetsu.nextCDPId().pipe(map((res) => res.toNumber()));
  }

  /**
   * Usage: general system parameters, debt calculation, statistical information
   *
   * Returns the tax for borrowing stablecoin in %
   */
  async getBorrowTax(): Promise<number> {
    const borrowTax = await this.root.api.query.kensetsu.borrowTax();
    return borrowTax.toNumber();
  }

  /**
   * Returns the subscription on the tax for borrowing stablecoin in %
   */
  subscribeOnBorrowTax(): Observable<number> {
    return this.root.apiRx.query.kensetsu.borrowTax().pipe(map((res) => res.toNumber()));
  }

  /**
   * Returns the TBCD tax in %
   */
  async getTbcdBorrowTax(): Promise<number> {
    const borrowTax = await this.root.api.query.kensetsu.tbcdBorrowTax();
    return borrowTax.toNumber();
  }

  /**
   * Returns the subscription on the TBCD tax in %
   */
  subscribeOnTbcdBorrowTax(): Observable<number> {
    return this.root.apiRx.query.kensetsu.tbcdBorrowTax().pipe(map((res) => res.toNumber()));
  }

  /**
   * Returns the KARMA tax in %
   */
  async getKarmaBorrowTax(): Promise<number> {
    const borrowTax = await this.root.api.query.kensetsu.karmaBorrowTax();
    return borrowTax.toNumber();
  }

  /**
   * Returns the subscription on the KARMA tax in %
   */
  subscribeOnKarmaBorrowTax(): Observable<number> {
    return this.root.apiRx.query.kensetsu.karmaBorrowTax().pipe(map((res) => res.toNumber()));
  }

  /**
   * Returns the total borrow tax based on debt asset, in %
   * @param debtAsset Debt asset or its address
   * @param borrowTax Onchain borrow tax in %
   * @param tbcdBorrowTax Onchain TBCD borrow tax in %
   * @param karmaBorrowTax Onchain KARMA borrow tax in %
   */
  calcTax(
    debtAsset: Asset | AccountAsset | string,
    borrowTax: number,
    tbcdBorrowTax: number,
    karmaBorrowTax: number
  ): number {
    const debtAddress = typeof debtAsset === 'string' ? debtAsset : debtAsset.address;
    if (debtAddress === KXOR.address) return borrowTax + tbcdBorrowTax + karmaBorrowTax;

    return borrowTax;
  }

  // update_collateral_interest_coefficient
  updateCollateralInterestCoefficient(collateral: Collateral): FPNumber | null {
    const now = Date.now();
    if (now <= collateral.lastFeeUpdateTime) return null; // do nothing cuz it's already updated

    const timePassed = now - collateral.lastFeeUpdateTime;
    const collateralInterestCoeff = collateral.interestCoefficient;
    const stabilityFeeMs = collateral.riskParams.stabilityFeeMs;
    // interest_coefficient * ((1 + stability_fee_ms) ^ time_passed)
    return collateralInterestCoeff.mul(FPNumber.ONE.add(stabilityFeeMs).pow(timePassed));
  }

  // accrue_internal
  calcNewDebt(collateral: Collateral, vault: Vault | null): FPNumber | null {
    if (!vault) return null;
    const newCoefficient = this.updateCollateralInterestCoefficient(collateral);
    if (!newCoefficient) return null;

    const vaultInterestCoefficient = vault.interestCoefficient;
    const vaultDebt = vault.internalDebt;

    const interestPercent = newCoefficient.sub(vaultInterestCoefficient).div(vaultInterestCoefficient);
    const stabilityFee = vaultDebt.mul(interestPercent);
    return vaultDebt.add(stabilityFee);
  }

  private formatCollateral(
    collateralInfo: KensetsuCollateralInfo,
    lockedAssetId: string,
    debtAssetId: string
  ): Collateral {
    // ratioReversed has Perbill type = 1_000_000_000 decimals * 100 because of %, so we set decimals = 9 - 2 = 7
    const ratioReversed = new FPNumber(collateralInfo.riskParameters.liquidationRatio, 7);
    const ratio = FPNumber.ONE.div(ratioReversed).mul(FPNumber.TEN_THOUSANDS);
    // collateralInfo.riskParameters.stabilityFeeRate is presented in ms
    const stabilityFeeMs = new FPNumber(collateralInfo.riskParameters.stabilityFeeRate);
    // stability_fee_annual = (1 + stability_fee_ms) ^ 31_556_952 - 1; 31_556_952 - seconds in a year (an average Gregorian year has 365.2425 days)
    const stabilityFeeAnnual = FPNumber.ONE.add(stabilityFeeMs).pow(31_556_952).sub(1).mul(100_000).dp(2); // * 100 (to %) * 1000 (ms to seconds)
    const formatted: Collateral = {
      lockedAssetId,
      debtAssetId,
      lastFeeUpdateTime: collateralInfo.lastFeeUpdateTime.toNumber(),
      interestCoefficient: new FPNumber(collateralInfo.interestCoefficient),
      debtSupply: new FPNumber(collateralInfo.stablecoinSupply),
      totalLocked: new FPNumber(collateralInfo.totalCollateral),
      riskParams: {
        liquidationRatio: ratio.toNumber(2),
        liquidationRatioReversed: ratioReversed.toNumber(2),
        hardCap: new FPNumber(collateralInfo.riskParameters.hardCap),
        maxLiquidationLot: new FPNumber(collateralInfo.riskParameters.maxLiquidationLot),
        stabilityFeeMs,
        stabilityFeeAnnual,
        minDeposit: new FPNumber(collateralInfo.riskParameters.minimalCollateralDeposit),
      },
    };
    return formatted;
  }

  /**
   * Usage: statistical information, for instance, Explore page
   */
  async getCollateral(lockedAsset: Asset, debtAsset: Asset): Promise<Collateral | null> {
    const collateralAssetId = lockedAsset.address;
    const stablecoinAssetId = debtAsset.address;
    const data = await this.root.api.query.kensetsu.collateralInfos({ collateralAssetId, stablecoinAssetId });
    const collateralInfo: KensetsuCollateralInfo | null = data.unwrapOr(null);
    if (!collateralInfo) return null;
    return this.formatCollateral(collateralInfo, collateralAssetId, stablecoinAssetId);
  }

  subscribeOnCollateral(lockedAsset: Asset, debtAsset: Asset): Observable<Collateral | null> {
    const collateralAssetId = lockedAsset.address;
    const stablecoinAssetId = debtAsset.address;
    return this.root.apiRx.query.kensetsu.collateralInfos({ collateralAssetId, stablecoinAssetId }).pipe(
      map((data) => {
        const collateralInfo: KensetsuCollateralInfo | null = data.unwrapOr(null);
        if (!collateralInfo) return null;
        return this.formatCollateral(collateralInfo, collateralAssetId, stablecoinAssetId);
      })
    );
  }

  /**
   * Usage: statistical information & positions management
   */
  async getCollaterals(): Promise<Record<string, Collateral>> {
    const data = await this.root.api.query.kensetsu.collateralInfos.entries();

    return data.reduce<Record<string, Collateral>>((acc, item) => {
      const id = item[0].args[0];
      const lockedAssetId = id.collateralAssetId.code.toString();
      const debtAssetId = id.stablecoinAssetId.code.toString();
      const key = this.serializeKey(lockedAssetId, debtAssetId);
      const info: KensetsuCollateralInfo | null = item[1].unwrapOr(null);
      if (info) {
<<<<<<< HEAD
        acc[key] = this.formatCollateral(info, lockedAssetId, debtAssetId);
=======
        // [MOCK]
        infos[item[0].args[0].toString()] = this.formatCollateral(info);
>>>>>>> 88ff04f1
      }
      return acc;
    }, {});
  }

  private formatVault(data: KensetsuCollateralizedDebtPosition, id: number): Vault {
    const vault: Vault = {
      lockedAmount: new FPNumber(data.collateralAmount),
      debtAssetId: data.stablecoinAssetId.code.toString(),
      vaultType: VaultTypes.V2,
      debt: new FPNumber(data.debt),
      internalDebt: new FPNumber(data.debt),
      interestCoefficient: new FPNumber(data.interestCoefficient),
      owner: data.owner.toString(),
      lockedAssetId: data.collateralAssetId.code.toString(),
      id,
    };
    return vault;
  }

  async getVault(id: number): Promise<Vault | null> {
    const data = await this.root.api.query.kensetsu.cdpDepository(id);
    const vault = data.unwrapOr(null);
    if (!vault) return null;
    return this.formatVault(vault, id);
  }

  /**
   * Request all vaults.
   *
   * It utilizes a lot of resources
   */
  async getVaults(): Promise<Vault[]> {
    const data = await this.root.api.query.kensetsu.cdpDepository.entries();
    const vaults: Vault[] = [];
    for (const item of data) {
      const vault = item[1].unwrapOr(null);
      if (vault) {
        vaults.push(this.formatVault(vault, item[0].args[0].toNumber()));
      }
    }
    return vaults;
  }

  /**
   * Usage: the main entity for checking the vaults.
   */
  subscribeOnVault(id: number): Observable<Vault | null> {
    return this.root.apiRx.query.kensetsu.cdpDepository(id).pipe(
      map((data) => {
        const vault = data.unwrapOr(null);
        if (!vault) return null;
        return this.formatVault(vault, id);
      })
    );
  }

  async getAccountVaultIds(): Promise<number[]> {
    assert(this.root.account, Messages.connectWallet);

    const data = await this.root.api.query.kensetsu.cdpOwnerIndex(this.root.account.pair.address);
    const ids = data.unwrapOr([]) as Vec<u128>;

    return ids.map((id) => id.toNumber());
  }

  async getAccountVaults(): Promise<Vault[]> {
    assert(this.root.account, Messages.connectWallet);

    const data = await this.root.api.query.kensetsu.cdpOwnerIndex(this.root.account.pair.address);
    const ids = data.unwrapOr([]) as Vec<u128>;
    if (!ids.length) return [];

    const vaultsPromises = ids.map(async (id) => {
      const item = await this.root.api.query.kensetsu.cdpDepository(id);
      return { id: id.toNumber(), item };
    });
    const vaultsData = await Promise.all(vaultsPromises);

    const vaults: Vault[] = [];
    for (const { id, item } of vaultsData) {
      const vault = item.unwrapOr(null);
      if (vault) {
        vaults.push(this.formatVault(vault, id));
      }
    }
    return vaults;
  }

  subscribeOnAccountVaultIds(): Observable<number[]> {
    assert(this.root.account, Messages.connectWallet);

    return this.root.apiRx.query.kensetsu.cdpOwnerIndex(this.root.account.pair.address).pipe(
      map((data) => {
        const ids = data.unwrapOr([]) as Vec<u128>;
        return ids.map((item) => item.toNumber());
      })
    );
  }

  subscribeOnVaults(ids: number[]): Observable<Vault[]> {
    return this.root.apiRx.query.kensetsu.cdpDepository.multi(ids).pipe(
      map((data) => {
        const vaults: Vault[] = [];
        for (const [index, item] of data.entries()) {
          const id = ids[index];
          const vault = item.unwrapOr(null);
          if (vault) {
            vaults.push(this.formatVault(vault, id));
          }
        }
        return vaults;
      })
    );
  }

  /**
   * Create a new vault
   *
   * @param lockedAsset Locked asset
   * @param debtAsset Debt asset
   * @param collateralAmount Amount of collateral asset
   * @param borrowAmount Amount of debt asset which will be borrowed
   * @param slippageTolerance Slippage tolerance coefficient (in %)
   */
  createVault(
    lockedAsset: Asset | AccountAsset,
    debtAsset: Asset | AccountAsset,
    collateralAmount: NumberLike,
    borrowAmount: NumberLike,
    slippageTolerance: NumberLike = this.root.defaultSlippageTolerancePercent
  ): Promise<T> {
    assert(this.root.account, Messages.connectWallet);

    const assetAddress = lockedAsset.address;
    const asset2Address = debtAsset.address;
    const collateralCodec = new FPNumber(collateralAmount).codec;
    const borrow = new FPNumber(borrowAmount);

    const slippage = borrow.mul(Number(slippageTolerance) / 100);
    const minBorrowAmountCodec = borrow.sub(slippage).codec;

    return this.root.submitExtrinsic(
<<<<<<< HEAD
      this.root.api.tx.kensetsu.createCdp(
        assetAddress,
        collateralCodec,
        asset2Address,
        minBorrowAmountCodec,
        borrow.codec,
=======
      // [MOCK]
      this.root.api.tx.kensetsu.createCdp(
        assetAddress,
        collateralCodec,
        assetAddress,
        minBorrowAmountCodec,
        minBorrowAmountCodec,
>>>>>>> 88ff04f1
        'Type2'
      ),
      this.root.account.pair,
      {
        type: Operation.CreateVault,
        amount: `${collateralAmount}`,
        amount2: `${borrowAmount}`,
        assetAddress,
        asset2Address,
        symbol: lockedAsset.symbol,
        symbol2: debtAsset.symbol,
      }
    );
  }

  /**
   * Close user's vault (repay full debt & close vault)
   *
   * Be sure that the account has enough debt token amount for covering all the debt
   *
   * @param vault User's vault
   * @param collateralAsset Collateral asset; it's required to set it as well to have correct asset symbol in a history
   * @param debtAsset Debt asset; it's required to set it as well to have correct asset symbol in a history
   */
  closeVault(vault: Vault, collateralAsset: Asset | AccountAsset, debtAsset: Asset | AccountAsset): Promise<T> {
    assert(this.root.account, Messages.connectWallet);
    const vaultId = vault.id;
    const symbol = collateralAsset?.symbol ?? '';
    const symbol2 = debtAsset?.symbol ?? '';

    return this.root.submitExtrinsic(this.root.api.tx.kensetsu.closeCdp(vaultId), this.root.account.pair, {
      type: Operation.CloseVault,
      vaultId,
      amount: vault.lockedAmount.toString(),
      amount2: vault.debt.toString(),
      assetAddress: vault.lockedAssetId,
      symbol,
      asset2Address: vault.debtAssetId,
      symbol2,
    });
  }

  /**
   * Manual repay vault debt.
   *
   * If you want to repay everything and close vault then it's better to use `closeVault`
   *
   * @param vault User's vault
   * @param amount Amount of debt asset from the account which will cover the debt
   * @param debtAsset Debt asset; it's required to set it as well to have correct asset symbol in a history
   */
  repayVaultDebt(vault: Vault, amount: NumberLike, debtAsset: Asset | AccountAsset): Promise<T> {
    assert(this.root.account, Messages.connectWallet);
    const repayDebt = new FPNumber(amount);
    assert(vault.debt.gte(repayDebt), Messages.repayVaultDebtMoreThanDebt);
    const symbol = debtAsset?.symbol ?? '';

    return this.root.submitExtrinsic(
      this.root.api.tx.kensetsu.repayDebt(vault.id, repayDebt.codec),
      this.root.account.pair,
      {
        type: Operation.RepayVaultDebt,
        vaultId: vault.id,
        amount: `${amount}`,
        assetAddress: vault.debtAssetId,
        symbol,
      }
    );
  }

  /**
   * Deposit extra collateral to the existing vault
   *
   * @param vault User's vault
   * @param amount Collateral amount which will be deposited to the existing vault
   * @param collateralAsset Collateral asset; it's required to set it as well to have correct asset symbol in a history
   */
  depositCollateral(vault: Vault, amount: NumberLike, collateralAsset: Asset): Promise<T> {
    assert(this.root.account, Messages.connectWallet);
    const extraCollateralCodec = new FPNumber(amount).codec;
    const symbol = collateralAsset?.symbol ?? '';

    return this.root.submitExtrinsic(
      this.root.api.tx.kensetsu.depositCollateral(vault.id, extraCollateralCodec),
      this.root.account.pair,
      {
        type: Operation.DepositCollateral,
        vaultId: vault.id,
        amount: `${amount}`,
        assetAddress: vault.lockedAssetId,
        symbol,
      }
    );
  }

  /**
   * Borrow extra debt from the existing vault
   *
   * @param vault User's vault
   * @param amount Amount which will be borrowed to the existing vault
   * @param debtAsset Debt asset; it's required to set it as well to have correct asset symbol in a history
   * @param slippageTolerance Slippage tolerance coefficient (in %)
   */
  borrow(
    vault: Vault,
    amount: NumberLike,
    debtAsset: Asset | AccountAsset,
    slippageTolerance: NumberLike = this.root.defaultSlippageTolerancePercent
  ): Promise<T> {
    assert(this.root.account, Messages.connectWallet);
    const willToBorrow = new FPNumber(amount);
    const symbol = debtAsset?.symbol ?? '';
    const slippage = willToBorrow.mul(Number(slippageTolerance) / 100);
    const minWillToBorrowCodec = willToBorrow.sub(slippage).codec;

    return this.root.submitExtrinsic(
      this.root.api.tx.kensetsu.borrow(vault.id, minWillToBorrowCodec, willToBorrow.codec),
      this.root.account.pair,
      {
        type: Operation.BorrowVaultDebt,
        vaultId: vault.id,
        amount: `${amount}`,
        assetAddress: vault.debtAssetId,
        symbol,
      }
    );
  }
}<|MERGE_RESOLUTION|>--- conflicted
+++ resolved
@@ -33,7 +33,6 @@
    *
    * @returns Stablecoin infos as `Record<string, StablecoinInfo>` where key is the asset address and value is the amount of bad debt and peg asset id
    */
-<<<<<<< HEAD
   async getStablecoinInfos(): Promise<Record<string, StablecoinInfo>> {
     const stablecoinInfos = await this.root.api.query.kensetsu.stablecoinInfos.entries();
     return stablecoinInfos.reduce<Record<string, StablecoinInfo>>((acc, item) => {
@@ -53,11 +52,6 @@
       acc[assetId] = { badDebt, pegAsset, isSoraAsset };
       return acc;
     }, {});
-=======
-  async getBadDebt(): Promise<FPNumber> {
-    // [MOCK]
-    return FPNumber.ZERO;
->>>>>>> 88ff04f1
   }
 
   /**
@@ -65,7 +59,6 @@
    *
    * Stablecoin infos as `Record<string, StablecoinInfo>` where key is the asset address and value is the amount of bad debt and peg asset id
    */
-<<<<<<< HEAD
   async subscribeOnStablecoinInfos(): Promise<Observable<Record<string, StablecoinInfo>>> {
     const keys = await this.root.api.query.kensetsu.stablecoinInfos.keys();
     const assetIds = keys.map((key) => key.args[0].code.toString());
@@ -89,13 +82,6 @@
         }, {});
       })
     );
-=======
-  subscribeOnBadDebt(): Observable<FPNumber> {
-    // [MOCK]
-    return new Observable((subscriber) => {
-      subscriber.next(FPNumber.ZERO);
-    });
->>>>>>> 88ff04f1
   }
 
   /**
@@ -295,12 +281,7 @@
       const key = this.serializeKey(lockedAssetId, debtAssetId);
       const info: KensetsuCollateralInfo | null = item[1].unwrapOr(null);
       if (info) {
-<<<<<<< HEAD
         acc[key] = this.formatCollateral(info, lockedAssetId, debtAssetId);
-=======
-        // [MOCK]
-        infos[item[0].args[0].toString()] = this.formatCollateral(info);
->>>>>>> 88ff04f1
       }
       return acc;
     }, {});
@@ -444,22 +425,12 @@
     const minBorrowAmountCodec = borrow.sub(slippage).codec;
 
     return this.root.submitExtrinsic(
-<<<<<<< HEAD
       this.root.api.tx.kensetsu.createCdp(
         assetAddress,
         collateralCodec,
         asset2Address,
         minBorrowAmountCodec,
         borrow.codec,
-=======
-      // [MOCK]
-      this.root.api.tx.kensetsu.createCdp(
-        assetAddress,
-        collateralCodec,
-        assetAddress,
-        minBorrowAmountCodec,
-        minBorrowAmountCodec,
->>>>>>> 88ff04f1
         'Type2'
       ),
       this.root.account.pair,
