export const Messages = {
  connectWallet: 'You should connect wallet',
  xorOrXstIsRequired: 'You should have XOR or XSTUSD token for pair creation',
  endpointIsUndefined: 'You should set endpoint for connection',
  pairAlreadyCreated: 'Token pair was already created',
  pairBaseAssetNotAllowed: 'Base asset not allowed for pair creation',
  noTransferData: 'There is no data for transfers',
<<<<<<< HEAD
  provideAccountPair: 'You should provide account pair to sign transaction',
=======
  inabilityOfReferrerToPayFee: 'Your referrer do not have an ability to pay network fee',
>>>>>>> 9af93690
};<|MERGE_RESOLUTION|>--- conflicted
+++ resolved
@@ -5,9 +5,6 @@
   pairAlreadyCreated: 'Token pair was already created',
   pairBaseAssetNotAllowed: 'Base asset not allowed for pair creation',
   noTransferData: 'There is no data for transfers',
-<<<<<<< HEAD
   provideAccountPair: 'You should provide account pair to sign transaction',
-=======
   inabilityOfReferrerToPayFee: 'Your referrer do not have an ability to pay network fee',
->>>>>>> 9af93690
 };