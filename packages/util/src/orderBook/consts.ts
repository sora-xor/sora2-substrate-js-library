--- conflicted
+++ resolved
@@ -1,9 +1,4 @@
-<<<<<<< HEAD
 /** 1 month in ms. */
 export const MAX_TIMESTAMP = 2_592_000_000;
-=======
-/** 1 month */
-export const MAX_TIMESTAMP = 2_592_000_000;
 
-export const MAX_ORDERS_PER_SINGLE_PRICE = 1024;
->>>>>>> d2d08321
+export const MAX_ORDERS_PER_SINGLE_PRICE = 1024;