import { assert, isHex } from '@polkadot/util'
import { keyExtractSuri, mnemonicValidate } from '@polkadot/util-crypto'
import { KeypairType } from '@polkadot/util-crypto/types'
import keyring from '@polkadot/ui-keyring'
import { CreateResult } from '@polkadot/ui-keyring/types'
import { KeyringPair, KeyringPair$Json } from '@polkadot/keyring/types'
<<<<<<< HEAD

import { KnownAssets, getAssetInfo, AccountAsset } from './assets'
import { Storage } from './storage'
import { formatBalance } from './formatter'
import { decrypt, encrypt } from './crypto'
import { BaseApi } from './api'

/**
 * Contains all necessary data and functions for the wallet
 */
export class WalletApi extends BaseApi {
  private readonly type: KeypairType = 'sr25519'
  public readonly seedLength = 12

  private storage?: Storage
  private account?: CreateResult
  private assets: Array<AccountAsset> = []

  constructor (endpoint?: string) {
    super(endpoint)
=======
import { options } from '@sora-substrate/api'

import { KnownAssets, getAssetInfo, AccountAsset } from './assets'

export class WalletApi {
  private readonly type: KeypairType = 'sr25519'
  public readonly seedLength = 12

  private api: ApiPromise
  private account?: CreateResult
  private assets: Array<AccountAsset> = []

  public endpoint: string

  constructor (endpoint?: string) {
    if (endpoint) {
      this.endpoint = endpoint
    }
>>>>>>> 9aae4fd8
  }

  public get accountPair (): KeyringPair {
    if (!this.account) {
      return null
    }
    return this.account.pair
  }

  public get accountJson (): KeyringPair$Json {
    if (!this.account) {
      return null
    }
    return this.account.json
  }

<<<<<<< HEAD
  public get accountAssets (): Array<AccountAsset> {
    return this.assets
  }

  /**
   * Set storage if it should be used as data storage
   * @param storage
   */
  public setStorage (storage: Storage): void {
    this.storage = storage
  }

=======
>>>>>>> 9aae4fd8
  /**
   * The first method you should run. Includes initialization process and the connection check
   * @param endpoint Blockchain address, you should set it here or before this step
   */
  public async initialize (endpoint?: string): Promise<void> {
<<<<<<< HEAD
    await this.connect(endpoint)
=======
    if (endpoint) {
      this.endpoint = endpoint
    }
    const provider = new WsProvider(this.endpoint)
    this.api = new ApiPromise(options({ provider }))
    await this.api.isReady
>>>>>>> 9aae4fd8
    keyring.loadAll({ type: 'sr25519' })
    const address = this.storage?.get('address')
    const password = this.storage?.get('password')
    if (!(address || password)) {
      return
    }
    const pair = keyring.getPair(address)
    this.account = keyring.addPair(pair, decrypt(password))
    const assets = this.storage?.get('assets')
    if (assets) {
      this.assets = JSON.parse(assets)
    }
  }

  /**
   * Before use the seed for wallet connection you may want to check its correctness
   * @param suri Seed which is set by the user
   */
  public checkSeed (suri: string): { address: string; suri: string } {
    const { phrase } = keyExtractSuri(suri)
    if (isHex(phrase)) {
      assert(isHex(phrase, 256), 'Hex seed is not 256-bits')
    } else {
      assert(`${phrase}`.split(' ').length === this.seedLength, `Mnemonic should contain ${this.seedLength} words`)
      assert(mnemonicValidate(phrase), 'There is no valid mnemonic seed')
    }
    return {
      address: keyring.createFromUri(suri, {}, this.type).address,
      suri
    }
  }

  /**
   * Import wallet operation
   * @param suri Seed of the wallet
   * @param name Name of the wallet account
   * @param password Password which will be set for the wallet
   */
  public importAccount (
    suri: string,
    name: string,
    password: string
  ): void {
    this.account = keyring.addUri(suri, password, { name }, this.type)
    if (this.storage) {
      this.storage.set('name', name)
      this.storage.set('password', encrypt(password))
      this.storage.set('address', this.account.pair.address)
    }
  }

  private addAsset (asset: AccountAsset): void {
    const index = this.assets.findIndex(item => item.address === asset.address)
    ~index ? this.assets[index] = asset : this.assets.push(asset)
  }

<<<<<<< HEAD
=======
  private addAsset (asset: AccountAsset): void {
    const index = this.assets.findIndex(item => item.address === asset.address)
    ~index ? this.assets[index] = asset : this.assets.push(asset)
  }

>>>>>>> 9aae4fd8
  /**
   * Get asset information by its address
   * @param address asset address
   */
  public async getAssetInfo (address: string): Promise<AccountAsset> {
    const asset = { address } as AccountAsset
    const knownAsset = KnownAssets.find(asset => asset.address === address)
    if (knownAsset) {
      asset.symbol = knownAsset.symbol
      asset.decimals = knownAsset.decimals
    }
    assert(this.account, 'You have to add wallet')
    const result = await getAssetInfo(this.api, this.account.pair.address, address) as any
<<<<<<< HEAD
    // TODO: add formatter for balance
    asset.balance = (result.free || result.data.free).toString()
    this.addAsset(asset)
    if (this.storage) {
      this.storage.set('assets', JSON.stringify(this.assets))
    }
    return asset
  }

  /**
   * Get a list of all known assets from `KnownAssets` array
   */
  public async getKnownAssets (): Promise<Array<AccountAsset>> {
    const knownAssets: Array<AccountAsset> = []
    for (const item of KnownAssets) {
      const asset = { ...item } as AccountAsset
      const result = await getAssetInfo(this.api, this.account.pair.address, item.address) as any
      asset.balance = formatBalance((result.free || result.data.free).toString(), asset.decimals)
      if (!!Number(asset.balance)) {
        knownAssets.push(asset)
        this.addAsset(asset)
      }
    }
    if (this.storage) {
      this.storage.set('assets', JSON.stringify(this.assets))
    }
    return knownAssets
  }

  public async updateAssets (): Promise<Array<AccountAsset>> {
    for (const asset of this.assets) {
      const result = await getAssetInfo(this.api, this.account.pair.address, asset.address) as any
      asset.balance = formatBalance((result.free || result.data.free).toString(), asset.decimals)
      this.addAsset(asset)
    }
    if (this.storage) {
      this.storage.set('assets', JSON.stringify(this.assets))
    }
    return this.assets
  }

  /**
   * Remove all wallet data
   */
  public logout (): void {
    keyring.forgetAccount(this.account.pair.address)
    keyring.forgetAddress(this.account.pair.address)
    this.account = null
    this.assets = []
    if (this.storage) {
      this.storage.clear()
    }
=======
    asset.balance = (result.free || result.data.free).toString()
    this.addAsset(asset)
    return asset
  }

  /**
   * Get a list of all known assets from `KnownAssets` array
   */
  public async getKnownAssets (): Promise<Array<AccountAsset>> {
    const knownAssets: Array<AccountAsset> = []
    for (const item of KnownAssets) {
      const asset = { ...item } as AccountAsset
      const result = await getAssetInfo(this.api, this.account.pair.address, item.address) as any
      asset.balance = (result.free || result.data.free).toString()
      knownAssets.push(asset)
      this.addAsset(asset)
    }
    return knownAssets
>>>>>>> 9aae4fd8
  }

  /**
   * Remove all wallet data
   */
  public logout (): void {
    this.account = null
    this.assets = []
  }
}

/**
 * An instance of the wallet api which contains all necessary functions
 */
export const walletApi = new WalletApi()<|MERGE_RESOLUTION|>--- conflicted
+++ resolved
@@ -4,7 +4,6 @@
 import keyring from '@polkadot/ui-keyring'
 import { CreateResult } from '@polkadot/ui-keyring/types'
 import { KeyringPair, KeyringPair$Json } from '@polkadot/keyring/types'
-<<<<<<< HEAD
 
 import { KnownAssets, getAssetInfo, AccountAsset } from './assets'
 import { Storage } from './storage'
@@ -25,26 +24,6 @@
 
   constructor (endpoint?: string) {
     super(endpoint)
-=======
-import { options } from '@sora-substrate/api'
-
-import { KnownAssets, getAssetInfo, AccountAsset } from './assets'
-
-export class WalletApi {
-  private readonly type: KeypairType = 'sr25519'
-  public readonly seedLength = 12
-
-  private api: ApiPromise
-  private account?: CreateResult
-  private assets: Array<AccountAsset> = []
-
-  public endpoint: string
-
-  constructor (endpoint?: string) {
-    if (endpoint) {
-      this.endpoint = endpoint
-    }
->>>>>>> 9aae4fd8
   }
 
   public get accountPair (): KeyringPair {
@@ -61,7 +40,6 @@
     return this.account.json
   }
 
-<<<<<<< HEAD
   public get accountAssets (): Array<AccountAsset> {
     return this.assets
   }
@@ -74,23 +52,12 @@
     this.storage = storage
   }
 
-=======
->>>>>>> 9aae4fd8
   /**
    * The first method you should run. Includes initialization process and the connection check
    * @param endpoint Blockchain address, you should set it here or before this step
    */
   public async initialize (endpoint?: string): Promise<void> {
-<<<<<<< HEAD
     await this.connect(endpoint)
-=======
-    if (endpoint) {
-      this.endpoint = endpoint
-    }
-    const provider = new WsProvider(this.endpoint)
-    this.api = new ApiPromise(options({ provider }))
-    await this.api.isReady
->>>>>>> 9aae4fd8
     keyring.loadAll({ type: 'sr25519' })
     const address = this.storage?.get('address')
     const password = this.storage?.get('password')
@@ -147,14 +114,6 @@
     ~index ? this.assets[index] = asset : this.assets.push(asset)
   }
 
-<<<<<<< HEAD
-=======
-  private addAsset (asset: AccountAsset): void {
-    const index = this.assets.findIndex(item => item.address === asset.address)
-    ~index ? this.assets[index] = asset : this.assets.push(asset)
-  }
-
->>>>>>> 9aae4fd8
   /**
    * Get asset information by its address
    * @param address asset address
@@ -168,7 +127,6 @@
     }
     assert(this.account, 'You have to add wallet')
     const result = await getAssetInfo(this.api, this.account.pair.address, address) as any
-<<<<<<< HEAD
     // TODO: add formatter for balance
     asset.balance = (result.free || result.data.free).toString()
     this.addAsset(asset)
@@ -221,34 +179,6 @@
     if (this.storage) {
       this.storage.clear()
     }
-=======
-    asset.balance = (result.free || result.data.free).toString()
-    this.addAsset(asset)
-    return asset
-  }
-
-  /**
-   * Get a list of all known assets from `KnownAssets` array
-   */
-  public async getKnownAssets (): Promise<Array<AccountAsset>> {
-    const knownAssets: Array<AccountAsset> = []
-    for (const item of KnownAssets) {
-      const asset = { ...item } as AccountAsset
-      const result = await getAssetInfo(this.api, this.account.pair.address, item.address) as any
-      asset.balance = (result.free || result.data.free).toString()
-      knownAssets.push(asset)
-      this.addAsset(asset)
-    }
-    return knownAssets
->>>>>>> 9aae4fd8
-  }
-
-  /**
-   * Remove all wallet data
-   */
-  public logout (): void {
-    this.account = null
-    this.assets = []
   }
 }
 
