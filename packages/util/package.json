--- conflicted
+++ resolved
@@ -1,10 +1,6 @@
 {
   "name": "@sora-substrate/util",
-<<<<<<< HEAD
-  "version": "1.10.0-beta.11",
-=======
-  "version": "1.10.5",
->>>>>>> 5a03afc4
+  "version": "1.10.0-beta.12",
   "license": "Apache-2.0",
   "main": "./build/index.js",
   "typings": "./build/index.d.ts",
@@ -12,19 +8,11 @@
     "access": "public"
   },
   "dependencies": {
-<<<<<<< HEAD
     "@polkadot/ui-keyring": "2.5.1",
-    "@sora-substrate/api": "1.10.0-beta.11",
-    "@sora-substrate/liquidity-proxy": "1.10.0-beta.11",
-    "@sora-substrate/math": "1.10.0-beta.11",
-    "@sora-substrate/types": "1.10.0-beta.11",
-=======
-    "@polkadot/ui-keyring": "^0.77.1",
-    "@sora-substrate/api": "1.10.5",
-    "@sora-substrate/liquidity-proxy": "1.10.5",
-    "@sora-substrate/math": "1.10.5",
-    "@sora-substrate/types": "1.10.5",
->>>>>>> 5a03afc4
+    "@sora-substrate/api": "1.10.0-beta.12",
+    "@sora-substrate/liquidity-proxy": "1.10.0-beta.12",
+    "@sora-substrate/math": "1.10.0-beta.12",
+    "@sora-substrate/types": "1.10.0-beta.12",
     "axios": "^0.21.1",
     "bignumber.js": "^9.0.1",
     "crypto-js": "^4.0.0",
