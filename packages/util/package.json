{
  "name": "@sora-substrate/util",
<<<<<<< HEAD
  "version": "1.4.2",
=======
  "version": "1.6.0",
>>>>>>> 663607e6
  "license": "Apache-2.0",
  "main": "./build/index.js",
  "typings": "./build/index.d.ts",
  "publishConfig": {
    "access": "public"
  },
  "dependencies": {
    "@polkadot/ui-keyring": "^0.77.1",
<<<<<<< HEAD
    "@sora-substrate/api": "^1.4.2",
    "axios": "^0.19.0",
=======
    "@sora-substrate/api": "^1.6.0",
>>>>>>> 663607e6
    "bignumber.js": "^9.0.1",
    "crypto-js": "^4.0.0",
    "lodash": "^4.17.15"
  },
  "devDependencies": {
    "@types/lodash": "^4.14.150",
    "@types/websocket": "^1.0.0",
    "websocket": "^1.0.31"
  }
}<|MERGE_RESOLUTION|>--- conflicted
+++ resolved
@@ -1,10 +1,6 @@
 {
   "name": "@sora-substrate/util",
-<<<<<<< HEAD
-  "version": "1.4.2",
-=======
   "version": "1.6.0",
->>>>>>> 663607e6
   "license": "Apache-2.0",
   "main": "./build/index.js",
   "typings": "./build/index.d.ts",
@@ -13,12 +9,7 @@
   },
   "dependencies": {
     "@polkadot/ui-keyring": "^0.77.1",
-<<<<<<< HEAD
-    "@sora-substrate/api": "^1.4.2",
-    "axios": "^0.19.0",
-=======
     "@sora-substrate/api": "^1.6.0",
->>>>>>> 663607e6
     "bignumber.js": "^9.0.1",
     "crypto-js": "^4.0.0",
     "lodash": "^4.17.15"
