{
  "name": "@sora-substrate/util",
<<<<<<< HEAD
  "version": "1.22.6",
=======
  "version": "1.22.8",
>>>>>>> 5f2e7796
  "license": "Apache-2.0",
  "main": "./build/index.js",
  "typings": "./build/index.d.ts",
  "publishConfig": {
    "access": "public"
  },
  "dependencies": {
    "@polkadot/ui-keyring": "2.12.1",
<<<<<<< HEAD
    "@sora-substrate/api": "1.22.6",
    "@sora-substrate/connection": "1.22.6",
    "@sora-substrate/liquidity-proxy": "1.22.6",
    "@sora-substrate/math": "1.22.6",
    "@sora-substrate/types": "1.22.6",
=======
    "@sora-substrate/api": "1.22.8",
    "@sora-substrate/connection": "1.22.8",
    "@sora-substrate/liquidity-proxy": "1.22.8",
    "@sora-substrate/math": "1.22.8",
    "@sora-substrate/types": "1.22.8",
>>>>>>> 5f2e7796
    "axios": "^0.21.1",
    "crypto-js": "^4.0.0",
    "lodash": "^4.17.15"
  },
  "devDependencies": {
    "@types/lodash": "^4.14.150",
    "@types/websocket": "^1.0.0",
    "websocket": "^1.0.31"
  }
}<|MERGE_RESOLUTION|>--- conflicted
+++ resolved
@@ -1,10 +1,6 @@
 {
   "name": "@sora-substrate/util",
-<<<<<<< HEAD
-  "version": "1.22.6",
-=======
-  "version": "1.22.8",
->>>>>>> 5f2e7796
+  "version": "1.22.9",
   "license": "Apache-2.0",
   "main": "./build/index.js",
   "typings": "./build/index.d.ts",
@@ -13,19 +9,11 @@
   },
   "dependencies": {
     "@polkadot/ui-keyring": "2.12.1",
-<<<<<<< HEAD
-    "@sora-substrate/api": "1.22.6",
-    "@sora-substrate/connection": "1.22.6",
-    "@sora-substrate/liquidity-proxy": "1.22.6",
-    "@sora-substrate/math": "1.22.6",
-    "@sora-substrate/types": "1.22.6",
-=======
-    "@sora-substrate/api": "1.22.8",
-    "@sora-substrate/connection": "1.22.8",
-    "@sora-substrate/liquidity-proxy": "1.22.8",
-    "@sora-substrate/math": "1.22.8",
-    "@sora-substrate/types": "1.22.8",
->>>>>>> 5f2e7796
+    "@sora-substrate/api": "1.22.9",
+    "@sora-substrate/connection": "1.22.9",
+    "@sora-substrate/liquidity-proxy": "1.22.9",
+    "@sora-substrate/math": "1.22.9",
+    "@sora-substrate/types": "1.22.9",
     "axios": "^0.21.1",
     "crypto-js": "^4.0.0",
     "lodash": "^4.17.15"
