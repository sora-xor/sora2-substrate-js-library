{
  "name": "@sora-substrate/util",
<<<<<<< HEAD
  "version": "1.6.26",
=======
  "version": "1.6.29",
>>>>>>> 1c9daf55
  "license": "Apache-2.0",
  "main": "./build/index.js",
  "typings": "./build/index.d.ts",
  "publishConfig": {
    "access": "public"
  },
  "dependencies": {
    "@polkadot/ui-keyring": "^0.77.1",
<<<<<<< HEAD
    "@sora-substrate/api": "^1.6.26",
=======
    "@sora-substrate/api": "^1.6.29",
>>>>>>> 1c9daf55
    "axios": "^0.21.1",
    "bignumber.js": "^9.0.1",
    "crypto-js": "^4.0.0",
    "lodash": "^4.17.15"
  },
  "devDependencies": {
    "@types/lodash": "^4.14.150",
    "@types/websocket": "^1.0.0",
    "websocket": "^1.0.31"
  }
}<|MERGE_RESOLUTION|>--- conflicted
+++ resolved
@@ -1,10 +1,6 @@
 {
   "name": "@sora-substrate/util",
-<<<<<<< HEAD
-  "version": "1.6.26",
-=======
   "version": "1.6.29",
->>>>>>> 1c9daf55
   "license": "Apache-2.0",
   "main": "./build/index.js",
   "typings": "./build/index.d.ts",
@@ -13,11 +9,7 @@
   },
   "dependencies": {
     "@polkadot/ui-keyring": "^0.77.1",
-<<<<<<< HEAD
-    "@sora-substrate/api": "^1.6.26",
-=======
     "@sora-substrate/api": "^1.6.29",
->>>>>>> 1c9daf55
     "axios": "^0.21.1",
     "bignumber.js": "^9.0.1",
     "crypto-js": "^4.0.0",
