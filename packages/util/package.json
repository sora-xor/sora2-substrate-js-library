--- conflicted
+++ resolved
@@ -1,10 +1,6 @@
 {
   "name": "@sora-substrate/util",
-<<<<<<< HEAD
-  "version": "1.11.8",
-=======
-  "version": "1.11.9",
->>>>>>> b202937c
+  "version": "1.11.10",
   "license": "Apache-2.0",
   "main": "./build/index.js",
   "typings": "./build/index.d.ts",
@@ -13,17 +9,10 @@
   },
   "dependencies": {
     "@polkadot/ui-keyring": "2.5.1",
-<<<<<<< HEAD
-    "@sora-substrate/api": "1.11.8",
-    "@sora-substrate/liquidity-proxy": "1.11.8",
-    "@sora-substrate/math": "1.11.8",
-    "@sora-substrate/types": "1.11.8",
-=======
-    "@sora-substrate/api": "1.11.9",
-    "@sora-substrate/liquidity-proxy": "1.11.9",
-    "@sora-substrate/math": "1.11.9",
-    "@sora-substrate/types": "1.11.9",
->>>>>>> b202937c
+    "@sora-substrate/api": "1.11.10",
+    "@sora-substrate/liquidity-proxy": "1.11.10",
+    "@sora-substrate/math": "1.11.10",
+    "@sora-substrate/types": "1.11.10",
     "axios": "^0.21.1",
     "bignumber.js": "^9.0.1",
     "crypto-js": "^4.0.0",
