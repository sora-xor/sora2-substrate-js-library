{
  "name": "@sora-substrate/util",
<<<<<<< HEAD
  "version": "1.6.30",
=======
  "version": "1.6.31",
>>>>>>> 6fe3ed67
  "license": "Apache-2.0",
  "main": "./build/index.js",
  "typings": "./build/index.d.ts",
  "publishConfig": {
    "access": "public"
  },
  "dependencies": {
    "@polkadot/ui-keyring": "^0.77.1",
<<<<<<< HEAD
    "@sora-substrate/api": "^1.6.30",
=======
    "@sora-substrate/api": "^1.6.31",
>>>>>>> 6fe3ed67
    "axios": "^0.21.1",
    "bignumber.js": "^9.0.1",
    "crypto-js": "^4.0.0",
    "lodash": "^4.17.15"
  },
  "devDependencies": {
    "@types/lodash": "^4.14.150",
    "@types/websocket": "^1.0.0",
    "websocket": "^1.0.31"
  }
}<|MERGE_RESOLUTION|>--- conflicted
+++ resolved
@@ -1,10 +1,6 @@
 {
   "name": "@sora-substrate/util",
-<<<<<<< HEAD
-  "version": "1.6.30",
-=======
-  "version": "1.6.31",
->>>>>>> 6fe3ed67
+  "version": "1.6.32",
   "license": "Apache-2.0",
   "main": "./build/index.js",
   "typings": "./build/index.d.ts",
@@ -13,11 +9,7 @@
   },
   "dependencies": {
     "@polkadot/ui-keyring": "^0.77.1",
-<<<<<<< HEAD
-    "@sora-substrate/api": "^1.6.30",
-=======
-    "@sora-substrate/api": "^1.6.31",
->>>>>>> 6fe3ed67
+    "@sora-substrate/api": "^1.6.32",
     "axios": "^0.21.1",
     "bignumber.js": "^9.0.1",
     "crypto-js": "^4.0.0",
