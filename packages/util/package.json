{
  "name": "@sora-substrate/util",
<<<<<<< HEAD
  "version": "1.34.10",
=======
  "version": "1.35.0",
>>>>>>> 2e813db9
  "license": "Apache-2.0",
  "main": "./build/index.js",
  "typings": "./build/index.d.ts",
  "publishConfig": {
    "access": "public"
  },
  "dependencies": {
    "@polkadot/ui-keyring": "2.12.1",
<<<<<<< HEAD
    "@sora-substrate/api": "1.34.10",
    "@sora-substrate/connection": "1.34.10",
    "@sora-substrate/liquidity-proxy": "1.34.10",
    "@sora-substrate/math": "1.34.10",
    "@sora-substrate/types": "1.34.10",
=======
    "@sora-substrate/api": "1.35.0",
    "@sora-substrate/connection": "1.35.0",
    "@sora-substrate/liquidity-proxy": "1.35.0",
    "@sora-substrate/math": "1.35.0",
    "@sora-substrate/types": "1.35.0",
>>>>>>> 2e813db9
    "axios": "^1.6.8",
    "crypto-js": "^4.2.0",
    "lodash": "^4.17.21"
  },
  "devDependencies": {
    "@types/crypto-js": "^4.2.2",
    "@types/lodash": "^4.17.3",
    "@types/websocket": "^1.0.10",
    "websocket": "^1.0.35"
  }
}<|MERGE_RESOLUTION|>--- conflicted
+++ resolved
@@ -1,10 +1,6 @@
 {
   "name": "@sora-substrate/util",
-<<<<<<< HEAD
-  "version": "1.34.10",
-=======
   "version": "1.35.0",
->>>>>>> 2e813db9
   "license": "Apache-2.0",
   "main": "./build/index.js",
   "typings": "./build/index.d.ts",
@@ -13,19 +9,11 @@
   },
   "dependencies": {
     "@polkadot/ui-keyring": "2.12.1",
-<<<<<<< HEAD
-    "@sora-substrate/api": "1.34.10",
-    "@sora-substrate/connection": "1.34.10",
-    "@sora-substrate/liquidity-proxy": "1.34.10",
-    "@sora-substrate/math": "1.34.10",
-    "@sora-substrate/types": "1.34.10",
-=======
     "@sora-substrate/api": "1.35.0",
     "@sora-substrate/connection": "1.35.0",
     "@sora-substrate/liquidity-proxy": "1.35.0",
     "@sora-substrate/math": "1.35.0",
     "@sora-substrate/types": "1.35.0",
->>>>>>> 2e813db9
     "axios": "^1.6.8",
     "crypto-js": "^4.2.0",
     "lodash": "^4.17.21"
