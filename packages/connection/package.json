{
  "name": "@sora-substrate/connection",
<<<<<<< HEAD
  "version": "1.39.11",
=======
  "version": "1.40.0",
>>>>>>> dc6e50dc
  "license": "Apache-2.0",
  "main": "./build/index.js",
  "typings": "./build/index.d.ts",
  "publishConfig": {
    "access": "public"
  },
  "peerDependencies": {
    "@polkadot/api": ">=9.14.2",
    "@polkadot/rpc-provider": ">=9.14.2"
  }
}<|MERGE_RESOLUTION|>--- conflicted
+++ resolved
@@ -1,10 +1,6 @@
 {
   "name": "@sora-substrate/connection",
-<<<<<<< HEAD
-  "version": "1.39.11",
-=======
   "version": "1.40.0",
->>>>>>> dc6e50dc
   "license": "Apache-2.0",
   "main": "./build/index.js",
   "typings": "./build/index.d.ts",
