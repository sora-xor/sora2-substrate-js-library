// Auto-generated via `yarn polkadot-types-from-chain`, do not edit
/* eslint-disable */

import type { ApiTypes } from '@polkadot/api-base/types';
import type { Data } from '@polkadot/types';
import type { Bytes, Compact, Option, Result, Text, U256, U8aFixed, Vec, WrapperKeepOpaque, bool, i128, u128, u16, u32, u64, u8 } from '@polkadot/types-codec';
import type { AnyNumber, IMethod, ITuple } from '@polkadot/types-codec/types';
import type { AccountId32, Call, H160, H256, Perbill, Percent } from '@polkadot/types/interfaces/runtime';
import type { BridgeTypesChannelId, BridgeTypesEthashproofDoubleNodeWithMerkleProof, BridgeTypesHeader, BridgeTypesMessage, BridgeTypesNetworkParamsNetworkConfig, CommonPrimitivesAssetId32, CommonPrimitivesFilterMode, CommonPrimitivesLiquiditySourceType, CommonSwapAmount, EthBridgeOffchainSignatureParams, EthBridgeRequestsIncomingRequest, EthBridgeRequestsIncomingRequestKind, EthBridgeRequestsLoadIncomingRequest, FixnumFixedPoint, FrameSupportScheduleMaybeHashed, FramenodeRuntimeOpaqueSessionKeys, FramenodeRuntimeOriginCaller, PalletDemocracyConviction, PalletDemocracyVoteAccountVote, PalletElectionProviderMultiPhaseRawSolution, PalletElectionProviderMultiPhaseSolutionOrSnapshotSize, PalletElectionsPhragmenRenouncing, PalletIdentityBitFlags, PalletIdentityIdentityInfo, PalletIdentityJudgement, PalletImOnlineHeartbeat, PalletImOnlineSr25519AppSr25519Signature, PalletMultisigBridgeTimepoint, PalletMultisigTimepoint, PalletStakingPalletConfigOpPerbill, PalletStakingPalletConfigOpPercent, PalletStakingPalletConfigOpU128, PalletStakingPalletConfigOpU32, PalletStakingRewardDestination, PalletStakingValidatorPrefs, SpConsensusBabeDigestsNextConfigDescriptor, SpConsensusSlotsEquivocationProof, SpCoreEcdsaPublic, SpFinalityGrandpaEquivocationProof, SpNposElectionsElectionScore, SpNposElectionsSupport, SpRuntimeDispatchError, SpRuntimeHeader, SpSessionMembershipProof } from '@polkadot/types/lookup';

declare module '@polkadot/api-base/types/submittable' {
  export interface AugmentedSubmittables<ApiType extends ApiTypes> {
    assets: {
      /**
       * Performs a checked Asset burn, can only be done
       * by corresponding asset owner with own account.
       * 
       * - `origin`: caller Account, from which Asset amount is burned,
       * - `asset_id`: Id of burned Asset,
       * - `amount`: burned Asset amount.
       **/
      burn: AugmentedSubmittable<(assetId: CommonPrimitivesAssetId32 | { code?: any } | string | Uint8Array, amount: u128 | AnyNumber | Uint8Array) => SubmittableExtrinsic<ApiType>, [CommonPrimitivesAssetId32, u128]>;
      /**
       * Performs a checked Asset mint, can only be done
       * by corresponding asset owner account.
       * 
       * - `origin`: caller Account, which issues Asset minting,
       * - `asset_id`: Id of minted Asset,
       * - `to`: Id of Account, to which Asset amount is minted,
       * - `amount`: minted Asset amount.
       **/
      mint: AugmentedSubmittable<(assetId: CommonPrimitivesAssetId32 | { code?: any } | string | Uint8Array, to: AccountId32 | string | Uint8Array, amount: u128 | AnyNumber | Uint8Array) => SubmittableExtrinsic<ApiType>, [CommonPrimitivesAssetId32, AccountId32, u128]>;
      /**
       * Performs an asset registration.
       * 
       * Registers new `AssetId` for the given `origin`.
       * AssetSymbol should represent string with only uppercase latin chars with max length of 7.
       * AssetName should represent string with only uppercase or lowercase latin chars or numbers or spaces, with max length of 33.
       **/
      register: AugmentedSubmittable<(symbol: Bytes | string | Uint8Array, name: Bytes | string | Uint8Array, initialSupply: u128 | AnyNumber | Uint8Array, isMintable: bool | boolean | Uint8Array, isIndivisible: bool | boolean | Uint8Array, optContentSrc: Option<Bytes> | null | object | string | Uint8Array, optDesc: Option<Bytes> | null | object | string | Uint8Array) => SubmittableExtrinsic<ApiType>, [Bytes, Bytes, u128, bool, bool, Option<Bytes>, Option<Bytes>]>;
      /**
       * Set given asset to be non-mintable, i.e. it can no longer be minted, only burned.
       * Operation can not be undone.
       * 
       * - `origin`: caller Account, should correspond to Asset owner
       * - `asset_id`: Id of burned Asset,
       **/
      setNonMintable: AugmentedSubmittable<(assetId: CommonPrimitivesAssetId32 | { code?: any } | string | Uint8Array) => SubmittableExtrinsic<ApiType>, [CommonPrimitivesAssetId32]>;
      /**
       * Performs a checked Asset transfer.
       * 
       * - `origin`: caller Account, from which Asset amount is withdrawn,
       * - `asset_id`: Id of transferred Asset,
       * - `to`: Id of Account, to which Asset amount is deposited,
       * - `amount`: transferred Asset amount.
       **/
      transfer: AugmentedSubmittable<(assetId: CommonPrimitivesAssetId32 | { code?: any } | string | Uint8Array, to: AccountId32 | string | Uint8Array, amount: u128 | AnyNumber | Uint8Array) => SubmittableExtrinsic<ApiType>, [CommonPrimitivesAssetId32, AccountId32, u128]>;
    };
    authorship: {
      /**
       * Provide a set of uncles.
       **/
      setUncles: AugmentedSubmittable<(newUncles: Vec<SpRuntimeHeader> | (SpRuntimeHeader | { parentHash?: any; number?: any; stateRoot?: any; extrinsicsRoot?: any; digest?: any } | string | Uint8Array)[]) => SubmittableExtrinsic<ApiType>, [Vec<SpRuntimeHeader>]>;
    };
    babe: {
      /**
       * Plan an epoch config change. The epoch config change is recorded and will be enacted on
       * the next call to `enact_epoch_change`. The config will be activated one epoch after.
       * Multiple calls to this method will replace any existing planned config change that had
       * not been enacted yet.
       **/
      planConfigChange: AugmentedSubmittable<(config: SpConsensusBabeDigestsNextConfigDescriptor | { V1: any } | string | Uint8Array) => SubmittableExtrinsic<ApiType>, [SpConsensusBabeDigestsNextConfigDescriptor]>;
      /**
       * Report authority equivocation/misbehavior. This method will verify
       * the equivocation proof and validate the given key ownership proof
       * against the extracted offender. If both are valid, the offence will
       * be reported.
       **/
      reportEquivocation: AugmentedSubmittable<(equivocationProof: SpConsensusSlotsEquivocationProof | { offender?: any; slot?: any; firstHeader?: any; secondHeader?: any } | string | Uint8Array, keyOwnerProof: SpSessionMembershipProof | { session?: any; trieNodes?: any; validatorCount?: any } | string | Uint8Array) => SubmittableExtrinsic<ApiType>, [SpConsensusSlotsEquivocationProof, SpSessionMembershipProof]>;
      /**
       * Report authority equivocation/misbehavior. This method will verify
       * the equivocation proof and validate the given key ownership proof
       * against the extracted offender. If both are valid, the offence will
       * be reported.
       * This extrinsic must be called unsigned and it is expected that only
       * block authors will call it (validated in `ValidateUnsigned`), as such
       * if the block author is defined it will be defined as the equivocation
       * reporter.
       **/
      reportEquivocationUnsigned: AugmentedSubmittable<(equivocationProof: SpConsensusSlotsEquivocationProof | { offender?: any; slot?: any; firstHeader?: any; secondHeader?: any } | string | Uint8Array, keyOwnerProof: SpSessionMembershipProof | { session?: any; trieNodes?: any; validatorCount?: any } | string | Uint8Array) => SubmittableExtrinsic<ApiType>, [SpConsensusSlotsEquivocationProof, SpSessionMembershipProof]>;
    };
    bagsList: {
      /**
       * Move the caller's Id directly in front of `lighter`.
       * 
       * The dispatch origin for this call must be _Signed_ and can only be called by the Id of
       * the account going in front of `lighter`.
       * 
       * Only works if
       * - both nodes are within the same bag,
       * - and `origin` has a greater `Score` than `lighter`.
       **/
      putInFrontOf: AugmentedSubmittable<(lighter: AccountId32 | string | Uint8Array) => SubmittableExtrinsic<ApiType>, [AccountId32]>;
      /**
       * Declare that some `dislocated` account has, through rewards or penalties, sufficiently
       * changed its score that it should properly fall into a different bag than its current
       * one.
       * 
       * Anyone can call this function about any potentially dislocated account.
       * 
       * Will never return an error; if `dislocated` does not exist or doesn't need a rebag, then
       * it is a noop and fees are still collected from `origin`.
       **/
      rebag: AugmentedSubmittable<(dislocated: AccountId32 | string | Uint8Array) => SubmittableExtrinsic<ApiType>, [AccountId32]>;
    };
    balances: {
      /**
       * Exactly as `transfer`, except the origin must be root and the source account may be
       * specified.
       * # <weight>
       * - Same as transfer, but additional read and write because the source account is not
       * assumed to be in the overlay.
       * # </weight>
       **/
      forceTransfer: AugmentedSubmittable<(source: AccountId32 | string | Uint8Array, dest: AccountId32 | string | Uint8Array, value: Compact<u128> | AnyNumber | Uint8Array) => SubmittableExtrinsic<ApiType>, [AccountId32, AccountId32, Compact<u128>]>;
      /**
       * Unreserve some balance from a user by force.
       * 
       * Can only be called by ROOT.
       **/
      forceUnreserve: AugmentedSubmittable<(who: AccountId32 | string | Uint8Array, amount: u128 | AnyNumber | Uint8Array) => SubmittableExtrinsic<ApiType>, [AccountId32, u128]>;
      /**
       * Set the balances of a given account.
       * 
       * This will alter `FreeBalance` and `ReservedBalance` in storage. it will
       * also alter the total issuance of the system (`TotalIssuance`) appropriately.
       * If the new free or reserved balance is below the existential deposit,
       * it will reset the account nonce (`frame_system::AccountNonce`).
       * 
       * The dispatch origin for this call is `root`.
       **/
      setBalance: AugmentedSubmittable<(who: AccountId32 | string | Uint8Array, newFree: Compact<u128> | AnyNumber | Uint8Array, newReserved: Compact<u128> | AnyNumber | Uint8Array) => SubmittableExtrinsic<ApiType>, [AccountId32, Compact<u128>, Compact<u128>]>;
      /**
       * Transfer some liquid free balance to another account.
       * 
       * `transfer` will set the `FreeBalance` of the sender and receiver.
       * If the sender's account is below the existential deposit as a result
       * of the transfer, the account will be reaped.
       * 
       * The dispatch origin for this call must be `Signed` by the transactor.
       * 
       * # <weight>
       * - Dependent on arguments but not critical, given proper implementations for input config
       * types. See related functions below.
       * - It contains a limited number of reads and writes internally and no complex
       * computation.
       * 
       * Related functions:
       * 
       * - `ensure_can_withdraw` is always called internally but has a bounded complexity.
       * - Transferring balances to accounts that did not exist before will cause
       * `T::OnNewAccount::on_new_account` to be called.
       * - Removing enough funds from an account will trigger `T::DustRemoval::on_unbalanced`.
       * - `transfer_keep_alive` works the same way as `transfer`, but has an additional check
       * that the transfer will not kill the origin account.
       * ---------------------------------
       * - Origin account is already in memory, so no DB operations for them.
       * # </weight>
       **/
      transfer: AugmentedSubmittable<(dest: AccountId32 | string | Uint8Array, value: Compact<u128> | AnyNumber | Uint8Array) => SubmittableExtrinsic<ApiType>, [AccountId32, Compact<u128>]>;
      /**
       * Transfer the entire transferable balance from the caller account.
       * 
       * NOTE: This function only attempts to transfer _transferable_ balances. This means that
       * any locked, reserved, or existential deposits (when `keep_alive` is `true`), will not be
       * transferred by this function. To ensure that this function results in a killed account,
       * you might need to prepare the account by removing any reference counters, storage
       * deposits, etc...
       * 
       * The dispatch origin of this call must be Signed.
       * 
       * - `dest`: The recipient of the transfer.
       * - `keep_alive`: A boolean to determine if the `transfer_all` operation should send all
       * of the funds the account has, causing the sender account to be killed (false), or
       * transfer everything except at least the existential deposit, which will guarantee to
       * keep the sender account alive (true). # <weight>
       * - O(1). Just like transfer, but reading the user's transferable balance first.
       * #</weight>
       **/
      transferAll: AugmentedSubmittable<(dest: AccountId32 | string | Uint8Array, keepAlive: bool | boolean | Uint8Array) => SubmittableExtrinsic<ApiType>, [AccountId32, bool]>;
      /**
       * Same as the [`transfer`] call, but with a check that the transfer will not kill the
       * origin account.
       * 
       * 99% of the time you want [`transfer`] instead.
       * 
       * [`transfer`]: struct.Pallet.html#method.transfer
       **/
      transferKeepAlive: AugmentedSubmittable<(dest: AccountId32 | string | Uint8Array, value: Compact<u128> | AnyNumber | Uint8Array) => SubmittableExtrinsic<ApiType>, [AccountId32, Compact<u128>]>;
    };
    basicInboundChannel: {
      registerChannel: AugmentedSubmittable<(networkId: U256 | AnyNumber | Uint8Array, channel: H160 | string | Uint8Array) => SubmittableExtrinsic<ApiType>, [U256, H160]>;
      submit: AugmentedSubmittable<(networkId: U256 | AnyNumber | Uint8Array, message: BridgeTypesMessage | { data?: any; proof?: any } | string | Uint8Array) => SubmittableExtrinsic<ApiType>, [U256, BridgeTypesMessage]>;
    };
    bridgeMultisig: {
      /**
       * Add a new signatory to the multisig account.
       * Can only be called by a multisig account.
       * 
       * TODO: update weights for `add_signatory`
       * # <weight>
       * Key: length of members in multisigConfig: M
       * - One storage read - O(1)
       * - search in members - O(M)
       * - Storage write - O(M)
       * Total complexity - O(M)
       * # <weight>
       **/
      addSignatory: AugmentedSubmittable<(newMember: AccountId32 | string | Uint8Array) => SubmittableExtrinsic<ApiType>, [AccountId32]>;
      /**
       * Register approval for a dispatch to be made from a deterministic composite account if
       * approved by a total of `threshold - 1` of `other_signatories`.
       * 
       * Payment: `DepositBase` will be reserved if this is the first approval, plus
       * `threshold` times `DepositFactor`. It is returned once this dispatch happens or
       * is cancelled.
       * 
       * The dispatch origin for this call must be _Signed_.
       * 
       * - `threshold`: The total number of approvals for this dispatch before it is executed.
       * - `other_signatories`: The accounts (other than the sender) who can approve this
       * dispatch. May not be empty.
       * - `maybe_timepoint`: If this is the first approval, then this must be `None`. If it is
       * not the first approval, then it must be `Some`, with the timepoint (block number and
       * transaction index) of the first approval transaction.
       * - `call_hash`: The hash of the call to be executed.
       * 
       * NOTE: If this is the final approval, you will want to use `as_multi` instead.
       * 
       * # <weight>
       * - `O(S)`.
       * - Up to one balance-reserve or unreserve operation.
       * - One passthrough operation, one insert, both `O(S)` where `S` is the number of
       * signatories. `S` is capped by `MaxSignatories`, with weight being proportional.
       * - One encode & hash, both of complexity `O(S)`.
       * - Up to one binary search and insert (`O(logS + S)`).
       * - I/O: 1 read `O(S)`, up to 1 mutate `O(S)`. Up to one remove.
       * - One event.
       * - Storage: inserts one item, value size bounded by `MaxSignatories`, with a
       * deposit taken for its lifetime of
       * `DepositBase + threshold * DepositFactor`.
       * ----------------------------------
       * - Base Weight:
       * - Create: 44.71 + 0.088 * S
       * - Approve: 31.48 + 0.116 * S
       * - DB Weight:
       * - Read: Multisig Storage, [Caller Account]
       * - Write: Multisig Storage, [Caller Account]
       * # </weight>
       **/
      approveAsMulti: AugmentedSubmittable<(id: AccountId32 | string | Uint8Array, maybeTimepoint: Option<PalletMultisigBridgeTimepoint> | null | object | string | Uint8Array, callHash: U8aFixed | string | Uint8Array, maxWeight: u64 | AnyNumber | Uint8Array) => SubmittableExtrinsic<ApiType>, [AccountId32, Option<PalletMultisigBridgeTimepoint>, U8aFixed, u64]>;
      /**
       * Register approval for a dispatch to be made from a deterministic composite account if
       * approved by a total of `threshold - 1` of `other_signatories`.
       * 
       * If there are enough, then dispatch the call.
       * 
       * Payment: `DepositBase` will be reserved if this is the first approval, plus
       * `threshold` times `DepositFactor`. It is returned once this dispatch happens or
       * is cancelled.
       * 
       * The dispatch origin for this call must be _Signed_.
       * 
       * - `threshold`: The total number of approvals for this dispatch before it is executed.
       * - `other_signatories`: The accounts (other than the sender) who can approve this
       * dispatch. May not be empty.
       * - `maybe_timepoint`: If this is the first approval, then this must be `None`. If it is
       * not the first approval, then it must be `Some`, with the timepoint (block number and
       * transaction index) of the first approval transaction.
       * - `call`: The call to be executed.
       * 
       * NOTE: Unless this is the final approval, you will generally want to use
       * `approve_as_multi` instead, since it only requires a hash of the call.
       * 
       * Result is equivalent to the dispatched result if `threshold` is exactly `1`. Otherwise
       * on success, result is `Ok` and the result from the interior call, if it was executed,
       * may be found in the deposited `MultisigExecuted` event.
       * 
       * # <weight>
       * - `O(S + Z + Call)`.
       * - Up to one balance-reserve or unreserve operation.
       * - One passthrough operation, one insert, both `O(S)` where `S` is the number of
       * signatories. `S` is capped by `MaxSignatories`, with weight being proportional.
       * - One call encode & hash, both of complexity `O(Z)` where `Z` is tx-len.
       * - One encode & hash, both of complexity `O(S)`.
       * - Up to one binary search and insert (`O(logS + S)`).
       * - I/O: 1 read `O(S)`, up to 1 mutate `O(S)`. Up to one remove.
       * - One event.
       * - The weight of the `call`.
       * - Storage: inserts one item, value size bounded by `MaxSignatories`, with a
       * deposit taken for its lifetime of
       * `DepositBase + threshold * DepositFactor`.
       * -------------------------------
       * - Base Weight:
       * - Create:          41.89 + 0.118 * S + .002 * Z µs
       * - Create w/ Store: 53.57 + 0.119 * S + .003 * Z µs
       * - Approve:         31.39 + 0.136 * S + .002 * Z µs
       * - Complete:        39.94 + 0.26  * S + .002 * Z µs
       * - DB Weight:
       * - Reads: Multisig Storage, [Caller Account], Calls (if `store_call`)
       * - Writes: Multisig Storage, [Caller Account], Calls (if `store_call`)
       * - Plus Call Weight
       * # </weight>
       **/
      asMulti: AugmentedSubmittable<(id: AccountId32 | string | Uint8Array, maybeTimepoint: Option<PalletMultisigBridgeTimepoint> | null | object | string | Uint8Array, call: Bytes | string | Uint8Array, storeCall: bool | boolean | Uint8Array, maxWeight: u64 | AnyNumber | Uint8Array) => SubmittableExtrinsic<ApiType>, [AccountId32, Option<PalletMultisigBridgeTimepoint>, Bytes, bool, u64]>;
      /**
       * Immediately dispatch a multi-signature call using a single approval from the caller.
       * 
       * The dispatch origin for this call must be _Signed_.
       * 
       * - `other_signatories`: The accounts (other than the sender) who are part of the
       * multi-signature, but do not participate in the approval process.
       * - `call`: The call to be executed.
       * 
       * Result is equivalent to the dispatched result.
       * 
       * # <weight>
       * O(Z + C) where Z is the length of the call and C its execution weight.
       * -------------------------------
       * - Base Weight: 33.72 + 0.002 * Z µs
       * - DB Weight: None
       * - Plus Call Weight
       * # </weight>
       **/
      asMultiThreshold1: AugmentedSubmittable<(id: AccountId32 | string | Uint8Array, call: Call | IMethod | string | Uint8Array, timepoint: PalletMultisigBridgeTimepoint | { height?: any; index?: any } | string | Uint8Array) => SubmittableExtrinsic<ApiType>, [AccountId32, Call, PalletMultisigBridgeTimepoint]>;
      /**
       * Cancel a pre-existing, on-going multisig transaction. Any deposit reserved previously
       * for this operation will be unreserved on success.
       * 
       * The dispatch origin for this call must be _Signed_.
       * 
       * - `threshold`: The total number of approvals for this dispatch before it is executed.
       * - `other_signatories`: The accounts (other than the sender) who can approve this
       * dispatch. May not be empty.
       * - `timepoint`: The timepoint (block number and transaction index) of the first approval
       * transaction for this dispatch.
       * - `call_hash`: The hash of the call to be executed.
       * 
       * # <weight>
       * - `O(S)`.
       * - Up to one balance-reserve or unreserve operation.
       * - One passthrough operation, one insert, both `O(S)` where `S` is the number of
       * signatories. `S` is capped by `MaxSignatories`, with weight being proportional.
       * - One encode & hash, both of complexity `O(S)`.
       * - One event.
       * - I/O: 1 read `O(S)`, one remove.
       * - Storage: removes one item.
       * ----------------------------------
       * - Base Weight: 36.07 + 0.124 * S
       * - DB Weight:
       * - Read: Multisig Storage, [Caller Account], Refund Account, Calls
       * - Write: Multisig Storage, [Caller Account], Refund Account, Calls
       * # </weight>
       **/
      cancelAsMulti: AugmentedSubmittable<(id: AccountId32 | string | Uint8Array, timepoint: PalletMultisigBridgeTimepoint | { height?: any; index?: any } | string | Uint8Array, callHash: U8aFixed | string | Uint8Array) => SubmittableExtrinsic<ApiType>, [AccountId32, PalletMultisigBridgeTimepoint, U8aFixed]>;
      /**
       * Create a new multisig account.
       * TODO: update weights for `register_multisig`
       * # <weight>
       * Key: M - length of members,
       * - One storage reads - O(1)
       * - One search in sorted list - O(logM)
       * - Confirmation that the list is sorted - O(M)
       * - One storage writes - O(1)
       * - One event
       * Total Complexity: O(M + logM)
       * # <weight>
       **/
      registerMultisig: AugmentedSubmittable<(signatories: Vec<AccountId32> | (AccountId32 | string | Uint8Array)[]) => SubmittableExtrinsic<ApiType>, [Vec<AccountId32>]>;
      /**
       * Remove the signatory from the multisig account.
       * Can only be called by a multisig account.
       * 
       * TODO: update weights for `remove_signatory`
       * # <weight>
       * Key: length of members in multisigConfig: M
       * - One storage reads - O(1)
       * - remove items in list - O(M)
       * Total complexity - O(M)
       * # <weight>
       **/
      removeSignatory: AugmentedSubmittable<(signatory: AccountId32 | string | Uint8Array) => SubmittableExtrinsic<ApiType>, [AccountId32]>;
    };
    ceresGovernancePlatform: {
      /**
       * Create poll
       **/
      createPoll: AugmentedSubmittable<(pollId: Bytes | string | Uint8Array, numberOfOptions: u32 | AnyNumber | Uint8Array, pollStartBlock: u32 | AnyNumber | Uint8Array, pollEndBlock: u32 | AnyNumber | Uint8Array) => SubmittableExtrinsic<ApiType>, [Bytes, u32, u32, u32]>;
      /**
       * Voting for option
       **/
      vote: AugmentedSubmittable<(pollId: Bytes | string | Uint8Array, votingOption: u32 | AnyNumber | Uint8Array, numberOfVotes: u128 | AnyNumber | Uint8Array) => SubmittableExtrinsic<ApiType>, [Bytes, u32, u128]>;
      /**
       * Withdraw voting funds
       **/
      withdraw: AugmentedSubmittable<(pollId: Bytes | string | Uint8Array) => SubmittableExtrinsic<ApiType>, [Bytes]>;
    };
    ceresLaunchpad: {
      /**
       * Add whitelisted contributor
       **/
      addWhitelistedContributor: AugmentedSubmittable<(contributor: AccountId32 | string | Uint8Array) => SubmittableExtrinsic<ApiType>, [AccountId32]>;
      /**
       * Add whitelisted ILO organizer
       **/
      addWhitelistedIloOrganizer: AugmentedSubmittable<(iloOrganizer: AccountId32 | string | Uint8Array) => SubmittableExtrinsic<ApiType>, [AccountId32]>;
      /**
       * Change CERES burn fee
       **/
      changeCeresBurnFee: AugmentedSubmittable<(ceresFee: u128 | AnyNumber | Uint8Array) => SubmittableExtrinsic<ApiType>, [u128]>;
      /**
       * Change CERES contribution fee
       **/
      changeCeresContributionFee: AugmentedSubmittable<(ceresFee: u128 | AnyNumber | Uint8Array) => SubmittableExtrinsic<ApiType>, [u128]>;
      /**
       * Claim tokens
       **/
      claim: AugmentedSubmittable<(assetId: CommonPrimitivesAssetId32 | { code?: any } | string | Uint8Array) => SubmittableExtrinsic<ApiType>, [CommonPrimitivesAssetId32]>;
      /**
       * Claim LP tokens
       **/
      claimLpTokens: AugmentedSubmittable<(assetId: CommonPrimitivesAssetId32 | { code?: any } | string | Uint8Array) => SubmittableExtrinsic<ApiType>, [CommonPrimitivesAssetId32]>;
      /**
       * Claim PSWAP rewards
       **/
      claimPswapRewards: AugmentedSubmittable<() => SubmittableExtrinsic<ApiType>, []>;
      /**
       * Contribute
       **/
      contribute: AugmentedSubmittable<(assetId: CommonPrimitivesAssetId32 | { code?: any } | string | Uint8Array, fundsToContribute: u128 | AnyNumber | Uint8Array) => SubmittableExtrinsic<ApiType>, [CommonPrimitivesAssetId32, u128]>;
      /**
       * Create ILO
       **/
      createIlo: AugmentedSubmittable<(assetId: CommonPrimitivesAssetId32 | { code?: any } | string | Uint8Array, tokensForIlo: u128 | AnyNumber | Uint8Array, tokensForLiquidity: u128 | AnyNumber | Uint8Array, iloPrice: u128 | AnyNumber | Uint8Array, softCap: u128 | AnyNumber | Uint8Array, hardCap: u128 | AnyNumber | Uint8Array, minContribution: u128 | AnyNumber | Uint8Array, maxContribution: u128 | AnyNumber | Uint8Array, refundType: bool | boolean | Uint8Array, liquidityPercent: u128 | AnyNumber | Uint8Array, listingPrice: u128 | AnyNumber | Uint8Array, lockupDays: u32 | AnyNumber | Uint8Array, startBlock: u32 | AnyNumber | Uint8Array, endBlock: u32 | AnyNumber | Uint8Array, teamVestingTotalTokens: u128 | AnyNumber | Uint8Array, teamVestingFirstReleasePercent: u128 | AnyNumber | Uint8Array, teamVestingPeriod: u32 | AnyNumber | Uint8Array, teamVestingPercent: u128 | AnyNumber | Uint8Array, firstReleasePercent: u128 | AnyNumber | Uint8Array, vestingPeriod: u32 | AnyNumber | Uint8Array, vestingPercent: u128 | AnyNumber | Uint8Array) => SubmittableExtrinsic<ApiType>, [CommonPrimitivesAssetId32, u128, u128, u128, u128, u128, u128, u128, bool, u128, u128, u32, u32, u32, u128, u128, u32, u128, u128, u32, u128]>;
      /**
       * Emergency withdraw
       **/
      emergencyWithdraw: AugmentedSubmittable<(assetId: CommonPrimitivesAssetId32 | { code?: any } | string | Uint8Array) => SubmittableExtrinsic<ApiType>, [CommonPrimitivesAssetId32]>;
      /**
       * Finish ILO
       **/
      finishIlo: AugmentedSubmittable<(assetId: CommonPrimitivesAssetId32 | { code?: any } | string | Uint8Array) => SubmittableExtrinsic<ApiType>, [CommonPrimitivesAssetId32]>;
      /**
       * Remove whitelisted contributor
       **/
      removeWhitelistedContributor: AugmentedSubmittable<(contributor: AccountId32 | string | Uint8Array) => SubmittableExtrinsic<ApiType>, [AccountId32]>;
      /**
       * Remove whitelisted ILO organizer
       **/
      removeWhitelistedIloOrganizer: AugmentedSubmittable<(iloOrganizer: AccountId32 | string | Uint8Array) => SubmittableExtrinsic<ApiType>, [AccountId32]>;
    };
    ceresLiquidityLocker: {
      /**
       * Change CERES fee
       **/
      changeCeresFee: AugmentedSubmittable<(ceresFee: u128 | AnyNumber | Uint8Array) => SubmittableExtrinsic<ApiType>, [u128]>;
      /**
       * Lock liquidity
       **/
      lockLiquidity: AugmentedSubmittable<(assetA: CommonPrimitivesAssetId32 | { code?: any } | string | Uint8Array, assetB: CommonPrimitivesAssetId32 | { code?: any } | string | Uint8Array, unlockingBlock: u32 | AnyNumber | Uint8Array, percentageOfPoolTokens: u128 | AnyNumber | Uint8Array, option: bool | boolean | Uint8Array) => SubmittableExtrinsic<ApiType>, [CommonPrimitivesAssetId32, CommonPrimitivesAssetId32, u32, u128, bool]>;
    };
    ceresStaking: {
      /**
       * Change RewardsRemaining
       **/
      changeRewardsRemaining: AugmentedSubmittable<(rewardsRemaining: u128 | AnyNumber | Uint8Array) => SubmittableExtrinsic<ApiType>, [u128]>;
      deposit: AugmentedSubmittable<(amount: u128 | AnyNumber | Uint8Array) => SubmittableExtrinsic<ApiType>, [u128]>;
      withdraw: AugmentedSubmittable<() => SubmittableExtrinsic<ApiType>, []>;
    };
    ceresTokenLocker: {
      /**
<<<<<<< HEAD
       * Change fee
=======
       * Disables XST or TBC liquidity source. The liquidity source becomes unavailable for swap.
       * 
       * - `liquidity_source`: the liquidity source to be disabled.
       **/
      disableLiquiditySource: AugmentedSubmittable<(liquiditySource: LiquiditySourceType | 'XYKPool' | 'BondingCurvePool' | 'MulticollateralBondingCurvePool' | 'MockPool' | 'MockPool2' | 'MockPool3' | 'MockPool4' | 'XSTPool' | number | Uint8Array) => SubmittableExtrinsic<ApiType>, [LiquiditySourceType]>;
      /**
       * Enables XST or TBC liquidity source.
       * 
       * - `liquidity_source`: the liquidity source to be enabled.
       **/
      enableLiquiditySource: AugmentedSubmittable<(liquiditySource: LiquiditySourceType | 'XYKPool' | 'BondingCurvePool' | 'MulticollateralBondingCurvePool' | 'MockPool' | 'MockPool2' | 'MockPool3' | 'MockPool4' | 'XSTPool' | number | Uint8Array) => SubmittableExtrinsic<ApiType>, [LiquiditySourceType]>;
      /**
       * Perform swap of tokens (input/output defined via SwapAmount direction).
       * 
       * - `origin`: the account on whose behalf the transaction is being executed,
       * - `dex_id`: DEX ID for which liquidity sources aggregation is being done,
       * - `input_asset_id`: ID of the asset being sold,
       * - `output_asset_id`: ID of the asset being bought,
       * - `swap_amount`: the exact amount to be sold (either in input_asset_id or output_asset_id units with corresponding slippage tolerance absolute bound),
       * - `selected_source_types`: list of selected LiquiditySource types, selection effect is determined by filter_mode,
       * - `filter_mode`: indicate either to allow or forbid selected types only, or disable filtering.
>>>>>>> 4e58b37f
       **/
      changeFee: AugmentedSubmittable<(newFee: u128 | AnyNumber | Uint8Array) => SubmittableExtrinsic<ApiType>, [u128]>;
      /**
       * Lock tokens
       **/
      lockTokens: AugmentedSubmittable<(assetId: CommonPrimitivesAssetId32 | { code?: any } | string | Uint8Array, unlockingBlock: u32 | AnyNumber | Uint8Array, numberOfTokens: u128 | AnyNumber | Uint8Array) => SubmittableExtrinsic<ApiType>, [CommonPrimitivesAssetId32, u32, u128]>;
      /**
       * Withdraw tokens
       **/
      withdrawTokens: AugmentedSubmittable<(assetId: CommonPrimitivesAssetId32 | { code?: any } | string | Uint8Array, unlockingBlock: u32 | AnyNumber | Uint8Array, numberOfTokens: u128 | AnyNumber | Uint8Array) => SubmittableExtrinsic<ApiType>, [CommonPrimitivesAssetId32, u32, u128]>;
    };
    council: {
      /**
       * Close a vote that is either approved, disapproved or whose voting period has ended.
       * 
       * May be called by any signed account in order to finish voting and close the proposal.
       * 
       * If called before the end of the voting period it will only close the vote if it is
       * has enough votes to be approved or disapproved.
       * 
       * If called after the end of the voting period abstentions are counted as rejections
       * unless there is a prime member set and the prime member cast an approval.
       * 
       * If the close operation completes successfully with disapproval, the transaction fee will
       * be waived. Otherwise execution of the approved operation will be charged to the caller.
       * 
       * + `proposal_weight_bound`: The maximum amount of weight consumed by executing the closed
       * proposal.
       * + `length_bound`: The upper bound for the length of the proposal in storage. Checked via
       * `storage::read` so it is `size_of::<u32>() == 4` larger than the pure length.
       * 
       * # <weight>
       * ## Weight
       * - `O(B + M + P1 + P2)` where:
       * - `B` is `proposal` size in bytes (length-fee-bounded)
       * - `M` is members-count (code- and governance-bounded)
       * - `P1` is the complexity of `proposal` preimage.
       * - `P2` is proposal-count (code-bounded)
       * - DB:
       * - 2 storage reads (`Members`: codec `O(M)`, `Prime`: codec `O(1)`)
       * - 3 mutations (`Voting`: codec `O(M)`, `ProposalOf`: codec `O(B)`, `Proposals`: codec
       * `O(P2)`)
       * - any mutations done while executing `proposal` (`P1`)
       * - up to 3 events
       * # </weight>
       **/
      close: AugmentedSubmittable<(proposalHash: H256 | string | Uint8Array, index: Compact<u32> | AnyNumber | Uint8Array, proposalWeightBound: Compact<u64> | AnyNumber | Uint8Array, lengthBound: Compact<u32> | AnyNumber | Uint8Array) => SubmittableExtrinsic<ApiType>, [H256, Compact<u32>, Compact<u64>, Compact<u32>]>;
      /**
       * Disapprove a proposal, close, and remove it from the system, regardless of its current
       * state.
       * 
       * Must be called by the Root origin.
       * 
       * Parameters:
       * * `proposal_hash`: The hash of the proposal that should be disapproved.
       * 
       * # <weight>
       * Complexity: O(P) where P is the number of max proposals
       * DB Weight:
       * * Reads: Proposals
       * * Writes: Voting, Proposals, ProposalOf
       * # </weight>
       **/
      disapproveProposal: AugmentedSubmittable<(proposalHash: H256 | string | Uint8Array) => SubmittableExtrinsic<ApiType>, [H256]>;
      /**
       * Dispatch a proposal from a member using the `Member` origin.
       * 
       * Origin must be a member of the collective.
       * 
       * # <weight>
       * ## Weight
       * - `O(M + P)` where `M` members-count (code-bounded) and `P` complexity of dispatching
       * `proposal`
       * - DB: 1 read (codec `O(M)`) + DB access of `proposal`
       * - 1 event
       * # </weight>
       **/
      execute: AugmentedSubmittable<(proposal: Call | IMethod | string | Uint8Array, lengthBound: Compact<u32> | AnyNumber | Uint8Array) => SubmittableExtrinsic<ApiType>, [Call, Compact<u32>]>;
      /**
       * Add a new proposal to either be voted on or executed directly.
       * 
       * Requires the sender to be member.
       * 
       * `threshold` determines whether `proposal` is executed directly (`threshold < 2`)
       * or put up for voting.
       * 
       * # <weight>
       * ## Weight
       * - `O(B + M + P1)` or `O(B + M + P2)` where:
       * - `B` is `proposal` size in bytes (length-fee-bounded)
       * - `M` is members-count (code- and governance-bounded)
       * - branching is influenced by `threshold` where:
       * - `P1` is proposal execution complexity (`threshold < 2`)
       * - `P2` is proposals-count (code-bounded) (`threshold >= 2`)
       * - DB:
       * - 1 storage read `is_member` (codec `O(M)`)
       * - 1 storage read `ProposalOf::contains_key` (codec `O(1)`)
       * - DB accesses influenced by `threshold`:
       * - EITHER storage accesses done by `proposal` (`threshold < 2`)
       * - OR proposal insertion (`threshold <= 2`)
       * - 1 storage mutation `Proposals` (codec `O(P2)`)
       * - 1 storage mutation `ProposalCount` (codec `O(1)`)
       * - 1 storage write `ProposalOf` (codec `O(B)`)
       * - 1 storage write `Voting` (codec `O(M)`)
       * - 1 event
       * # </weight>
       **/
      propose: AugmentedSubmittable<(threshold: Compact<u32> | AnyNumber | Uint8Array, proposal: Call | IMethod | string | Uint8Array, lengthBound: Compact<u32> | AnyNumber | Uint8Array) => SubmittableExtrinsic<ApiType>, [Compact<u32>, Call, Compact<u32>]>;
      /**
       * Set the collective's membership.
       * 
       * - `new_members`: The new member list. Be nice to the chain and provide it sorted.
       * - `prime`: The prime member whose vote sets the default.
       * - `old_count`: The upper bound for the previous number of members in storage. Used for
       * weight estimation.
       * 
       * Requires root origin.
       * 
       * NOTE: Does not enforce the expected `MaxMembers` limit on the amount of members, but
       * the weight estimations rely on it to estimate dispatchable weight.
       * 
       * # WARNING:
       * 
       * The `pallet-collective` can also be managed by logic outside of the pallet through the
       * implementation of the trait [`ChangeMembers`].
       * Any call to `set_members` must be careful that the member set doesn't get out of sync
       * with other logic managing the member set.
       * 
       * # <weight>
       * ## Weight
       * - `O(MP + N)` where:
       * - `M` old-members-count (code- and governance-bounded)
       * - `N` new-members-count (code- and governance-bounded)
       * - `P` proposals-count (code-bounded)
       * - DB:
       * - 1 storage mutation (codec `O(M)` read, `O(N)` write) for reading and writing the
       * members
       * - 1 storage read (codec `O(P)`) for reading the proposals
       * - `P` storage mutations (codec `O(M)`) for updating the votes for each proposal
       * - 1 storage write (codec `O(1)`) for deleting the old `prime` and setting the new one
       * # </weight>
       **/
      setMembers: AugmentedSubmittable<(newMembers: Vec<AccountId32> | (AccountId32 | string | Uint8Array)[], prime: Option<AccountId32> | null | object | string | Uint8Array, oldCount: u32 | AnyNumber | Uint8Array) => SubmittableExtrinsic<ApiType>, [Vec<AccountId32>, Option<AccountId32>, u32]>;
      /**
       * Add an aye or nay vote for the sender to the given proposal.
       * 
       * Requires the sender to be a member.
       * 
       * Transaction fees will be waived if the member is voting on any particular proposal
       * for the first time and the call is successful. Subsequent vote changes will charge a
       * fee.
       * # <weight>
       * ## Weight
       * - `O(M)` where `M` is members-count (code- and governance-bounded)
       * - DB:
       * - 1 storage read `Members` (codec `O(M)`)
       * - 1 storage mutation `Voting` (codec `O(M)`)
       * - 1 event
       * # </weight>
       **/
      vote: AugmentedSubmittable<(proposal: H256 | string | Uint8Array, index: Compact<u32> | AnyNumber | Uint8Array, approve: bool | boolean | Uint8Array) => SubmittableExtrinsic<ApiType>, [H256, Compact<u32>, bool]>;
    };
    currencies: {
      /**
       * Transfer some balance to another account under `currency_id`.
       * 
       * The dispatch origin for this call must be `Signed` by the
       * transactor.
       **/
      transfer: AugmentedSubmittable<(dest: AccountId32 | string | Uint8Array, currencyId: CommonPrimitivesAssetId32 | { code?: any } | string | Uint8Array, amount: Compact<u128> | AnyNumber | Uint8Array) => SubmittableExtrinsic<ApiType>, [AccountId32, CommonPrimitivesAssetId32, Compact<u128>]>;
      /**
       * Transfer some native currency to another account.
       * 
       * The dispatch origin for this call must be `Signed` by the
       * transactor.
       **/
      transferNativeCurrency: AugmentedSubmittable<(dest: AccountId32 | string | Uint8Array, amount: Compact<u128> | AnyNumber | Uint8Array) => SubmittableExtrinsic<ApiType>, [AccountId32, Compact<u128>]>;
      /**
       * update amount of account `who` under `currency_id`.
       * 
       * The dispatch origin of this call must be _Root_.
       **/
      updateBalance: AugmentedSubmittable<(who: AccountId32 | string | Uint8Array, currencyId: CommonPrimitivesAssetId32 | { code?: any } | string | Uint8Array, amount: i128 | AnyNumber | Uint8Array) => SubmittableExtrinsic<ApiType>, [AccountId32, CommonPrimitivesAssetId32, i128]>;
    };
    demeterFarmingPlatform: {
      /**
       * Add pool
       **/
      addPool: AugmentedSubmittable<(poolAsset: CommonPrimitivesAssetId32 | { code?: any } | string | Uint8Array, rewardAsset: CommonPrimitivesAssetId32 | { code?: any } | string | Uint8Array, isFarm: bool | boolean | Uint8Array, multiplier: u32 | AnyNumber | Uint8Array, depositFee: u128 | AnyNumber | Uint8Array, isCore: bool | boolean | Uint8Array) => SubmittableExtrinsic<ApiType>, [CommonPrimitivesAssetId32, CommonPrimitivesAssetId32, bool, u32, u128, bool]>;
      /**
       * Change info
       **/
      changeInfo: AugmentedSubmittable<(changedUser: AccountId32 | string | Uint8Array, poolAsset: CommonPrimitivesAssetId32 | { code?: any } | string | Uint8Array, rewardAsset: CommonPrimitivesAssetId32 | { code?: any } | string | Uint8Array, isFarm: bool | boolean | Uint8Array, poolTokens: u128 | AnyNumber | Uint8Array) => SubmittableExtrinsic<ApiType>, [AccountId32, CommonPrimitivesAssetId32, CommonPrimitivesAssetId32, bool, u128]>;
      /**
       * Change pool deposit fee
       **/
      changePoolDepositFee: AugmentedSubmittable<(poolAsset: CommonPrimitivesAssetId32 | { code?: any } | string | Uint8Array, rewardAsset: CommonPrimitivesAssetId32 | { code?: any } | string | Uint8Array, isFarm: bool | boolean | Uint8Array, depositFee: u128 | AnyNumber | Uint8Array) => SubmittableExtrinsic<ApiType>, [CommonPrimitivesAssetId32, CommonPrimitivesAssetId32, bool, u128]>;
      /**
       * Change pool multiplier
       **/
      changePoolMultiplier: AugmentedSubmittable<(poolAsset: CommonPrimitivesAssetId32 | { code?: any } | string | Uint8Array, rewardAsset: CommonPrimitivesAssetId32 | { code?: any } | string | Uint8Array, isFarm: bool | boolean | Uint8Array, newMultiplier: u32 | AnyNumber | Uint8Array) => SubmittableExtrinsic<ApiType>, [CommonPrimitivesAssetId32, CommonPrimitivesAssetId32, bool, u32]>;
      /**
       * Change token info
       **/
      changeTokenInfo: AugmentedSubmittable<(poolAsset: CommonPrimitivesAssetId32 | { code?: any } | string | Uint8Array, tokenPerBlock: u128 | AnyNumber | Uint8Array, farmsAllocation: u128 | AnyNumber | Uint8Array, stakingAllocation: u128 | AnyNumber | Uint8Array, teamAllocation: u128 | AnyNumber | Uint8Array, teamAccount: AccountId32 | string | Uint8Array) => SubmittableExtrinsic<ApiType>, [CommonPrimitivesAssetId32, u128, u128, u128, u128, AccountId32]>;
      /**
       * Change total tokens
       **/
      changeTotalTokens: AugmentedSubmittable<(poolAsset: CommonPrimitivesAssetId32 | { code?: any } | string | Uint8Array, rewardAsset: CommonPrimitivesAssetId32 | { code?: any } | string | Uint8Array, isFarm: bool | boolean | Uint8Array, totalTokens: u128 | AnyNumber | Uint8Array) => SubmittableExtrinsic<ApiType>, [CommonPrimitivesAssetId32, CommonPrimitivesAssetId32, bool, u128]>;
      /**
       * Deposit to pool
       **/
      deposit: AugmentedSubmittable<(poolAsset: CommonPrimitivesAssetId32 | { code?: any } | string | Uint8Array, rewardAsset: CommonPrimitivesAssetId32 | { code?: any } | string | Uint8Array, isFarm: bool | boolean | Uint8Array, pooledTokens: u128 | AnyNumber | Uint8Array) => SubmittableExtrinsic<ApiType>, [CommonPrimitivesAssetId32, CommonPrimitivesAssetId32, bool, u128]>;
      /**
       * Get rewards
       **/
      getRewards: AugmentedSubmittable<(poolAsset: CommonPrimitivesAssetId32 | { code?: any } | string | Uint8Array, rewardAsset: CommonPrimitivesAssetId32 | { code?: any } | string | Uint8Array, isFarm: bool | boolean | Uint8Array) => SubmittableExtrinsic<ApiType>, [CommonPrimitivesAssetId32, CommonPrimitivesAssetId32, bool]>;
      /**
       * Register token for farming
       **/
      registerToken: AugmentedSubmittable<(poolAsset: CommonPrimitivesAssetId32 | { code?: any } | string | Uint8Array, tokenPerBlock: u128 | AnyNumber | Uint8Array, farmsAllocation: u128 | AnyNumber | Uint8Array, stakingAllocation: u128 | AnyNumber | Uint8Array, teamAllocation: u128 | AnyNumber | Uint8Array, teamAccount: AccountId32 | string | Uint8Array) => SubmittableExtrinsic<ApiType>, [CommonPrimitivesAssetId32, u128, u128, u128, u128, AccountId32]>;
      /**
       * Remove pool
       **/
      removePool: AugmentedSubmittable<(poolAsset: CommonPrimitivesAssetId32 | { code?: any } | string | Uint8Array, rewardAsset: CommonPrimitivesAssetId32 | { code?: any } | string | Uint8Array, isFarm: bool | boolean | Uint8Array) => SubmittableExtrinsic<ApiType>, [CommonPrimitivesAssetId32, CommonPrimitivesAssetId32, bool]>;
      /**
       * Withdraw
       **/
      withdraw: AugmentedSubmittable<(poolAsset: CommonPrimitivesAssetId32 | { code?: any } | string | Uint8Array, rewardAsset: CommonPrimitivesAssetId32 | { code?: any } | string | Uint8Array, pooledTokens: u128 | AnyNumber | Uint8Array, isFarm: bool | boolean | Uint8Array) => SubmittableExtrinsic<ApiType>, [CommonPrimitivesAssetId32, CommonPrimitivesAssetId32, u128, bool]>;
    };
    democracy: {
      /**
       * Permanently place a proposal into the blacklist. This prevents it from ever being
       * proposed again.
       * 
       * If called on a queued public or external proposal, then this will result in it being
       * removed. If the `ref_index` supplied is an active referendum with the proposal hash,
       * then it will be cancelled.
       * 
       * The dispatch origin of this call must be `BlacklistOrigin`.
       * 
       * - `proposal_hash`: The proposal hash to blacklist permanently.
       * - `ref_index`: An ongoing referendum whose hash is `proposal_hash`, which will be
       * cancelled.
       * 
       * Weight: `O(p)` (though as this is an high-privilege dispatch, we assume it has a
       * reasonable value).
       **/
      blacklist: AugmentedSubmittable<(proposalHash: H256 | string | Uint8Array, maybeRefIndex: Option<u32> | null | object | string | Uint8Array) => SubmittableExtrinsic<ApiType>, [H256, Option<u32>]>;
      /**
       * Remove a proposal.
       * 
       * The dispatch origin of this call must be `CancelProposalOrigin`.
       * 
       * - `prop_index`: The index of the proposal to cancel.
       * 
       * Weight: `O(p)` where `p = PublicProps::<T>::decode_len()`
       **/
      cancelProposal: AugmentedSubmittable<(propIndex: Compact<u32> | AnyNumber | Uint8Array) => SubmittableExtrinsic<ApiType>, [Compact<u32>]>;
      /**
       * Cancel a proposal queued for enactment.
       * 
       * The dispatch origin of this call must be _Root_.
       * 
       * - `which`: The index of the referendum to cancel.
       * 
       * Weight: `O(D)` where `D` is the items in the dispatch queue. Weighted as `D = 10`.
       **/
      cancelQueued: AugmentedSubmittable<(which: u32 | AnyNumber | Uint8Array) => SubmittableExtrinsic<ApiType>, [u32]>;
      /**
       * Remove a referendum.
       * 
       * The dispatch origin of this call must be _Root_.
       * 
       * - `ref_index`: The index of the referendum to cancel.
       * 
       * # Weight: `O(1)`.
       **/
      cancelReferendum: AugmentedSubmittable<(refIndex: Compact<u32> | AnyNumber | Uint8Array) => SubmittableExtrinsic<ApiType>, [Compact<u32>]>;
      /**
       * Clears all public proposals.
       * 
       * The dispatch origin of this call must be _Root_.
       * 
       * Weight: `O(1)`.
       **/
      clearPublicProposals: AugmentedSubmittable<() => SubmittableExtrinsic<ApiType>, []>;
      /**
       * Delegate the voting power (with some given conviction) of the sending account.
       * 
       * The balance delegated is locked for as long as it's delegated, and thereafter for the
       * time appropriate for the conviction's lock period.
       * 
       * The dispatch origin of this call must be _Signed_, and the signing account must either:
       * - be delegating already; or
       * - have no voting activity (if there is, then it will need to be removed/consolidated
       * through `reap_vote` or `unvote`).
       * 
       * - `to`: The account whose voting the `target` account's voting power will follow.
       * - `conviction`: The conviction that will be attached to the delegated votes. When the
       * account is undelegated, the funds will be locked for the corresponding period.
       * - `balance`: The amount of the account's balance to be used in delegating. This must not
       * be more than the account's current balance.
       * 
       * Emits `Delegated`.
       * 
       * Weight: `O(R)` where R is the number of referendums the voter delegating to has
       * voted on. Weight is charged as if maximum votes.
       **/
      delegate: AugmentedSubmittable<(to: AccountId32 | string | Uint8Array, conviction: PalletDemocracyConviction | 'None' | 'Locked1x' | 'Locked2x' | 'Locked3x' | 'Locked4x' | 'Locked5x' | 'Locked6x' | number | Uint8Array, balance: u128 | AnyNumber | Uint8Array) => SubmittableExtrinsic<ApiType>, [AccountId32, PalletDemocracyConviction, u128]>;
      /**
       * Schedule an emergency cancellation of a referendum. Cannot happen twice to the same
       * referendum.
       * 
       * The dispatch origin of this call must be `CancellationOrigin`.
       * 
       * -`ref_index`: The index of the referendum to cancel.
       * 
       * Weight: `O(1)`.
       **/
      emergencyCancel: AugmentedSubmittable<(refIndex: u32 | AnyNumber | Uint8Array) => SubmittableExtrinsic<ApiType>, [u32]>;
      /**
       * Enact a proposal from a referendum. For now we just make the weight be the maximum.
       **/
      enactProposal: AugmentedSubmittable<(proposalHash: H256 | string | Uint8Array, index: u32 | AnyNumber | Uint8Array) => SubmittableExtrinsic<ApiType>, [H256, u32]>;
      /**
       * Schedule a referendum to be tabled once it is legal to schedule an external
       * referendum.
       * 
       * The dispatch origin of this call must be `ExternalOrigin`.
       * 
       * - `proposal_hash`: The preimage hash of the proposal.
       * 
       * Weight: `O(V)` with V number of vetoers in the blacklist of proposal.
       * Decoding vec of length V. Charged as maximum
       **/
      externalPropose: AugmentedSubmittable<(proposalHash: H256 | string | Uint8Array) => SubmittableExtrinsic<ApiType>, [H256]>;
      /**
       * Schedule a negative-turnout-bias referendum to be tabled next once it is legal to
       * schedule an external referendum.
       * 
       * The dispatch of this call must be `ExternalDefaultOrigin`.
       * 
       * - `proposal_hash`: The preimage hash of the proposal.
       * 
       * Unlike `external_propose`, blacklisting has no effect on this and it may replace a
       * pre-scheduled `external_propose` call.
       * 
       * Weight: `O(1)`
       **/
      externalProposeDefault: AugmentedSubmittable<(proposalHash: H256 | string | Uint8Array) => SubmittableExtrinsic<ApiType>, [H256]>;
      /**
       * Schedule a majority-carries referendum to be tabled next once it is legal to schedule
       * an external referendum.
       * 
       * The dispatch of this call must be `ExternalMajorityOrigin`.
       * 
       * - `proposal_hash`: The preimage hash of the proposal.
       * 
       * Unlike `external_propose`, blacklisting has no effect on this and it may replace a
       * pre-scheduled `external_propose` call.
       * 
       * Weight: `O(1)`
       **/
      externalProposeMajority: AugmentedSubmittable<(proposalHash: H256 | string | Uint8Array) => SubmittableExtrinsic<ApiType>, [H256]>;
      /**
       * Schedule the currently externally-proposed majority-carries referendum to be tabled
       * immediately. If there is no externally-proposed referendum currently, or if there is one
       * but it is not a majority-carries referendum then it fails.
       * 
       * The dispatch of this call must be `FastTrackOrigin`.
       * 
       * - `proposal_hash`: The hash of the current external proposal.
       * - `voting_period`: The period that is allowed for voting on this proposal. Increased to
       * `FastTrackVotingPeriod` if too low.
       * - `delay`: The number of block after voting has ended in approval and this should be
       * enacted. This doesn't have a minimum amount.
       * 
       * Emits `Started`.
       * 
       * Weight: `O(1)`
       **/
      fastTrack: AugmentedSubmittable<(proposalHash: H256 | string | Uint8Array, votingPeriod: u32 | AnyNumber | Uint8Array, delay: u32 | AnyNumber | Uint8Array) => SubmittableExtrinsic<ApiType>, [H256, u32, u32]>;
      /**
       * Register the preimage for an upcoming proposal. This requires the proposal to be
       * in the dispatch queue. No deposit is needed. When this call is successful, i.e.
       * the preimage has not been uploaded before and matches some imminent proposal,
       * no fee is paid.
       * 
       * The dispatch origin of this call must be _Signed_.
       * 
       * - `encoded_proposal`: The preimage of a proposal.
       * 
       * Emits `PreimageNoted`.
       * 
       * Weight: `O(E)` with E size of `encoded_proposal` (protected by a required deposit).
       **/
      noteImminentPreimage: AugmentedSubmittable<(encodedProposal: Bytes | string | Uint8Array) => SubmittableExtrinsic<ApiType>, [Bytes]>;
      /**
       * Same as `note_imminent_preimage` but origin is `OperationalPreimageOrigin`.
       **/
      noteImminentPreimageOperational: AugmentedSubmittable<(encodedProposal: Bytes | string | Uint8Array) => SubmittableExtrinsic<ApiType>, [Bytes]>;
      /**
       * Register the preimage for an upcoming proposal. This doesn't require the proposal to be
       * in the dispatch queue but does require a deposit, returned once enacted.
       * 
       * The dispatch origin of this call must be _Signed_.
       * 
       * - `encoded_proposal`: The preimage of a proposal.
       * 
       * Emits `PreimageNoted`.
       * 
       * Weight: `O(E)` with E size of `encoded_proposal` (protected by a required deposit).
       **/
      notePreimage: AugmentedSubmittable<(encodedProposal: Bytes | string | Uint8Array) => SubmittableExtrinsic<ApiType>, [Bytes]>;
      /**
       * Same as `note_preimage` but origin is `OperationalPreimageOrigin`.
       **/
      notePreimageOperational: AugmentedSubmittable<(encodedProposal: Bytes | string | Uint8Array) => SubmittableExtrinsic<ApiType>, [Bytes]>;
      /**
       * Propose a sensitive action to be taken.
       * 
       * The dispatch origin of this call must be _Signed_ and the sender must
       * have funds to cover the deposit.
       * 
       * - `proposal_hash`: The hash of the proposal preimage.
       * - `value`: The amount of deposit (must be at least `MinimumDeposit`).
       * 
       * Emits `Proposed`.
       * 
       * Weight: `O(p)`
       **/
      propose: AugmentedSubmittable<(proposalHash: H256 | string | Uint8Array, value: Compact<u128> | AnyNumber | Uint8Array) => SubmittableExtrinsic<ApiType>, [H256, Compact<u128>]>;
      /**
       * Remove an expired proposal preimage and collect the deposit.
       * 
       * The dispatch origin of this call must be _Signed_.
       * 
       * - `proposal_hash`: The preimage hash of a proposal.
       * - `proposal_length_upper_bound`: an upper bound on length of the proposal. Extrinsic is
       * weighted according to this value with no refund.
       * 
       * This will only work after `VotingPeriod` blocks from the time that the preimage was
       * noted, if it's the same account doing it. If it's a different account, then it'll only
       * work an additional `EnactmentPeriod` later.
       * 
       * Emits `PreimageReaped`.
       * 
       * Weight: `O(D)` where D is length of proposal.
       **/
      reapPreimage: AugmentedSubmittable<(proposalHash: H256 | string | Uint8Array, proposalLenUpperBound: Compact<u32> | AnyNumber | Uint8Array) => SubmittableExtrinsic<ApiType>, [H256, Compact<u32>]>;
      /**
       * Remove a vote for a referendum.
       * 
       * If the `target` is equal to the signer, then this function is exactly equivalent to
       * `remove_vote`. If not equal to the signer, then the vote must have expired,
       * either because the referendum was cancelled, because the voter lost the referendum or
       * because the conviction period is over.
       * 
       * The dispatch origin of this call must be _Signed_.
       * 
       * - `target`: The account of the vote to be removed; this account must have voted for
       * referendum `index`.
       * - `index`: The index of referendum of the vote to be removed.
       * 
       * Weight: `O(R + log R)` where R is the number of referenda that `target` has voted on.
       * Weight is calculated for the maximum number of vote.
       **/
      removeOtherVote: AugmentedSubmittable<(target: AccountId32 | string | Uint8Array, index: u32 | AnyNumber | Uint8Array) => SubmittableExtrinsic<ApiType>, [AccountId32, u32]>;
      /**
       * Remove a vote for a referendum.
       * 
       * If:
       * - the referendum was cancelled, or
       * - the referendum is ongoing, or
       * - the referendum has ended such that
       * - the vote of the account was in opposition to the result; or
       * - there was no conviction to the account's vote; or
       * - the account made a split vote
       * ...then the vote is removed cleanly and a following call to `unlock` may result in more
       * funds being available.
       * 
       * If, however, the referendum has ended and:
       * - it finished corresponding to the vote of the account, and
       * - the account made a standard vote with conviction, and
       * - the lock period of the conviction is not over
       * ...then the lock will be aggregated into the overall account's lock, which may involve
       * *overlocking* (where the two locks are combined into a single lock that is the maximum
       * of both the amount locked and the time is it locked for).
       * 
       * The dispatch origin of this call must be _Signed_, and the signer must have a vote
       * registered for referendum `index`.
       * 
       * - `index`: The index of referendum of the vote to be removed.
       * 
       * Weight: `O(R + log R)` where R is the number of referenda that `target` has voted on.
       * Weight is calculated for the maximum number of vote.
       **/
      removeVote: AugmentedSubmittable<(index: u32 | AnyNumber | Uint8Array) => SubmittableExtrinsic<ApiType>, [u32]>;
      /**
       * Signals agreement with a particular proposal.
       * 
       * The dispatch origin of this call must be _Signed_ and the sender
       * must have funds to cover the deposit, equal to the original deposit.
       * 
       * - `proposal`: The index of the proposal to second.
       * - `seconds_upper_bound`: an upper bound on the current number of seconds on this
       * proposal. Extrinsic is weighted according to this value with no refund.
       * 
       * Weight: `O(S)` where S is the number of seconds a proposal already has.
       **/
      second: AugmentedSubmittable<(proposal: Compact<u32> | AnyNumber | Uint8Array, secondsUpperBound: Compact<u32> | AnyNumber | Uint8Array) => SubmittableExtrinsic<ApiType>, [Compact<u32>, Compact<u32>]>;
      /**
       * Undelegate the voting power of the sending account.
       * 
       * Tokens may be unlocked following once an amount of time consistent with the lock period
       * of the conviction with which the delegation was issued.
       * 
       * The dispatch origin of this call must be _Signed_ and the signing account must be
       * currently delegating.
       * 
       * Emits `Undelegated`.
       * 
       * Weight: `O(R)` where R is the number of referendums the voter delegating to has
       * voted on. Weight is charged as if maximum votes.
       **/
      undelegate: AugmentedSubmittable<() => SubmittableExtrinsic<ApiType>, []>;
      /**
       * Unlock tokens that have an expired lock.
       * 
       * The dispatch origin of this call must be _Signed_.
       * 
       * - `target`: The account to remove the lock on.
       * 
       * Weight: `O(R)` with R number of vote of target.
       **/
      unlock: AugmentedSubmittable<(target: AccountId32 | string | Uint8Array) => SubmittableExtrinsic<ApiType>, [AccountId32]>;
      /**
       * Veto and blacklist the external proposal hash.
       * 
       * The dispatch origin of this call must be `VetoOrigin`.
       * 
       * - `proposal_hash`: The preimage hash of the proposal to veto and blacklist.
       * 
       * Emits `Vetoed`.
       * 
       * Weight: `O(V + log(V))` where V is number of `existing vetoers`
       **/
      vetoExternal: AugmentedSubmittable<(proposalHash: H256 | string | Uint8Array) => SubmittableExtrinsic<ApiType>, [H256]>;
      /**
       * Vote in a referendum. If `vote.is_aye()`, the vote is to enact the proposal;
       * otherwise it is a vote to keep the status quo.
       * 
       * The dispatch origin of this call must be _Signed_.
       * 
       * - `ref_index`: The index of the referendum to vote for.
       * - `vote`: The vote configuration.
       * 
       * Weight: `O(R)` where R is the number of referendums the voter has voted on.
       **/
      vote: AugmentedSubmittable<(refIndex: Compact<u32> | AnyNumber | Uint8Array, vote: PalletDemocracyVoteAccountVote | { Standard: any } | { Split: any } | string | Uint8Array) => SubmittableExtrinsic<ApiType>, [Compact<u32>, PalletDemocracyVoteAccountVote]>;
    };
    dexapi: {
    };
    electionProviderMultiPhase: {
      /**
       * Trigger the governance fallback.
       * 
       * This can only be called when [`Phase::Emergency`] is enabled, as an alternative to
       * calling [`Call::set_emergency_election_result`].
       **/
      governanceFallback: AugmentedSubmittable<(maybeMaxVoters: Option<u32> | null | object | string | Uint8Array, maybeMaxTargets: Option<u32> | null | object | string | Uint8Array) => SubmittableExtrinsic<ApiType>, [Option<u32>, Option<u32>]>;
      /**
       * Set a solution in the queue, to be handed out to the client of this pallet in the next
       * call to `ElectionProvider::elect`.
       * 
       * This can only be set by `T::ForceOrigin`, and only when the phase is `Emergency`.
       * 
       * The solution is not checked for any feasibility and is assumed to be trustworthy, as any
       * feasibility check itself can in principle cause the election process to fail (due to
       * memory/weight constrains).
       **/
      setEmergencyElectionResult: AugmentedSubmittable<(supports: Vec<ITuple<[AccountId32, SpNposElectionsSupport]>> | ([AccountId32 | string | Uint8Array, SpNposElectionsSupport | { total?: any; voters?: any } | string | Uint8Array])[]) => SubmittableExtrinsic<ApiType>, [Vec<ITuple<[AccountId32, SpNposElectionsSupport]>>]>;
      /**
       * Set a new value for `MinimumUntrustedScore`.
       * 
       * Dispatch origin must be aligned with `T::ForceOrigin`.
       * 
       * This check can be turned off by setting the value to `None`.
       **/
      setMinimumUntrustedScore: AugmentedSubmittable<(maybeNextScore: Option<SpNposElectionsElectionScore> | null | object | string | Uint8Array) => SubmittableExtrinsic<ApiType>, [Option<SpNposElectionsElectionScore>]>;
      /**
       * Submit a solution for the signed phase.
       * 
       * The dispatch origin fo this call must be __signed__.
       * 
       * The solution is potentially queued, based on the claimed score and processed at the end
       * of the signed phase.
       * 
       * A deposit is reserved and recorded for the solution. Based on the outcome, the solution
       * might be rewarded, slashed, or get all or a part of the deposit back.
       **/
      submit: AugmentedSubmittable<(rawSolution: PalletElectionProviderMultiPhaseRawSolution | { solution?: any; score?: any; round?: any } | string | Uint8Array) => SubmittableExtrinsic<ApiType>, [PalletElectionProviderMultiPhaseRawSolution]>;
      /**
       * Submit a solution for the unsigned phase.
       * 
       * The dispatch origin fo this call must be __none__.
       * 
       * This submission is checked on the fly. Moreover, this unsigned solution is only
       * validated when submitted to the pool from the **local** node. Effectively, this means
       * that only active validators can submit this transaction when authoring a block (similar
       * to an inherent).
       * 
       * To prevent any incorrect solution (and thus wasted time/weight), this transaction will
       * panic if the solution submitted by the validator is invalid in any way, effectively
       * putting their authoring reward at risk.
       * 
       * No deposit or reward is associated with this submission.
       **/
      submitUnsigned: AugmentedSubmittable<(rawSolution: PalletElectionProviderMultiPhaseRawSolution | { solution?: any; score?: any; round?: any } | string | Uint8Array, witness: PalletElectionProviderMultiPhaseSolutionOrSnapshotSize | { voters?: any; targets?: any } | string | Uint8Array) => SubmittableExtrinsic<ApiType>, [PalletElectionProviderMultiPhaseRawSolution, PalletElectionProviderMultiPhaseSolutionOrSnapshotSize]>;
    };
    electionsPhragmen: {
      /**
       * Clean all voters who are defunct (i.e. they do not serve any purpose at all). The
       * deposit of the removed voters are returned.
       * 
       * This is an root function to be used only for cleaning the state.
       * 
       * The dispatch origin of this call must be root.
       * 
       * # <weight>
       * The total number of voters and those that are defunct must be provided as witness data.
       * # </weight>
       **/
      cleanDefunctVoters: AugmentedSubmittable<(numVoters: u32 | AnyNumber | Uint8Array, numDefunct: u32 | AnyNumber | Uint8Array) => SubmittableExtrinsic<ApiType>, [u32, u32]>;
      /**
       * Remove a particular member from the set. This is effective immediately and the bond of
       * the outgoing member is slashed.
       * 
       * If a runner-up is available, then the best runner-up will be removed and replaces the
       * outgoing member. Otherwise, a new phragmen election is started.
       * 
       * The dispatch origin of this call must be root.
       * 
       * Note that this does not affect the designated block number of the next election.
       * 
       * # <weight>
       * If we have a replacement, we use a small weight. Else, since this is a root call and
       * will go into phragmen, we assume full block for now.
       * # </weight>
       **/
      removeMember: AugmentedSubmittable<(who: AccountId32 | string | Uint8Array, hasReplacement: bool | boolean | Uint8Array) => SubmittableExtrinsic<ApiType>, [AccountId32, bool]>;
      /**
       * Remove `origin` as a voter.
       * 
       * This removes the lock and returns the deposit.
       * 
       * The dispatch origin of this call must be signed and be a voter.
       **/
      removeVoter: AugmentedSubmittable<() => SubmittableExtrinsic<ApiType>, []>;
      /**
       * Renounce one's intention to be a candidate for the next election round. 3 potential
       * outcomes exist:
       * 
       * - `origin` is a candidate and not elected in any set. In this case, the deposit is
       * unreserved, returned and origin is removed as a candidate.
       * - `origin` is a current runner-up. In this case, the deposit is unreserved, returned and
       * origin is removed as a runner-up.
       * - `origin` is a current member. In this case, the deposit is unreserved and origin is
       * removed as a member, consequently not being a candidate for the next round anymore.
       * Similar to [`remove_member`](Self::remove_member), if replacement runners exists, they
       * are immediately used. If the prime is renouncing, then no prime will exist until the
       * next round.
       * 
       * The dispatch origin of this call must be signed, and have one of the above roles.
       * 
       * # <weight>
       * The type of renouncing must be provided as witness data.
       * # </weight>
       **/
      renounceCandidacy: AugmentedSubmittable<(renouncing: PalletElectionsPhragmenRenouncing | { Member: any } | { RunnerUp: any } | { Candidate: any } | string | Uint8Array) => SubmittableExtrinsic<ApiType>, [PalletElectionsPhragmenRenouncing]>;
      /**
       * Submit oneself for candidacy. A fixed amount of deposit is recorded.
       * 
       * All candidates are wiped at the end of the term. They either become a member/runner-up,
       * or leave the system while their deposit is slashed.
       * 
       * The dispatch origin of this call must be signed.
       * 
       * ### Warning
       * 
       * Even if a candidate ends up being a member, they must call [`Call::renounce_candidacy`]
       * to get their deposit back. Losing the spot in an election will always lead to a slash.
       * 
       * # <weight>
       * The number of current candidates must be provided as witness data.
       * # </weight>
       **/
      submitCandidacy: AugmentedSubmittable<(candidateCount: Compact<u32> | AnyNumber | Uint8Array) => SubmittableExtrinsic<ApiType>, [Compact<u32>]>;
      /**
       * Vote for a set of candidates for the upcoming round of election. This can be called to
       * set the initial votes, or update already existing votes.
       * 
       * Upon initial voting, `value` units of `who`'s balance is locked and a deposit amount is
       * reserved. The deposit is based on the number of votes and can be updated over time.
       * 
       * The `votes` should:
       * - not be empty.
       * - be less than the number of possible candidates. Note that all current members and
       * runners-up are also automatically candidates for the next round.
       * 
       * If `value` is more than `who`'s free balance, then the maximum of the two is used.
       * 
       * The dispatch origin of this call must be signed.
       * 
       * ### Warning
       * 
       * It is the responsibility of the caller to **NOT** place all of their balance into the
       * lock and keep some for further operations.
       * 
       * # <weight>
       * We assume the maximum weight among all 3 cases: vote_equal, vote_more and vote_less.
       * # </weight>
       **/
      vote: AugmentedSubmittable<(votes: Vec<AccountId32> | (AccountId32 | string | Uint8Array)[], value: Compact<u128> | AnyNumber | Uint8Array) => SubmittableExtrinsic<ApiType>, [Vec<AccountId32>, Compact<u128>]>;
    };
    erc20App: {
      burn: AugmentedSubmittable<(networkId: U256 | AnyNumber | Uint8Array, channelId: BridgeTypesChannelId | 'Basic' | 'Incentivized' | number | Uint8Array, assetId: CommonPrimitivesAssetId32 | { code?: any } | string | Uint8Array, recipient: H160 | string | Uint8Array, amount: u128 | AnyNumber | Uint8Array) => SubmittableExtrinsic<ApiType>, [U256, BridgeTypesChannelId, CommonPrimitivesAssetId32, H160, u128]>;
      mint: AugmentedSubmittable<(token: H160 | string | Uint8Array, sender: H160 | string | Uint8Array, recipient: AccountId32 | string | Uint8Array, amount: U256 | AnyNumber | Uint8Array) => SubmittableExtrinsic<ApiType>, [H160, H160, AccountId32, U256]>;
      registerAssetInternal: AugmentedSubmittable<(assetId: CommonPrimitivesAssetId32 | { code?: any } | string | Uint8Array, contract: H160 | string | Uint8Array) => SubmittableExtrinsic<ApiType>, [CommonPrimitivesAssetId32, H160]>;
      registerErc20App: AugmentedSubmittable<(networkId: U256 | AnyNumber | Uint8Array, contract: H160 | string | Uint8Array) => SubmittableExtrinsic<ApiType>, [U256, H160]>;
      registerErc20Asset: AugmentedSubmittable<(networkId: U256 | AnyNumber | Uint8Array, address: H160 | string | Uint8Array, symbol: Bytes | string | Uint8Array, name: Bytes | string | Uint8Array) => SubmittableExtrinsic<ApiType>, [U256, H160, Bytes, Bytes]>;
      registerExistingErc20Asset: AugmentedSubmittable<(networkId: U256 | AnyNumber | Uint8Array, address: H160 | string | Uint8Array, assetId: CommonPrimitivesAssetId32 | { code?: any } | string | Uint8Array) => SubmittableExtrinsic<ApiType>, [U256, H160, CommonPrimitivesAssetId32]>;
      registerNativeApp: AugmentedSubmittable<(networkId: U256 | AnyNumber | Uint8Array, contract: H160 | string | Uint8Array) => SubmittableExtrinsic<ApiType>, [U256, H160]>;
      registerNativeAsset: AugmentedSubmittable<(networkId: U256 | AnyNumber | Uint8Array, assetId: CommonPrimitivesAssetId32 | { code?: any } | string | Uint8Array) => SubmittableExtrinsic<ApiType>, [U256, CommonPrimitivesAssetId32]>;
    };
    ethApp: {
      burn: AugmentedSubmittable<(networkId: U256 | AnyNumber | Uint8Array, channelId: BridgeTypesChannelId | 'Basic' | 'Incentivized' | number | Uint8Array, recipient: H160 | string | Uint8Array, amount: u128 | AnyNumber | Uint8Array) => SubmittableExtrinsic<ApiType>, [U256, BridgeTypesChannelId, H160, u128]>;
      mint: AugmentedSubmittable<(sender: H160 | string | Uint8Array, recipient: AccountId32 | string | Uint8Array, amount: U256 | AnyNumber | Uint8Array) => SubmittableExtrinsic<ApiType>, [H160, AccountId32, U256]>;
      registerNetwork: AugmentedSubmittable<(networkId: U256 | AnyNumber | Uint8Array, name: Bytes | string | Uint8Array, symbol: Bytes | string | Uint8Array, contract: H160 | string | Uint8Array) => SubmittableExtrinsic<ApiType>, [U256, Bytes, Bytes, H160]>;
      registerNetworkWithExistingAsset: AugmentedSubmittable<(networkId: U256 | AnyNumber | Uint8Array, assetId: CommonPrimitivesAssetId32 | { code?: any } | string | Uint8Array, contract: H160 | string | Uint8Array) => SubmittableExtrinsic<ApiType>, [U256, CommonPrimitivesAssetId32, H160]>;
    };
    ethBridge: {
      /**
       * Cancels a registered request.
       * 
       * Loads request by the given `hash`, cancels it, changes its status to `Failed` and
       * removes it from the request queues.
       * 
       * Can only be called from a bridge account.
       **/
      abortRequest: AugmentedSubmittable<(hash: H256 | string | Uint8Array, error: SpRuntimeDispatchError | { Other: any } | { CannotLookup: any } | { BadOrigin: any } | { Module: any } | { ConsumerRemaining: any } | { NoProviders: any } | { TooManyConsumers: any } | { Token: any } | { Arithmetic: any } | { Transactional: any } | string | Uint8Array, networkId: u32 | AnyNumber | Uint8Array) => SubmittableExtrinsic<ApiType>, [H256, SpRuntimeDispatchError, u32]>;
      /**
       * Add a Thischain asset to the bridge whitelist.
       * 
       * Can only be called by root.
       * 
       * Parameters:
       * - `asset_id` - Thischain asset identifier.
       * - `network_id` - network identifier to which the asset should be added.
       **/
      addAsset: AugmentedSubmittable<(assetId: CommonPrimitivesAssetId32 | { code?: any } | string | Uint8Array, networkId: u32 | AnyNumber | Uint8Array) => SubmittableExtrinsic<ApiType>, [CommonPrimitivesAssetId32, u32]>;
      /**
       * Add a new peer to the bridge peers set.
       * 
       * Parameters:
       * - `account_id` - account id on thischain.
       * - `address` - account id on sidechain.
       * - `network_id` - network identifier.
       **/
      addPeer: AugmentedSubmittable<(accountId: AccountId32 | string | Uint8Array, address: H160 | string | Uint8Array, networkId: u32 | AnyNumber | Uint8Array) => SubmittableExtrinsic<ApiType>, [AccountId32, H160, u32]>;
      /**
       * Add a Sidechain token to the bridge whitelist.
       * 
       * Parameters:
       * - `token_address` - token contract address.
       * - `symbol` - token symbol (ticker).
       * - `name` - token name.
       * - `decimals` -  token precision.
       * - `network_id` - network identifier.
       **/
      addSidechainToken: AugmentedSubmittable<(tokenAddress: H160 | string | Uint8Array, symbol: Text | string, name: Text | string, decimals: u8 | AnyNumber | Uint8Array, networkId: u32 | AnyNumber | Uint8Array) => SubmittableExtrinsic<ApiType>, [H160, Text, Text, u8, u32]>;
      /**
       * Approve the given outgoing request. The function is used by bridge peers.
       * 
       * Verifies the peer signature of the given request and adds it to `RequestApprovals`.
       * Once quorum is collected, the request gets finalized and removed from request queue.
       **/
      approveRequest: AugmentedSubmittable<(ocwPublic: SpCoreEcdsaPublic | string | Uint8Array, hash: H256 | string | Uint8Array, signatureParams: EthBridgeOffchainSignatureParams | { r?: any; s?: any; v?: any } | string | Uint8Array, networkId: u32 | AnyNumber | Uint8Array) => SubmittableExtrinsic<ApiType>, [SpCoreEcdsaPublic, H256, EthBridgeOffchainSignatureParams, u32]>;
      /**
       * Finalize incoming request (see `Pallet::finalize_incoming_request_inner`).
       * 
       * Can be only called from a bridge account.
       * 
       * Parameters:
       * - `request` - an incoming request.
       * - `network_id` - network identifier.
       **/
      finalizeIncomingRequest: AugmentedSubmittable<(hash: H256 | string | Uint8Array, networkId: u32 | AnyNumber | Uint8Array) => SubmittableExtrinsic<ApiType>, [H256, u32]>;
      /**
       * Add the given peer to the peers set without additional checks.
       * 
       * Can only be called by a root account.
       **/
      forceAddPeer: AugmentedSubmittable<(who: AccountId32 | string | Uint8Array, address: H160 | string | Uint8Array, networkId: u32 | AnyNumber | Uint8Array) => SubmittableExtrinsic<ApiType>, [AccountId32, H160, u32]>;
      /**
       * Import the given incoming request.
       * 
       * Register's the load request, then registers and finalizes the incoming request if it
       * succeeded, otherwise aborts the load request.
       * 
       * Can only be called by a bridge account.
       **/
      importIncomingRequest: AugmentedSubmittable<(loadIncomingRequest: EthBridgeRequestsLoadIncomingRequest | { Transaction: any } | { Meta: any } | string | Uint8Array, incomingRequestResult: Result<EthBridgeRequestsIncomingRequest, SpRuntimeDispatchError> | { Ok: any } | { Err: any } | string | Uint8Array) => SubmittableExtrinsic<ApiType>, [EthBridgeRequestsLoadIncomingRequest, Result<EthBridgeRequestsIncomingRequest, SpRuntimeDispatchError>]>;
      /**
       * Migrate the given bridge to a new smart-contract.
       * 
       * Can only be called by an authority.
       * 
       * Parameters:
       * - `new_contract_address` - new sidechain ocntract address.
       * - `erc20_native_tokens` - migrated assets ids.
       * - `network_id` - bridge network identifier.
       **/
      migrate: AugmentedSubmittable<(newContractAddress: H160 | string | Uint8Array, erc20NativeTokens: Vec<H160> | (H160 | string | Uint8Array)[], networkId: u32 | AnyNumber | Uint8Array) => SubmittableExtrinsic<ApiType>, [H160, Vec<H160>, u32]>;
      /**
       * Prepare the given bridge for migration.
       * 
       * Can only be called by an authority.
       * 
       * Parameters:
       * - `network_id` - bridge network identifier.
       **/
      prepareForMigration: AugmentedSubmittable<(networkId: u32 | AnyNumber | Uint8Array) => SubmittableExtrinsic<ApiType>, [u32]>;
      /**
       * Register a new bridge.
       * 
       * Parameters:
       * - `bridge_contract_address` - address of smart-contract deployed on a corresponding
       * network.
       * - `initial_peers` - a set of initial network peers.
       **/
      registerBridge: AugmentedSubmittable<(bridgeContractAddress: H160 | string | Uint8Array, initialPeers: Vec<AccountId32> | (AccountId32 | string | Uint8Array)[]) => SubmittableExtrinsic<ApiType>, [H160, Vec<AccountId32>]>;
      /**
       * Register existing asset
       * 
       * Can only be called by root.
       **/
      registerExistingSidechainAsset: AugmentedSubmittable<(assetId: CommonPrimitivesAssetId32 | { code?: any } | string | Uint8Array, tokenAddress: H160 | string | Uint8Array, networkId: u32 | AnyNumber | Uint8Array) => SubmittableExtrinsic<ApiType>, [CommonPrimitivesAssetId32, H160, u32]>;
      /**
       * Register the given incoming request and add it to the queue.
       * 
       * Calls `validate` and `prepare` on the request, adds it to the queue and maps it with the
       * corresponding load-incoming-request and removes the load-request from the queue.
       * 
       * Can only be called by a bridge account.
       **/
      registerIncomingRequest: AugmentedSubmittable<(incomingRequest: EthBridgeRequestsIncomingRequest | { Transfer: any } | { AddToken: any } | { ChangePeers: any } | { CancelOutgoingRequest: any } | { MarkAsDone: any } | { PrepareForMigration: any } | { Migrate: any } | { ChangePeersCompat: any } | string | Uint8Array) => SubmittableExtrinsic<ApiType>, [EthBridgeRequestsIncomingRequest]>;
      /**
       * Remove peer from the the bridge peers set.
       * 
       * Parameters:
       * - `account_id` - account id on thischain.
       * - `network_id` - network identifier.
       **/
      removePeer: AugmentedSubmittable<(accountId: AccountId32 | string | Uint8Array, peerAddress: Option<H160> | null | object | string | Uint8Array, networkId: u32 | AnyNumber | Uint8Array) => SubmittableExtrinsic<ApiType>, [AccountId32, Option<H160>, u32]>;
      /**
       * Remove asset
       * 
       * Can only be called by root.
       **/
      removeSidechainAsset: AugmentedSubmittable<(assetId: CommonPrimitivesAssetId32 | { code?: any } | string | Uint8Array, networkId: u32 | AnyNumber | Uint8Array) => SubmittableExtrinsic<ApiType>, [CommonPrimitivesAssetId32, u32]>;
      /**
       * Load incoming request from Sidechain by the given transaction hash.
       * 
       * Parameters:
       * - `eth_tx_hash` - transaction hash on Sidechain.
       * - `kind` - incoming request type.
       * - `network_id` - network identifier.
       **/
      requestFromSidechain: AugmentedSubmittable<(ethTxHash: H256 | string | Uint8Array, kind: EthBridgeRequestsIncomingRequestKind | { Transaction: any } | { Meta: any } | string | Uint8Array, networkId: u32 | AnyNumber | Uint8Array) => SubmittableExtrinsic<ApiType>, [H256, EthBridgeRequestsIncomingRequestKind, u32]>;
      /**
       * Transfer some amount of the given asset to Sidechain address.
       * 
       * Note: if the asset kind is `Sidechain`, the amount should fit in the asset's precision
       * on sidechain (`SidechainAssetPrecision`) without extra digits. For example, assume
       * some ERC-20 (`T`) token has `decimals=6`, and the corresponding asset on substrate has
       * `7`. Alice's balance on thischain is `0.1000009`. If Alice would want to transfer all
       * the amount, she will get an error `NonZeroDust`, because of the `9` at the end, so, the
       * correct amount would be `0.100000` (only 6 digits after the decimal point).
       * 
       * Parameters:
       * - `asset_id` - thischain asset id.
       * - `to` - sidechain account id.
       * - `amount` - amount of the asset.
       * - `network_id` - network identifier.
       **/
      transferToSidechain: AugmentedSubmittable<(assetId: CommonPrimitivesAssetId32 | { code?: any } | string | Uint8Array, to: H160 | string | Uint8Array, amount: u128 | AnyNumber | Uint8Array, networkId: u32 | AnyNumber | Uint8Array) => SubmittableExtrinsic<ApiType>, [CommonPrimitivesAssetId32, H160, u128, u32]>;
    };
    ethereumLightClient: {
      /**
       * Import a single Ethereum PoW header.
       * 
       * Note that this extrinsic has a very high weight. The weight is affected by the
       * value of `DescendantsUntilFinalized`. Regenerate weights if it changes.
       * 
       * The largest contributors to the worst case weight, in decreasing order, are:
       * - Pruning: max 2 writes per pruned header + 2 writes to finalize pruning state.
       * Up to `HEADERS_TO_PRUNE_IN_SINGLE_IMPORT` can be pruned in one call.
       * - Ethash validation: this cost is pure CPU. EthashProver checks a merkle proof
       * for each DAG node selected in the "hashimoto"-loop.
       * - Iterating over ancestors: min `DescendantsUntilFinalized` reads to find the
       * newly finalized ancestor of a header.
       **/
      importHeader: AugmentedSubmittable<(networkId: U256 | AnyNumber | Uint8Array, header: BridgeTypesHeader | { parentHash?: any; timestamp?: any; number?: any; author?: any; transactionsRoot?: any; ommersHash?: any; extraData?: any; stateRoot?: any; receiptsRoot?: any; logsBloom?: any; gasUsed?: any; gasLimit?: any; difficulty?: any; seal?: any; baseFee?: any } | string | Uint8Array, proof: Vec<BridgeTypesEthashproofDoubleNodeWithMerkleProof> | (BridgeTypesEthashproofDoubleNodeWithMerkleProof | { dagNodes?: any; proof?: any } | string | Uint8Array)[]) => SubmittableExtrinsic<ApiType>, [U256, BridgeTypesHeader, Vec<BridgeTypesEthashproofDoubleNodeWithMerkleProof>]>;
      registerNetwork: AugmentedSubmittable<(networkConfig: BridgeTypesNetworkParamsNetworkConfig | { Mainnet: any } | { Ropsten: any } | { Sepolia: any } | { Rinkeby: any } | { Goerli: any } | { Custom: any } | string | Uint8Array, header: BridgeTypesHeader | { parentHash?: any; timestamp?: any; number?: any; author?: any; transactionsRoot?: any; ommersHash?: any; extraData?: any; stateRoot?: any; receiptsRoot?: any; logsBloom?: any; gasUsed?: any; gasLimit?: any; difficulty?: any; seal?: any; baseFee?: any } | string | Uint8Array, initialDifficulty: U256 | AnyNumber | Uint8Array) => SubmittableExtrinsic<ApiType>, [BridgeTypesNetworkParamsNetworkConfig, BridgeTypesHeader, U256]>;
      updateDifficultyConfig: AugmentedSubmittable<(networkConfig: BridgeTypesNetworkParamsNetworkConfig | { Mainnet: any } | { Ropsten: any } | { Sepolia: any } | { Rinkeby: any } | { Goerli: any } | { Custom: any } | string | Uint8Array) => SubmittableExtrinsic<ApiType>, [BridgeTypesNetworkParamsNetworkConfig]>;
    };
    faucet: {
      resetRewards: AugmentedSubmittable<() => SubmittableExtrinsic<ApiType>, []>;
      /**
       * Transfers the specified amount of asset to the specified account.
       * The supported assets are: XOR, VAL, PSWAP.
       * 
       * # Errors
       * 
       * AssetNotSupported is returned if `asset_id` is something the function doesn't support.
       * AmountAboveLimit is returned if `target` has already received their daily limit of `asset_id`.
       * NotEnoughReserves is returned if `amount` is greater than the reserves
       **/
      transfer: AugmentedSubmittable<(assetId: CommonPrimitivesAssetId32 | { code?: any } | string | Uint8Array, target: AccountId32 | string | Uint8Array, amount: u128 | AnyNumber | Uint8Array) => SubmittableExtrinsic<ApiType>, [CommonPrimitivesAssetId32, AccountId32, u128]>;
    };
    grandpa: {
      /**
       * Note that the current authority set of the GRANDPA finality gadget has
       * stalled. This will trigger a forced authority set change at the beginning
       * of the next session, to be enacted `delay` blocks after that. The delay
       * should be high enough to safely assume that the block signalling the
       * forced change will not be re-orged (e.g. 1000 blocks). The GRANDPA voters
       * will start the new authority set using the given finalized block as base.
       * Only callable by root.
       **/
      noteStalled: AugmentedSubmittable<(delay: u32 | AnyNumber | Uint8Array, bestFinalizedBlockNumber: u32 | AnyNumber | Uint8Array) => SubmittableExtrinsic<ApiType>, [u32, u32]>;
      /**
       * Report voter equivocation/misbehavior. This method will verify the
       * equivocation proof and validate the given key ownership proof
       * against the extracted offender. If both are valid, the offence
       * will be reported.
       **/
      reportEquivocation: AugmentedSubmittable<(equivocationProof: SpFinalityGrandpaEquivocationProof | { setId?: any; equivocation?: any } | string | Uint8Array, keyOwnerProof: SpSessionMembershipProof | { session?: any; trieNodes?: any; validatorCount?: any } | string | Uint8Array) => SubmittableExtrinsic<ApiType>, [SpFinalityGrandpaEquivocationProof, SpSessionMembershipProof]>;
      /**
       * Report voter equivocation/misbehavior. This method will verify the
       * equivocation proof and validate the given key ownership proof
       * against the extracted offender. If both are valid, the offence
       * will be reported.
       * 
       * This extrinsic must be called unsigned and it is expected that only
       * block authors will call it (validated in `ValidateUnsigned`), as such
       * if the block author is defined it will be defined as the equivocation
       * reporter.
       **/
      reportEquivocationUnsigned: AugmentedSubmittable<(equivocationProof: SpFinalityGrandpaEquivocationProof | { setId?: any; equivocation?: any } | string | Uint8Array, keyOwnerProof: SpSessionMembershipProof | { session?: any; trieNodes?: any; validatorCount?: any } | string | Uint8Array) => SubmittableExtrinsic<ApiType>, [SpFinalityGrandpaEquivocationProof, SpSessionMembershipProof]>;
    };
    identity: {
      /**
       * Add a registrar to the system.
       * 
       * The dispatch origin for this call must be `T::RegistrarOrigin`.
       * 
       * - `account`: the account of the registrar.
       * 
       * Emits `RegistrarAdded` if successful.
       * 
       * # <weight>
       * - `O(R)` where `R` registrar-count (governance-bounded and code-bounded).
       * - One storage mutation (codec `O(R)`).
       * - One event.
       * # </weight>
       **/
      addRegistrar: AugmentedSubmittable<(account: AccountId32 | string | Uint8Array) => SubmittableExtrinsic<ApiType>, [AccountId32]>;
      /**
       * Add the given account to the sender's subs.
       * 
       * Payment: Balance reserved by a previous `set_subs` call for one sub will be repatriated
       * to the sender.
       * 
       * The dispatch origin for this call must be _Signed_ and the sender must have a registered
       * sub identity of `sub`.
       **/
      addSub: AugmentedSubmittable<(sub: AccountId32 | string | Uint8Array, data: Data | { None: any } | { Raw: any } | { BlakeTwo256: any } | { Sha256: any } | { Keccak256: any } | { ShaThree256: any } | string | Uint8Array) => SubmittableExtrinsic<ApiType>, [AccountId32, Data]>;
      /**
       * Cancel a previous request.
       * 
       * Payment: A previously reserved deposit is returned on success.
       * 
       * The dispatch origin for this call must be _Signed_ and the sender must have a
       * registered identity.
       * 
       * - `reg_index`: The index of the registrar whose judgement is no longer requested.
       * 
       * Emits `JudgementUnrequested` if successful.
       * 
       * # <weight>
       * - `O(R + X)`.
       * - One balance-reserve operation.
       * - One storage mutation `O(R + X)`.
       * - One event
       * # </weight>
       **/
      cancelRequest: AugmentedSubmittable<(regIndex: u32 | AnyNumber | Uint8Array) => SubmittableExtrinsic<ApiType>, [u32]>;
      /**
       * Clear an account's identity info and all sub-accounts and return all deposits.
       * 
       * Payment: All reserved balances on the account are returned.
       * 
       * The dispatch origin for this call must be _Signed_ and the sender must have a registered
       * identity.
       * 
       * Emits `IdentityCleared` if successful.
       * 
       * # <weight>
       * - `O(R + S + X)`
       * - where `R` registrar-count (governance-bounded).
       * - where `S` subs-count (hard- and deposit-bounded).
       * - where `X` additional-field-count (deposit-bounded and code-bounded).
       * - One balance-unreserve operation.
       * - `2` storage reads and `S + 2` storage deletions.
       * - One event.
       * # </weight>
       **/
      clearIdentity: AugmentedSubmittable<() => SubmittableExtrinsic<ApiType>, []>;
      /**
       * Remove an account's identity and sub-account information and slash the deposits.
       * 
       * Payment: Reserved balances from `set_subs` and `set_identity` are slashed and handled by
       * `Slash`. Verification request deposits are not returned; they should be cancelled
       * manually using `cancel_request`.
       * 
       * The dispatch origin for this call must match `T::ForceOrigin`.
       * 
       * - `target`: the account whose identity the judgement is upon. This must be an account
       * with a registered identity.
       * 
       * Emits `IdentityKilled` if successful.
       * 
       * # <weight>
       * - `O(R + S + X)`.
       * - One balance-reserve operation.
       * - `S + 2` storage mutations.
       * - One event.
       * # </weight>
       **/
      killIdentity: AugmentedSubmittable<(target: AccountId32 | string | Uint8Array) => SubmittableExtrinsic<ApiType>, [AccountId32]>;
      /**
       * Provide a judgement for an account's identity.
       * 
       * The dispatch origin for this call must be _Signed_ and the sender must be the account
       * of the registrar whose index is `reg_index`.
       * 
       * - `reg_index`: the index of the registrar whose judgement is being made.
       * - `target`: the account whose identity the judgement is upon. This must be an account
       * with a registered identity.
       * - `judgement`: the judgement of the registrar of index `reg_index` about `target`.
       * 
       * Emits `JudgementGiven` if successful.
       * 
       * # <weight>
       * - `O(R + X)`.
       * - One balance-transfer operation.
       * - Up to one account-lookup operation.
       * - Storage: 1 read `O(R)`, 1 mutate `O(R + X)`.
       * - One event.
       * # </weight>
       **/
      provideJudgement: AugmentedSubmittable<(regIndex: Compact<u32> | AnyNumber | Uint8Array, target: AccountId32 | string | Uint8Array, judgement: PalletIdentityJudgement | { Unknown: any } | { FeePaid: any } | { Reasonable: any } | { KnownGood: any } | { OutOfDate: any } | { LowQuality: any } | { Erroneous: any } | string | Uint8Array) => SubmittableExtrinsic<ApiType>, [Compact<u32>, AccountId32, PalletIdentityJudgement]>;
      /**
       * Remove the sender as a sub-account.
       * 
       * Payment: Balance reserved by a previous `set_subs` call for one sub will be repatriated
       * to the sender (*not* the original depositor).
       * 
       * The dispatch origin for this call must be _Signed_ and the sender must have a registered
       * super-identity.
       * 
       * NOTE: This should not normally be used, but is provided in the case that the non-
       * controller of an account is maliciously registered as a sub-account.
       **/
      quitSub: AugmentedSubmittable<() => SubmittableExtrinsic<ApiType>, []>;
      /**
       * Remove the given account from the sender's subs.
       * 
       * Payment: Balance reserved by a previous `set_subs` call for one sub will be repatriated
       * to the sender.
       * 
       * The dispatch origin for this call must be _Signed_ and the sender must have a registered
       * sub identity of `sub`.
       **/
      removeSub: AugmentedSubmittable<(sub: AccountId32 | string | Uint8Array) => SubmittableExtrinsic<ApiType>, [AccountId32]>;
      /**
       * Alter the associated name of the given sub-account.
       * 
       * The dispatch origin for this call must be _Signed_ and the sender must have a registered
       * sub identity of `sub`.
       **/
      renameSub: AugmentedSubmittable<(sub: AccountId32 | string | Uint8Array, data: Data | { None: any } | { Raw: any } | { BlakeTwo256: any } | { Sha256: any } | { Keccak256: any } | { ShaThree256: any } | string | Uint8Array) => SubmittableExtrinsic<ApiType>, [AccountId32, Data]>;
      /**
       * Request a judgement from a registrar.
       * 
       * Payment: At most `max_fee` will be reserved for payment to the registrar if judgement
       * given.
       * 
       * The dispatch origin for this call must be _Signed_ and the sender must have a
       * registered identity.
       * 
       * - `reg_index`: The index of the registrar whose judgement is requested.
       * - `max_fee`: The maximum fee that may be paid. This should just be auto-populated as:
       * 
       * ```nocompile
       * Self::registrars().get(reg_index).unwrap().fee
       * ```
       * 
       * Emits `JudgementRequested` if successful.
       * 
       * # <weight>
       * - `O(R + X)`.
       * - One balance-reserve operation.
       * - Storage: 1 read `O(R)`, 1 mutate `O(X + R)`.
       * - One event.
       * # </weight>
       **/
      requestJudgement: AugmentedSubmittable<(regIndex: Compact<u32> | AnyNumber | Uint8Array, maxFee: Compact<u128> | AnyNumber | Uint8Array) => SubmittableExtrinsic<ApiType>, [Compact<u32>, Compact<u128>]>;
      /**
       * Change the account associated with a registrar.
       * 
       * The dispatch origin for this call must be _Signed_ and the sender must be the account
       * of the registrar whose index is `index`.
       * 
       * - `index`: the index of the registrar whose fee is to be set.
       * - `new`: the new account ID.
       * 
       * # <weight>
       * - `O(R)`.
       * - One storage mutation `O(R)`.
       * - Benchmark: 8.823 + R * 0.32 µs (min squares analysis)
       * # </weight>
       **/
      setAccountId: AugmentedSubmittable<(index: Compact<u32> | AnyNumber | Uint8Array, updated: AccountId32 | string | Uint8Array) => SubmittableExtrinsic<ApiType>, [Compact<u32>, AccountId32]>;
      /**
       * Set the fee required for a judgement to be requested from a registrar.
       * 
       * The dispatch origin for this call must be _Signed_ and the sender must be the account
       * of the registrar whose index is `index`.
       * 
       * - `index`: the index of the registrar whose fee is to be set.
       * - `fee`: the new fee.
       * 
       * # <weight>
       * - `O(R)`.
       * - One storage mutation `O(R)`.
       * - Benchmark: 7.315 + R * 0.329 µs (min squares analysis)
       * # </weight>
       **/
      setFee: AugmentedSubmittable<(index: Compact<u32> | AnyNumber | Uint8Array, fee: Compact<u128> | AnyNumber | Uint8Array) => SubmittableExtrinsic<ApiType>, [Compact<u32>, Compact<u128>]>;
      /**
       * Set the field information for a registrar.
       * 
       * The dispatch origin for this call must be _Signed_ and the sender must be the account
       * of the registrar whose index is `index`.
       * 
       * - `index`: the index of the registrar whose fee is to be set.
       * - `fields`: the fields that the registrar concerns themselves with.
       * 
       * # <weight>
       * - `O(R)`.
       * - One storage mutation `O(R)`.
       * - Benchmark: 7.464 + R * 0.325 µs (min squares analysis)
       * # </weight>
       **/
      setFields: AugmentedSubmittable<(index: Compact<u32> | AnyNumber | Uint8Array, fields: PalletIdentityBitFlags) => SubmittableExtrinsic<ApiType>, [Compact<u32>, PalletIdentityBitFlags]>;
      /**
       * Set an account's identity information and reserve the appropriate deposit.
       * 
       * If the account already has identity information, the deposit is taken as part payment
       * for the new deposit.
       * 
       * The dispatch origin for this call must be _Signed_.
       * 
       * - `info`: The identity information.
       * 
       * Emits `IdentitySet` if successful.
       * 
       * # <weight>
       * - `O(X + X' + R)`
       * - where `X` additional-field-count (deposit-bounded and code-bounded)
       * - where `R` judgements-count (registrar-count-bounded)
       * - One balance reserve operation.
       * - One storage mutation (codec-read `O(X' + R)`, codec-write `O(X + R)`).
       * - One event.
       * # </weight>
       **/
      setIdentity: AugmentedSubmittable<(info: PalletIdentityIdentityInfo | { additional?: any; display?: any; legal?: any; web?: any; riot?: any; email?: any; pgpFingerprint?: any; image?: any; twitter?: any } | string | Uint8Array) => SubmittableExtrinsic<ApiType>, [PalletIdentityIdentityInfo]>;
      /**
       * Set the sub-accounts of the sender.
       * 
       * Payment: Any aggregate balance reserved by previous `set_subs` calls will be returned
       * and an amount `SubAccountDeposit` will be reserved for each item in `subs`.
       * 
       * The dispatch origin for this call must be _Signed_ and the sender must have a registered
       * identity.
       * 
       * - `subs`: The identity's (new) sub-accounts.
       * 
       * # <weight>
       * - `O(P + S)`
       * - where `P` old-subs-count (hard- and deposit-bounded).
       * - where `S` subs-count (hard- and deposit-bounded).
       * - At most one balance operations.
       * - DB:
       * - `P + S` storage mutations (codec complexity `O(1)`)
       * - One storage read (codec complexity `O(P)`).
       * - One storage write (codec complexity `O(S)`).
       * - One storage-exists (`IdentityOf::contains_key`).
       * # </weight>
       **/
      setSubs: AugmentedSubmittable<(subs: Vec<ITuple<[AccountId32, Data]>> | ([AccountId32 | string | Uint8Array, Data | { None: any } | { Raw: any } | { BlakeTwo256: any } | { Sha256: any } | { Keccak256: any } | { ShaThree256: any } | string | Uint8Array])[]) => SubmittableExtrinsic<ApiType>, [Vec<ITuple<[AccountId32, Data]>>]>;
    };
    imOnline: {
      /**
       * # <weight>
       * - Complexity: `O(K + E)` where K is length of `Keys` (heartbeat.validators_len) and E is
       * length of `heartbeat.network_state.external_address`
       * - `O(K)`: decoding of length `K`
       * - `O(E)`: decoding/encoding of length `E`
       * - DbReads: pallet_session `Validators`, pallet_session `CurrentIndex`, `Keys`,
       * `ReceivedHeartbeats`
       * - DbWrites: `ReceivedHeartbeats`
       * # </weight>
       **/
      heartbeat: AugmentedSubmittable<(heartbeat: PalletImOnlineHeartbeat | { blockNumber?: any; networkState?: any; sessionIndex?: any; authorityIndex?: any; validatorsLen?: any } | string | Uint8Array, signature: PalletImOnlineSr25519AppSr25519Signature | string | Uint8Array) => SubmittableExtrinsic<ApiType>, [PalletImOnlineHeartbeat, PalletImOnlineSr25519AppSr25519Signature]>;
    };
    incentivizedInboundChannel: {
      registerChannel: AugmentedSubmittable<(networkId: U256 | AnyNumber | Uint8Array, channel: H160 | string | Uint8Array) => SubmittableExtrinsic<ApiType>, [U256, H160]>;
      setRewardFraction: AugmentedSubmittable<(fraction: Perbill | AnyNumber | Uint8Array) => SubmittableExtrinsic<ApiType>, [Perbill]>;
      submit: AugmentedSubmittable<(networkId: U256 | AnyNumber | Uint8Array, message: BridgeTypesMessage | { data?: any; proof?: any } | string | Uint8Array) => SubmittableExtrinsic<ApiType>, [U256, BridgeTypesMessage]>;
    };
    irohaMigration: {
      migrate: AugmentedSubmittable<(irohaAddress: Text | string, irohaPublicKey: Text | string, irohaSignature: Text | string) => SubmittableExtrinsic<ApiType>, [Text, Text, Text]>;
    };
    liquidityProxy: {
      /**
       * Perform swap of tokens (input/output defined via SwapAmount direction).
       * 
       * - `origin`: the account on whose behalf the transaction is being executed,
       * - `dex_id`: DEX ID for which liquidity sources aggregation is being done,
       * - `input_asset_id`: ID of the asset being sold,
       * - `output_asset_id`: ID of the asset being bought,
       * - `swap_amount`: the exact amount to be sold (either in input_asset_id or output_asset_id units with corresponding slippage tolerance absolute bound),
       * - `selected_source_types`: list of selected LiquiditySource types, selection effect is determined by filter_mode,
       * - `filter_mode`: indicate either to allow or forbid selected types only, or disable filtering.
       **/
      swap: AugmentedSubmittable<(dexId: u32 | AnyNumber | Uint8Array, inputAssetId: CommonPrimitivesAssetId32 | { code?: any } | string | Uint8Array, outputAssetId: CommonPrimitivesAssetId32 | { code?: any } | string | Uint8Array, swapAmount: CommonSwapAmount | { WithDesiredInput: any } | { WithDesiredOutput: any } | string | Uint8Array, selectedSourceTypes: Vec<CommonPrimitivesLiquiditySourceType> | (CommonPrimitivesLiquiditySourceType | 'XYKPool' | 'BondingCurvePool' | 'MulticollateralBondingCurvePool' | 'MockPool' | 'MockPool2' | 'MockPool3' | 'MockPool4' | 'XSTPool' | number | Uint8Array)[], filterMode: CommonPrimitivesFilterMode | 'Disabled' | 'ForbidSelected' | 'AllowSelected' | number | Uint8Array) => SubmittableExtrinsic<ApiType>, [u32, CommonPrimitivesAssetId32, CommonPrimitivesAssetId32, CommonSwapAmount, Vec<CommonPrimitivesLiquiditySourceType>, CommonPrimitivesFilterMode]>;
      /**
       * Perform swap of tokens (input/output defined via SwapAmount direction).
       * 
       * - `origin`: the account on whose behalf the transaction is being executed,
       * - `receiver`: the account that receives the output,
       * - `dex_id`: DEX ID for which liquidity sources aggregation is being done,
       * - `input_asset_id`: ID of the asset being sold,
       * - `output_asset_id`: ID of the asset being bought,
       * - `swap_amount`: the exact amount to be sold (either in input_asset_id or output_asset_id units with corresponding slippage tolerance absolute bound),
       * - `selected_source_types`: list of selected LiquiditySource types, selection effect is determined by filter_mode,
       * - `filter_mode`: indicate either to allow or forbid selected types only, or disable filtering.
       **/
      swapTransfer: AugmentedSubmittable<(receiver: AccountId32 | string | Uint8Array, dexId: u32 | AnyNumber | Uint8Array, inputAssetId: CommonPrimitivesAssetId32 | { code?: any } | string | Uint8Array, outputAssetId: CommonPrimitivesAssetId32 | { code?: any } | string | Uint8Array, swapAmount: CommonSwapAmount | { WithDesiredInput: any } | { WithDesiredOutput: any } | string | Uint8Array, selectedSourceTypes: Vec<CommonPrimitivesLiquiditySourceType> | (CommonPrimitivesLiquiditySourceType | 'XYKPool' | 'BondingCurvePool' | 'MulticollateralBondingCurvePool' | 'MockPool' | 'MockPool2' | 'MockPool3' | 'MockPool4' | 'XSTPool' | number | Uint8Array)[], filterMode: CommonPrimitivesFilterMode | 'Disabled' | 'ForbidSelected' | 'AllowSelected' | number | Uint8Array) => SubmittableExtrinsic<ApiType>, [AccountId32, u32, CommonPrimitivesAssetId32, CommonPrimitivesAssetId32, CommonSwapAmount, Vec<CommonPrimitivesLiquiditySourceType>, CommonPrimitivesFilterMode]>;
    };
    migrationApp: {
      migrateErc20: AugmentedSubmittable<(networkId: U256 | AnyNumber | Uint8Array, erc20Assets: Vec<ITuple<[CommonPrimitivesAssetId32, H160]>> | ([CommonPrimitivesAssetId32 | { code?: any } | string | Uint8Array, H160 | string | Uint8Array])[]) => SubmittableExtrinsic<ApiType>, [U256, Vec<ITuple<[CommonPrimitivesAssetId32, H160]>>]>;
      migrateEth: AugmentedSubmittable<(networkId: U256 | AnyNumber | Uint8Array) => SubmittableExtrinsic<ApiType>, [U256]>;
      migrateSidechain: AugmentedSubmittable<(networkId: U256 | AnyNumber | Uint8Array, sidechainAssets: Vec<ITuple<[CommonPrimitivesAssetId32, H160]>> | ([CommonPrimitivesAssetId32 | { code?: any } | string | Uint8Array, H160 | string | Uint8Array])[]) => SubmittableExtrinsic<ApiType>, [U256, Vec<ITuple<[CommonPrimitivesAssetId32, H160]>>]>;
      registerNetwork: AugmentedSubmittable<(networkId: U256 | AnyNumber | Uint8Array, contract: H160 | string | Uint8Array) => SubmittableExtrinsic<ApiType>, [U256, H160]>;
    };
    multicollateralBondingCurvePool: {
      /**
       * Enable exchange path on the pool for pair BaseAsset-CollateralAsset.
       **/
      initializePool: AugmentedSubmittable<(collateralAssetId: CommonPrimitivesAssetId32 | { code?: any } | string | Uint8Array) => SubmittableExtrinsic<ApiType>, [CommonPrimitivesAssetId32]>;
      /**
       * Set multiplier which is applied to rewarded amount when depositing particular collateral assets.
       * `None` value indicates reward without change, same as Some(1.0).
       **/
      setOptionalRewardMultiplier: AugmentedSubmittable<(collateralAssetId: CommonPrimitivesAssetId32 | { code?: any } | string | Uint8Array, multiplier: Option<FixnumFixedPoint> | null | object | string | Uint8Array) => SubmittableExtrinsic<ApiType>, [CommonPrimitivesAssetId32, Option<FixnumFixedPoint>]>;
      /**
       * Changes `initial_price` used as bias in XOR-DAI(reference asset) price calculation
       **/
      setPriceBias: AugmentedSubmittable<(priceBias: u128 | AnyNumber | Uint8Array) => SubmittableExtrinsic<ApiType>, [u128]>;
      /**
       * Changes price change rate and step
       **/
      setPriceChangeConfig: AugmentedSubmittable<(priceChangeRate: u128 | AnyNumber | Uint8Array, priceChangeStep: u128 | AnyNumber | Uint8Array) => SubmittableExtrinsic<ApiType>, [u128, u128]>;
      /**
       * Change reference asset which is used to determine collateral assets value. Inteded to be e.g. stablecoin DAI.
       **/
      setReferenceAsset: AugmentedSubmittable<(referenceAssetId: CommonPrimitivesAssetId32 | { code?: any } | string | Uint8Array) => SubmittableExtrinsic<ApiType>, [CommonPrimitivesAssetId32]>;
    };
    multisig: {
      /**
       * Register approval for a dispatch to be made from a deterministic composite account if
       * approved by a total of `threshold - 1` of `other_signatories`.
       * 
       * Payment: `DepositBase` will be reserved if this is the first approval, plus
       * `threshold` times `DepositFactor`. It is returned once this dispatch happens or
       * is cancelled.
       * 
       * The dispatch origin for this call must be _Signed_.
       * 
       * - `threshold`: The total number of approvals for this dispatch before it is executed.
       * - `other_signatories`: The accounts (other than the sender) who can approve this
       * dispatch. May not be empty.
       * - `maybe_timepoint`: If this is the first approval, then this must be `None`. If it is
       * not the first approval, then it must be `Some`, with the timepoint (block number and
       * transaction index) of the first approval transaction.
       * - `call_hash`: The hash of the call to be executed.
       * 
       * NOTE: If this is the final approval, you will want to use `as_multi` instead.
       * 
       * # <weight>
       * - `O(S)`.
       * - Up to one balance-reserve or unreserve operation.
       * - One passthrough operation, one insert, both `O(S)` where `S` is the number of
       * signatories. `S` is capped by `MaxSignatories`, with weight being proportional.
       * - One encode & hash, both of complexity `O(S)`.
       * - Up to one binary search and insert (`O(logS + S)`).
       * - I/O: 1 read `O(S)`, up to 1 mutate `O(S)`. Up to one remove.
       * - One event.
       * - Storage: inserts one item, value size bounded by `MaxSignatories`, with a deposit
       * taken for its lifetime of `DepositBase + threshold * DepositFactor`.
       * ----------------------------------
       * - DB Weight:
       * - Read: Multisig Storage, [Caller Account]
       * - Write: Multisig Storage, [Caller Account]
       * # </weight>
       **/
      approveAsMulti: AugmentedSubmittable<(threshold: u16 | AnyNumber | Uint8Array, otherSignatories: Vec<AccountId32> | (AccountId32 | string | Uint8Array)[], maybeTimepoint: Option<PalletMultisigTimepoint> | null | object | string | Uint8Array, callHash: U8aFixed | string | Uint8Array, maxWeight: u64 | AnyNumber | Uint8Array) => SubmittableExtrinsic<ApiType>, [u16, Vec<AccountId32>, Option<PalletMultisigTimepoint>, U8aFixed, u64]>;
      /**
       * Register approval for a dispatch to be made from a deterministic composite account if
       * approved by a total of `threshold - 1` of `other_signatories`.
       * 
       * If there are enough, then dispatch the call.
       * 
       * Payment: `DepositBase` will be reserved if this is the first approval, plus
       * `threshold` times `DepositFactor`. It is returned once this dispatch happens or
       * is cancelled.
       * 
       * The dispatch origin for this call must be _Signed_.
       * 
       * - `threshold`: The total number of approvals for this dispatch before it is executed.
       * - `other_signatories`: The accounts (other than the sender) who can approve this
       * dispatch. May not be empty.
       * - `maybe_timepoint`: If this is the first approval, then this must be `None`. If it is
       * not the first approval, then it must be `Some`, with the timepoint (block number and
       * transaction index) of the first approval transaction.
       * - `call`: The call to be executed.
       * 
       * NOTE: Unless this is the final approval, you will generally want to use
       * `approve_as_multi` instead, since it only requires a hash of the call.
       * 
       * Result is equivalent to the dispatched result if `threshold` is exactly `1`. Otherwise
       * on success, result is `Ok` and the result from the interior call, if it was executed,
       * may be found in the deposited `MultisigExecuted` event.
       * 
       * # <weight>
       * - `O(S + Z + Call)`.
       * - Up to one balance-reserve or unreserve operation.
       * - One passthrough operation, one insert, both `O(S)` where `S` is the number of
       * signatories. `S` is capped by `MaxSignatories`, with weight being proportional.
       * - One call encode & hash, both of complexity `O(Z)` where `Z` is tx-len.
       * - One encode & hash, both of complexity `O(S)`.
       * - Up to one binary search and insert (`O(logS + S)`).
       * - I/O: 1 read `O(S)`, up to 1 mutate `O(S)`. Up to one remove.
       * - One event.
       * - The weight of the `call`.
       * - Storage: inserts one item, value size bounded by `MaxSignatories`, with a deposit
       * taken for its lifetime of `DepositBase + threshold * DepositFactor`.
       * -------------------------------
       * - DB Weight:
       * - Reads: Multisig Storage, [Caller Account], Calls (if `store_call`)
       * - Writes: Multisig Storage, [Caller Account], Calls (if `store_call`)
       * - Plus Call Weight
       * # </weight>
       **/
      asMulti: AugmentedSubmittable<(threshold: u16 | AnyNumber | Uint8Array, otherSignatories: Vec<AccountId32> | (AccountId32 | string | Uint8Array)[], maybeTimepoint: Option<PalletMultisigTimepoint> | null | object | string | Uint8Array, call: WrapperKeepOpaque<Call> | object | string | Uint8Array, storeCall: bool | boolean | Uint8Array, maxWeight: u64 | AnyNumber | Uint8Array) => SubmittableExtrinsic<ApiType>, [u16, Vec<AccountId32>, Option<PalletMultisigTimepoint>, WrapperKeepOpaque<Call>, bool, u64]>;
      /**
       * Immediately dispatch a multi-signature call using a single approval from the caller.
       * 
       * The dispatch origin for this call must be _Signed_.
       * 
       * - `other_signatories`: The accounts (other than the sender) who are part of the
       * multi-signature, but do not participate in the approval process.
       * - `call`: The call to be executed.
       * 
       * Result is equivalent to the dispatched result.
       * 
       * # <weight>
       * O(Z + C) where Z is the length of the call and C its execution weight.
       * -------------------------------
       * - DB Weight: None
       * - Plus Call Weight
       * # </weight>
       **/
      asMultiThreshold1: AugmentedSubmittable<(otherSignatories: Vec<AccountId32> | (AccountId32 | string | Uint8Array)[], call: Call | IMethod | string | Uint8Array) => SubmittableExtrinsic<ApiType>, [Vec<AccountId32>, Call]>;
      /**
       * Cancel a pre-existing, on-going multisig transaction. Any deposit reserved previously
       * for this operation will be unreserved on success.
       * 
       * The dispatch origin for this call must be _Signed_.
       * 
       * - `threshold`: The total number of approvals for this dispatch before it is executed.
       * - `other_signatories`: The accounts (other than the sender) who can approve this
       * dispatch. May not be empty.
       * - `timepoint`: The timepoint (block number and transaction index) of the first approval
       * transaction for this dispatch.
       * - `call_hash`: The hash of the call to be executed.
       * 
       * # <weight>
       * - `O(S)`.
       * - Up to one balance-reserve or unreserve operation.
       * - One passthrough operation, one insert, both `O(S)` where `S` is the number of
       * signatories. `S` is capped by `MaxSignatories`, with weight being proportional.
       * - One encode & hash, both of complexity `O(S)`.
       * - One event.
       * - I/O: 1 read `O(S)`, one remove.
       * - Storage: removes one item.
       * ----------------------------------
       * - DB Weight:
       * - Read: Multisig Storage, [Caller Account], Refund Account, Calls
       * - Write: Multisig Storage, [Caller Account], Refund Account, Calls
       * # </weight>
       **/
      cancelAsMulti: AugmentedSubmittable<(threshold: u16 | AnyNumber | Uint8Array, otherSignatories: Vec<AccountId32> | (AccountId32 | string | Uint8Array)[], timepoint: PalletMultisigTimepoint | { height?: any; index?: any } | string | Uint8Array, callHash: U8aFixed | string | Uint8Array) => SubmittableExtrinsic<ApiType>, [u16, Vec<AccountId32>, PalletMultisigTimepoint, U8aFixed]>;
    };
    permissions: {
    };
    poolXYK: {
      depositLiquidity: AugmentedSubmittable<(dexId: u32 | AnyNumber | Uint8Array, inputAssetA: CommonPrimitivesAssetId32 | { code?: any } | string | Uint8Array, inputAssetB: CommonPrimitivesAssetId32 | { code?: any } | string | Uint8Array, inputADesired: u128 | AnyNumber | Uint8Array, inputBDesired: u128 | AnyNumber | Uint8Array, inputAMin: u128 | AnyNumber | Uint8Array, inputBMin: u128 | AnyNumber | Uint8Array) => SubmittableExtrinsic<ApiType>, [u32, CommonPrimitivesAssetId32, CommonPrimitivesAssetId32, u128, u128, u128, u128]>;
      initializePool: AugmentedSubmittable<(dexId: u32 | AnyNumber | Uint8Array, assetA: CommonPrimitivesAssetId32 | { code?: any } | string | Uint8Array, assetB: CommonPrimitivesAssetId32 | { code?: any } | string | Uint8Array) => SubmittableExtrinsic<ApiType>, [u32, CommonPrimitivesAssetId32, CommonPrimitivesAssetId32]>;
      withdrawLiquidity: AugmentedSubmittable<(dexId: u32 | AnyNumber | Uint8Array, outputAssetA: CommonPrimitivesAssetId32 | { code?: any } | string | Uint8Array, outputAssetB: CommonPrimitivesAssetId32 | { code?: any } | string | Uint8Array, markerAssetDesired: u128 | AnyNumber | Uint8Array, outputAMin: u128 | AnyNumber | Uint8Array, outputBMin: u128 | AnyNumber | Uint8Array) => SubmittableExtrinsic<ApiType>, [u32, CommonPrimitivesAssetId32, CommonPrimitivesAssetId32, u128, u128, u128]>;
    };
    pswapDistribution: {
      claimIncentive: AugmentedSubmittable<() => SubmittableExtrinsic<ApiType>, []>;
    };
    referrals: {
      /**
       * Reserves the balance from the account for a special balance that can be used to pay referrals' fees
       **/
      reserve: AugmentedSubmittable<(balance: u128 | AnyNumber | Uint8Array) => SubmittableExtrinsic<ApiType>, [u128]>;
      /**
       * Sets the referrer for the account
       **/
      setReferrer: AugmentedSubmittable<(referrer: AccountId32 | string | Uint8Array) => SubmittableExtrinsic<ApiType>, [AccountId32]>;
      /**
       * Unreserves the balance and transfers it back to the account
       **/
      unreserve: AugmentedSubmittable<(balance: u128 | AnyNumber | Uint8Array) => SubmittableExtrinsic<ApiType>, [u128]>;
    };
    rewards: {
      /**
       * Finalize the update of unclaimed VAL data in storage
       * Add addresses, who will receive UMI NFT rewards.
       **/
      addUmiNftReceivers: AugmentedSubmittable<(receivers: Vec<H160> | (H160 | string | Uint8Array)[]) => SubmittableExtrinsic<ApiType>, [Vec<H160>]>;
      /**
       * Claim the reward with signature.
       **/
      claim: AugmentedSubmittable<(signature: Bytes | string | Uint8Array) => SubmittableExtrinsic<ApiType>, [Bytes]>;
    };
    scheduler: {
      /**
       * Cancel an anonymously scheduled task.
       **/
      cancel: AugmentedSubmittable<(when: u32 | AnyNumber | Uint8Array, index: u32 | AnyNumber | Uint8Array) => SubmittableExtrinsic<ApiType>, [u32, u32]>;
      /**
       * Cancel a named scheduled task.
       **/
      cancelNamed: AugmentedSubmittable<(id: Bytes | string | Uint8Array) => SubmittableExtrinsic<ApiType>, [Bytes]>;
      /**
       * Anonymously schedule a task.
       **/
      schedule: AugmentedSubmittable<(when: u32 | AnyNumber | Uint8Array, maybePeriodic: Option<ITuple<[u32, u32]>> | null | object | string | Uint8Array, priority: u8 | AnyNumber | Uint8Array, call: FrameSupportScheduleMaybeHashed | { Value: any } | { Hash: any } | string | Uint8Array) => SubmittableExtrinsic<ApiType>, [u32, Option<ITuple<[u32, u32]>>, u8, FrameSupportScheduleMaybeHashed]>;
      /**
       * Anonymously schedule a task after a delay.
       * 
       * # <weight>
       * Same as [`schedule`].
       * # </weight>
       **/
      scheduleAfter: AugmentedSubmittable<(after: u32 | AnyNumber | Uint8Array, maybePeriodic: Option<ITuple<[u32, u32]>> | null | object | string | Uint8Array, priority: u8 | AnyNumber | Uint8Array, call: FrameSupportScheduleMaybeHashed | { Value: any } | { Hash: any } | string | Uint8Array) => SubmittableExtrinsic<ApiType>, [u32, Option<ITuple<[u32, u32]>>, u8, FrameSupportScheduleMaybeHashed]>;
      /**
       * Schedule a named task.
       **/
      scheduleNamed: AugmentedSubmittable<(id: Bytes | string | Uint8Array, when: u32 | AnyNumber | Uint8Array, maybePeriodic: Option<ITuple<[u32, u32]>> | null | object | string | Uint8Array, priority: u8 | AnyNumber | Uint8Array, call: FrameSupportScheduleMaybeHashed | { Value: any } | { Hash: any } | string | Uint8Array) => SubmittableExtrinsic<ApiType>, [Bytes, u32, Option<ITuple<[u32, u32]>>, u8, FrameSupportScheduleMaybeHashed]>;
      /**
       * Schedule a named task after a delay.
       * 
       * # <weight>
       * Same as [`schedule_named`](Self::schedule_named).
       * # </weight>
       **/
      scheduleNamedAfter: AugmentedSubmittable<(id: Bytes | string | Uint8Array, after: u32 | AnyNumber | Uint8Array, maybePeriodic: Option<ITuple<[u32, u32]>> | null | object | string | Uint8Array, priority: u8 | AnyNumber | Uint8Array, call: FrameSupportScheduleMaybeHashed | { Value: any } | { Hash: any } | string | Uint8Array) => SubmittableExtrinsic<ApiType>, [Bytes, u32, Option<ITuple<[u32, u32]>>, u8, FrameSupportScheduleMaybeHashed]>;
    };
    session: {
      /**
       * Removes any session key(s) of the function caller.
       * 
       * This doesn't take effect until the next session.
       * 
       * The dispatch origin of this function must be Signed and the account must be either be
       * convertible to a validator ID using the chain's typical addressing system (this usually
       * means being a controller account) or directly convertible into a validator ID (which
       * usually means being a stash account).
       * 
       * # <weight>
       * - Complexity: `O(1)` in number of key types. Actual cost depends on the number of length
       * of `T::Keys::key_ids()` which is fixed.
       * - DbReads: `T::ValidatorIdOf`, `NextKeys`, `origin account`
       * - DbWrites: `NextKeys`, `origin account`
       * - DbWrites per key id: `KeyOwner`
       * # </weight>
       **/
      purgeKeys: AugmentedSubmittable<() => SubmittableExtrinsic<ApiType>, []>;
      /**
       * Sets the session key(s) of the function caller to `keys`.
       * Allows an account to set its session key prior to becoming a validator.
       * This doesn't take effect until the next session.
       * 
       * The dispatch origin of this function must be signed.
       * 
       * # <weight>
       * - Complexity: `O(1)`. Actual cost depends on the number of length of
       * `T::Keys::key_ids()` which is fixed.
       * - DbReads: `origin account`, `T::ValidatorIdOf`, `NextKeys`
       * - DbWrites: `origin account`, `NextKeys`
       * - DbReads per key id: `KeyOwner`
       * - DbWrites per key id: `KeyOwner`
       * # </weight>
       **/
      setKeys: AugmentedSubmittable<(keys: FramenodeRuntimeOpaqueSessionKeys | { babe?: any; grandpa?: any; imOnline?: any; beefy?: any } | string | Uint8Array, proof: Bytes | string | Uint8Array) => SubmittableExtrinsic<ApiType>, [FramenodeRuntimeOpaqueSessionKeys, Bytes]>;
    };
    staking: {
      /**
       * Take the origin account as a stash and lock up `value` of its balance. `controller` will
       * be the account that controls it.
       * 
       * `value` must be more than the `minimum_balance` specified by `T::Currency`.
       * 
       * The dispatch origin for this call must be _Signed_ by the stash account.
       * 
       * Emits `Bonded`.
       * # <weight>
       * - Independent of the arguments. Moderate complexity.
       * - O(1).
       * - Three extra DB entries.
       * 
       * NOTE: Two of the storage writes (`Self::bonded`, `Self::payee`) are _never_ cleaned
       * unless the `origin` falls below _existential deposit_ and gets removed as dust.
       * ------------------
       * # </weight>
       **/
      bond: AugmentedSubmittable<(controller: AccountId32 | string | Uint8Array, value: Compact<u128> | AnyNumber | Uint8Array, payee: PalletStakingRewardDestination | { Staked: any } | { Stash: any } | { Controller: any } | { Account: any } | { None: any } | string | Uint8Array) => SubmittableExtrinsic<ApiType>, [AccountId32, Compact<u128>, PalletStakingRewardDestination]>;
      /**
       * Add some extra amount that have appeared in the stash `free_balance` into the balance up
       * for staking.
       * 
       * The dispatch origin for this call must be _Signed_ by the stash, not the controller.
       * 
       * Use this if there are additional funds in your stash account that you wish to bond.
       * Unlike [`bond`](Self::bond) or [`unbond`](Self::unbond) this function does not impose
       * any limitation on the amount that can be added.
       * 
       * Emits `Bonded`.
       * 
       * # <weight>
       * - Independent of the arguments. Insignificant complexity.
       * - O(1).
       * # </weight>
       **/
      bondExtra: AugmentedSubmittable<(maxAdditional: Compact<u128> | AnyNumber | Uint8Array) => SubmittableExtrinsic<ApiType>, [Compact<u128>]>;
      /**
       * Cancel enactment of a deferred slash.
       * 
       * Can be called by the `T::SlashCancelOrigin`.
       * 
       * Parameters: era and indices of the slashes for that era to kill.
       **/
      cancelDeferredSlash: AugmentedSubmittable<(era: u32 | AnyNumber | Uint8Array, slashIndices: Vec<u32> | (u32 | AnyNumber | Uint8Array)[]) => SubmittableExtrinsic<ApiType>, [u32, Vec<u32>]>;
      /**
       * Declare no desire to either validate or nominate.
       * 
       * Effects will be felt at the beginning of the next era.
       * 
       * The dispatch origin for this call must be _Signed_ by the controller, not the stash.
       * 
       * # <weight>
       * - Independent of the arguments. Insignificant complexity.
       * - Contains one read.
       * - Writes are limited to the `origin` account key.
       * # </weight>
       **/
      chill: AugmentedSubmittable<() => SubmittableExtrinsic<ApiType>, []>;
      /**
       * Declare a `controller` to stop participating as either a validator or nominator.
       * 
       * Effects will be felt at the beginning of the next era.
       * 
       * The dispatch origin for this call must be _Signed_, but can be called by anyone.
       * 
       * If the caller is the same as the controller being targeted, then no further checks are
       * enforced, and this function behaves just like `chill`.
       * 
       * If the caller is different than the controller being targeted, the following conditions
       * must be met:
       * 
       * * `controller` must belong to a nominator who has become non-decodable,
       * 
       * Or:
       * 
       * * A `ChillThreshold` must be set and checked which defines how close to the max
       * nominators or validators we must reach before users can start chilling one-another.
       * * A `MaxNominatorCount` and `MaxValidatorCount` must be set which is used to determine
       * how close we are to the threshold.
       * * A `MinNominatorBond` and `MinValidatorBond` must be set and checked, which determines
       * if this is a person that should be chilled because they have not met the threshold
       * bond required.
       * 
       * This can be helpful if bond requirements are updated, and we need to remove old users
       * who do not satisfy these requirements.
       **/
      chillOther: AugmentedSubmittable<(controller: AccountId32 | string | Uint8Array) => SubmittableExtrinsic<ApiType>, [AccountId32]>;
      /**
       * Force a validator to have at least the minimum commission. This will not affect a
       * validator who already has a commission greater than or equal to the minimum. Any account
       * can call this.
       **/
      forceApplyMinCommission: AugmentedSubmittable<(validatorStash: AccountId32 | string | Uint8Array) => SubmittableExtrinsic<ApiType>, [AccountId32]>;
      /**
       * Force there to be a new era at the end of the next session. After this, it will be
       * reset to normal (non-forced) behaviour.
       * 
       * The dispatch origin must be Root.
       * 
       * # Warning
       * 
       * The election process starts multiple blocks before the end of the era.
       * If this is called just before a new era is triggered, the election process may not
       * have enough blocks to get a result.
       * 
       * # <weight>
       * - No arguments.
       * - Weight: O(1)
       * - Write ForceEra
       * # </weight>
       **/
      forceNewEra: AugmentedSubmittable<() => SubmittableExtrinsic<ApiType>, []>;
      /**
       * Force there to be a new era at the end of sessions indefinitely.
       * 
       * The dispatch origin must be Root.
       * 
       * # Warning
       * 
       * The election process starts multiple blocks before the end of the era.
       * If this is called just before a new era is triggered, the election process may not
       * have enough blocks to get a result.
       **/
      forceNewEraAlways: AugmentedSubmittable<() => SubmittableExtrinsic<ApiType>, []>;
      /**
       * Force there to be no new eras indefinitely.
       * 
       * The dispatch origin must be Root.
       * 
       * # Warning
       * 
       * The election process starts multiple blocks before the end of the era.
       * Thus the election process may be ongoing when this is called. In this case the
       * election will continue until the next era is triggered.
       * 
       * # <weight>
       * - No arguments.
       * - Weight: O(1)
       * - Write: ForceEra
       * # </weight>
       **/
      forceNoEras: AugmentedSubmittable<() => SubmittableExtrinsic<ApiType>, []>;
      /**
       * Force a current staker to become completely unstaked, immediately.
       * 
       * The dispatch origin must be Root.
       **/
      forceUnstake: AugmentedSubmittable<(stash: AccountId32 | string | Uint8Array, numSlashingSpans: u32 | AnyNumber | Uint8Array) => SubmittableExtrinsic<ApiType>, [AccountId32, u32]>;
      /**
       * Increments the ideal number of validators.
       * 
       * The dispatch origin must be Root.
       * 
       * # <weight>
       * Same as [`Self::set_validator_count`].
       * # </weight>
       **/
      increaseValidatorCount: AugmentedSubmittable<(additional: Compact<u32> | AnyNumber | Uint8Array) => SubmittableExtrinsic<ApiType>, [Compact<u32>]>;
      /**
       * Remove the given nominations from the calling validator.
       * 
       * Effects will be felt at the beginning of the next era.
       * 
       * The dispatch origin for this call must be _Signed_ by the controller, not the stash.
       * 
       * - `who`: A list of nominator stash accounts who are nominating this validator which
       * should no longer be nominating this validator.
       * 
       * Note: Making this call only makes sense if you first set the validator preferences to
       * block any further nominations.
       **/
      kick: AugmentedSubmittable<(who: Vec<AccountId32> | (AccountId32 | string | Uint8Array)[]) => SubmittableExtrinsic<ApiType>, [Vec<AccountId32>]>;
      /**
       * Declare the desire to nominate `targets` for the origin controller.
       * 
       * Effects will be felt at the beginning of the next era.
       * 
       * The dispatch origin for this call must be _Signed_ by the controller, not the stash.
       * 
       * # <weight>
       * - The transaction's complexity is proportional to the size of `targets` (N)
       * which is capped at CompactAssignments::LIMIT (T::MaxNominations).
       * - Both the reads and writes follow a similar pattern.
       * # </weight>
       **/
      nominate: AugmentedSubmittable<(targets: Vec<AccountId32> | (AccountId32 | string | Uint8Array)[]) => SubmittableExtrinsic<ApiType>, [Vec<AccountId32>]>;
      /**
       * Pay out all the stakers behind a single validator for a single era.
       * 
       * - `validator_stash` is the stash account of the validator. Their nominators, up to
       * `T::MaxNominatorRewardedPerValidator`, will also receive their rewards.
       * - `era` may be any era between `[current_era - history_depth; current_era]`.
       * 
       * The origin of this call must be _Signed_. Any account can call this function, even if
       * it is not one of the stakers.
       * 
       * # <weight>
       * - Time complexity: at most O(MaxNominatorRewardedPerValidator).
       * - Contains a limited number of reads and writes.
       * -----------
       * N is the Number of payouts for the validator (including the validator)
       * Weight:
       * - Reward Destination Staked: O(N)
       * - Reward Destination Controller (Creating): O(N)
       * 
       * NOTE: weights are assuming that payouts are made to alive stash account (Staked).
       * Paying even a dead controller is cheaper weight-wise. We don't do any refunds here.
       * # </weight>
       **/
      payoutStakers: AugmentedSubmittable<(validatorStash: AccountId32 | string | Uint8Array, era: u32 | AnyNumber | Uint8Array) => SubmittableExtrinsic<ApiType>, [AccountId32, u32]>;
      /**
       * Remove all data structures concerning a staker/stash once it is at a state where it can
       * be considered `dust` in the staking system. The requirements are:
       * 
       * 1. the `total_balance` of the stash is below existential deposit.
       * 2. or, the `ledger.total` of the stash is below existential deposit.
       * 
       * The former can happen in cases like a slash; the latter when a fully unbonded account
       * is still receiving staking rewards in `RewardDestination::Staked`.
       * 
       * It can be called by anyone, as long as `stash` meets the above requirements.
       * 
       * Refunds the transaction fees upon successful execution.
       **/
      reapStash: AugmentedSubmittable<(stash: AccountId32 | string | Uint8Array, numSlashingSpans: u32 | AnyNumber | Uint8Array) => SubmittableExtrinsic<ApiType>, [AccountId32, u32]>;
      /**
       * Rebond a portion of the stash scheduled to be unlocked.
       * 
       * The dispatch origin must be signed by the controller.
       * 
       * # <weight>
       * - Time complexity: O(L), where L is unlocking chunks
       * - Bounded by `MaxUnlockingChunks`.
       * - Storage changes: Can't increase storage, only decrease it.
       * # </weight>
       **/
      rebond: AugmentedSubmittable<(value: Compact<u128> | AnyNumber | Uint8Array) => SubmittableExtrinsic<ApiType>, [Compact<u128>]>;
      /**
       * Scale up the ideal number of validators by a factor.
       * 
       * The dispatch origin must be Root.
       * 
       * # <weight>
       * Same as [`Self::set_validator_count`].
       * # </weight>
       **/
      scaleValidatorCount: AugmentedSubmittable<(factor: Percent | AnyNumber | Uint8Array) => SubmittableExtrinsic<ApiType>, [Percent]>;
      /**
       * (Re-)set the controller of a stash.
       * 
       * Effects will be felt at the beginning of the next era.
       * 
       * The dispatch origin for this call must be _Signed_ by the stash, not the controller.
       * 
       * # <weight>
       * - Independent of the arguments. Insignificant complexity.
       * - Contains a limited number of reads.
       * - Writes are limited to the `origin` account key.
       * ----------
       * Weight: O(1)
       * DB Weight:
       * - Read: Bonded, Ledger New Controller, Ledger Old Controller
       * - Write: Bonded, Ledger New Controller, Ledger Old Controller
       * # </weight>
       **/
      setController: AugmentedSubmittable<(controller: AccountId32 | string | Uint8Array) => SubmittableExtrinsic<ApiType>, [AccountId32]>;
      /**
       * Set `HistoryDepth` value. This function will delete any history information
       * when `HistoryDepth` is reduced.
       * 
       * Parameters:
       * - `new_history_depth`: The new history depth you would like to set.
       * - `era_items_deleted`: The number of items that will be deleted by this dispatch. This
       * should report all the storage items that will be deleted by clearing old era history.
       * Needed to report an accurate weight for the dispatch. Trusted by `Root` to report an
       * accurate number.
       * 
       * Origin must be root.
       * 
       * # <weight>
       * - E: Number of history depths removed, i.e. 10 -> 7 = 3
       * - Weight: O(E)
       * - DB Weight:
       * - Reads: Current Era, History Depth
       * - Writes: History Depth
       * - Clear Prefix Each: Era Stakers, EraStakersClipped, ErasValidatorPrefs
       * - Writes Each: ErasValidatorReward, ErasRewardPoints, ErasTotalStake,
       * ErasStartSessionIndex
       * # </weight>
       **/
      setHistoryDepth: AugmentedSubmittable<(newHistoryDepth: Compact<u32> | AnyNumber | Uint8Array, eraItemsDeleted: Compact<u32> | AnyNumber | Uint8Array) => SubmittableExtrinsic<ApiType>, [Compact<u32>, Compact<u32>]>;
      /**
       * Set the validators who cannot be slashed (if any).
       * 
       * The dispatch origin must be Root.
       **/
      setInvulnerables: AugmentedSubmittable<(invulnerables: Vec<AccountId32> | (AccountId32 | string | Uint8Array)[]) => SubmittableExtrinsic<ApiType>, [Vec<AccountId32>]>;
      /**
       * (Re-)set the payment target for a controller.
       * 
       * Effects will be felt at the beginning of the next era.
       * 
       * The dispatch origin for this call must be _Signed_ by the controller, not the stash.
       * 
       * # <weight>
       * - Independent of the arguments. Insignificant complexity.
       * - Contains a limited number of reads.
       * - Writes are limited to the `origin` account key.
       * ---------
       * - Weight: O(1)
       * - DB Weight:
       * - Read: Ledger
       * - Write: Payee
       * # </weight>
       **/
      setPayee: AugmentedSubmittable<(payee: PalletStakingRewardDestination | { Staked: any } | { Stash: any } | { Controller: any } | { Account: any } | { None: any } | string | Uint8Array) => SubmittableExtrinsic<ApiType>, [PalletStakingRewardDestination]>;
      /**
       * Update the various staking configurations .
       * 
       * * `min_nominator_bond`: The minimum active bond needed to be a nominator.
       * * `min_validator_bond`: The minimum active bond needed to be a validator.
       * * `max_nominator_count`: The max number of users who can be a nominator at once. When
       * set to `None`, no limit is enforced.
       * * `max_validator_count`: The max number of users who can be a validator at once. When
       * set to `None`, no limit is enforced.
       * * `chill_threshold`: The ratio of `max_nominator_count` or `max_validator_count` which
       * should be filled in order for the `chill_other` transaction to work.
       * * `min_commission`: The minimum amount of commission that each validators must maintain.
       * This is checked only upon calling `validate`. Existing validators are not affected.
       * 
       * Origin must be Root to call this function.
       * 
       * NOTE: Existing nominators and validators will not be affected by this update.
       * to kick people under the new limits, `chill_other` should be called.
       **/
      setStakingConfigs: AugmentedSubmittable<(minNominatorBond: PalletStakingPalletConfigOpU128 | { Noop: any } | { Set: any } | { Remove: any } | string | Uint8Array, minValidatorBond: PalletStakingPalletConfigOpU128 | { Noop: any } | { Set: any } | { Remove: any } | string | Uint8Array, maxNominatorCount: PalletStakingPalletConfigOpU32 | { Noop: any } | { Set: any } | { Remove: any } | string | Uint8Array, maxValidatorCount: PalletStakingPalletConfigOpU32 | { Noop: any } | { Set: any } | { Remove: any } | string | Uint8Array, chillThreshold: PalletStakingPalletConfigOpPercent | { Noop: any } | { Set: any } | { Remove: any } | string | Uint8Array, minCommission: PalletStakingPalletConfigOpPerbill | { Noop: any } | { Set: any } | { Remove: any } | string | Uint8Array) => SubmittableExtrinsic<ApiType>, [PalletStakingPalletConfigOpU128, PalletStakingPalletConfigOpU128, PalletStakingPalletConfigOpU32, PalletStakingPalletConfigOpU32, PalletStakingPalletConfigOpPercent, PalletStakingPalletConfigOpPerbill]>;
      /**
       * Sets the ideal number of validators.
       * 
       * The dispatch origin must be Root.
       * 
       * # <weight>
       * Weight: O(1)
       * Write: Validator Count
       * # </weight>
       **/
      setValidatorCount: AugmentedSubmittable<(updated: Compact<u32> | AnyNumber | Uint8Array) => SubmittableExtrinsic<ApiType>, [Compact<u32>]>;
      /**
       * Schedule a portion of the stash to be unlocked ready for transfer out after the bond
       * period ends. If this leaves an amount actively bonded less than
       * T::Currency::minimum_balance(), then it is increased to the full amount.
       * 
       * The dispatch origin for this call must be _Signed_ by the controller, not the stash.
       * 
       * Once the unlock period is done, you can call `withdraw_unbonded` to actually move
       * the funds out of management ready for transfer.
       * 
       * No more than a limited number of unlocking chunks (see `MaxUnlockingChunks`)
       * can co-exists at the same time. In that case, [`Call::withdraw_unbonded`] need
       * to be called first to remove some of the chunks (if possible).
       * 
       * If a user encounters the `InsufficientBond` error when calling this extrinsic,
       * they should call `chill` first in order to free up their bonded funds.
       * 
       * Emits `Unbonded`.
       * 
       * See also [`Call::withdraw_unbonded`].
       **/
      unbond: AugmentedSubmittable<(value: Compact<u128> | AnyNumber | Uint8Array) => SubmittableExtrinsic<ApiType>, [Compact<u128>]>;
      /**
       * Declare the desire to validate for the origin controller.
       * 
       * Effects will be felt at the beginning of the next era.
       * 
       * The dispatch origin for this call must be _Signed_ by the controller, not the stash.
       **/
      validate: AugmentedSubmittable<(prefs: PalletStakingValidatorPrefs | { commission?: any; blocked?: any } | string | Uint8Array) => SubmittableExtrinsic<ApiType>, [PalletStakingValidatorPrefs]>;
      /**
       * Remove any unlocked chunks from the `unlocking` queue from our management.
       * 
       * This essentially frees up that balance to be used by the stash account to do
       * whatever it wants.
       * 
       * The dispatch origin for this call must be _Signed_ by the controller.
       * 
       * Emits `Withdrawn`.
       * 
       * See also [`Call::unbond`].
       * 
       * # <weight>
       * Complexity O(S) where S is the number of slashing spans to remove
       * NOTE: Weight annotation is the kill scenario, we refund otherwise.
       * # </weight>
       **/
      withdrawUnbonded: AugmentedSubmittable<(numSlashingSpans: u32 | AnyNumber | Uint8Array) => SubmittableExtrinsic<ApiType>, [u32]>;
    };
    sudo: {
      /**
       * Authenticates the current sudo key and sets the given AccountId (`new`) as the new sudo
       * key.
       * 
       * The dispatch origin for this call must be _Signed_.
       * 
       * # <weight>
       * - O(1).
       * - Limited storage reads.
       * - One DB change.
       * # </weight>
       **/
      setKey: AugmentedSubmittable<(updated: AccountId32 | string | Uint8Array) => SubmittableExtrinsic<ApiType>, [AccountId32]>;
      /**
       * Authenticates the sudo key and dispatches a function call with `Root` origin.
       * 
       * The dispatch origin for this call must be _Signed_.
       * 
       * # <weight>
       * - O(1).
       * - Limited storage reads.
       * - One DB write (event).
       * - Weight of derivative `call` execution + 10,000.
       * # </weight>
       **/
      sudo: AugmentedSubmittable<(call: Call | IMethod | string | Uint8Array) => SubmittableExtrinsic<ApiType>, [Call]>;
      /**
       * Authenticates the sudo key and dispatches a function call with `Signed` origin from
       * a given account.
       * 
       * The dispatch origin for this call must be _Signed_.
       * 
       * # <weight>
       * - O(1).
       * - Limited storage reads.
       * - One DB write (event).
       * - Weight of derivative `call` execution + 10,000.
       * # </weight>
       **/
      sudoAs: AugmentedSubmittable<(who: AccountId32 | string | Uint8Array, call: Call | IMethod | string | Uint8Array) => SubmittableExtrinsic<ApiType>, [AccountId32, Call]>;
      /**
       * Authenticates the sudo key and dispatches a function call with `Root` origin.
       * This function does not check the weight of the call, and instead allows the
       * Sudo user to specify the weight of the call.
       * 
       * The dispatch origin for this call must be _Signed_.
       * 
       * # <weight>
       * - O(1).
       * - The weight of this call is defined by the caller.
       * # </weight>
       **/
      sudoUncheckedWeight: AugmentedSubmittable<(call: Call | IMethod | string | Uint8Array, weight: u64 | AnyNumber | Uint8Array) => SubmittableExtrinsic<ApiType>, [Call, u64]>;
    };
    system: {
      /**
       * A dispatch that will fill the block weight up to the given ratio.
       **/
      fillBlock: AugmentedSubmittable<(ratio: Perbill | AnyNumber | Uint8Array) => SubmittableExtrinsic<ApiType>, [Perbill]>;
      /**
       * Kill all storage items with a key that starts with the given prefix.
       * 
       * **NOTE:** We rely on the Root origin to provide us the number of subkeys under
       * the prefix we are removing to accurately calculate the weight of this function.
       **/
      killPrefix: AugmentedSubmittable<(prefix: Bytes | string | Uint8Array, subkeys: u32 | AnyNumber | Uint8Array) => SubmittableExtrinsic<ApiType>, [Bytes, u32]>;
      /**
       * Kill some items from storage.
       **/
      killStorage: AugmentedSubmittable<(keys: Vec<Bytes> | (Bytes | string | Uint8Array)[]) => SubmittableExtrinsic<ApiType>, [Vec<Bytes>]>;
      /**
       * Make some on-chain remark.
       * 
       * # <weight>
       * - `O(1)`
       * # </weight>
       **/
      remark: AugmentedSubmittable<(remark: Bytes | string | Uint8Array) => SubmittableExtrinsic<ApiType>, [Bytes]>;
      /**
       * Make some on-chain remark and emit event.
       **/
      remarkWithEvent: AugmentedSubmittable<(remark: Bytes | string | Uint8Array) => SubmittableExtrinsic<ApiType>, [Bytes]>;
      /**
       * Set the new runtime code.
       * 
       * # <weight>
       * - `O(C + S)` where `C` length of `code` and `S` complexity of `can_set_code`
       * - 1 call to `can_set_code`: `O(S)` (calls `sp_io::misc::runtime_version` which is
       * expensive).
       * - 1 storage write (codec `O(C)`).
       * - 1 digest item.
       * - 1 event.
       * The weight of this function is dependent on the runtime, but generally this is very
       * expensive. We will treat this as a full block.
       * # </weight>
       **/
      setCode: AugmentedSubmittable<(code: Bytes | string | Uint8Array) => SubmittableExtrinsic<ApiType>, [Bytes]>;
      /**
       * Set the new runtime code without doing any checks of the given `code`.
       * 
       * # <weight>
       * - `O(C)` where `C` length of `code`
       * - 1 storage write (codec `O(C)`).
       * - 1 digest item.
       * - 1 event.
       * The weight of this function is dependent on the runtime. We will treat this as a full
       * block. # </weight>
       **/
      setCodeWithoutChecks: AugmentedSubmittable<(code: Bytes | string | Uint8Array) => SubmittableExtrinsic<ApiType>, [Bytes]>;
      /**
       * Set the number of pages in the WebAssembly environment's heap.
       **/
      setHeapPages: AugmentedSubmittable<(pages: u64 | AnyNumber | Uint8Array) => SubmittableExtrinsic<ApiType>, [u64]>;
      /**
       * Set some items of storage.
       **/
      setStorage: AugmentedSubmittable<(items: Vec<ITuple<[Bytes, Bytes]>> | ([Bytes | string | Uint8Array, Bytes | string | Uint8Array])[]) => SubmittableExtrinsic<ApiType>, [Vec<ITuple<[Bytes, Bytes]>>]>;
    };
    technical: {
    };
    technicalCommittee: {
      /**
       * Close a vote that is either approved, disapproved or whose voting period has ended.
       * 
       * May be called by any signed account in order to finish voting and close the proposal.
       * 
       * If called before the end of the voting period it will only close the vote if it is
       * has enough votes to be approved or disapproved.
       * 
       * If called after the end of the voting period abstentions are counted as rejections
       * unless there is a prime member set and the prime member cast an approval.
       * 
       * If the close operation completes successfully with disapproval, the transaction fee will
       * be waived. Otherwise execution of the approved operation will be charged to the caller.
       * 
       * + `proposal_weight_bound`: The maximum amount of weight consumed by executing the closed
       * proposal.
       * + `length_bound`: The upper bound for the length of the proposal in storage. Checked via
       * `storage::read` so it is `size_of::<u32>() == 4` larger than the pure length.
       * 
       * # <weight>
       * ## Weight
       * - `O(B + M + P1 + P2)` where:
       * - `B` is `proposal` size in bytes (length-fee-bounded)
       * - `M` is members-count (code- and governance-bounded)
       * - `P1` is the complexity of `proposal` preimage.
       * - `P2` is proposal-count (code-bounded)
       * - DB:
       * - 2 storage reads (`Members`: codec `O(M)`, `Prime`: codec `O(1)`)
       * - 3 mutations (`Voting`: codec `O(M)`, `ProposalOf`: codec `O(B)`, `Proposals`: codec
       * `O(P2)`)
       * - any mutations done while executing `proposal` (`P1`)
       * - up to 3 events
       * # </weight>
       **/
      close: AugmentedSubmittable<(proposalHash: H256 | string | Uint8Array, index: Compact<u32> | AnyNumber | Uint8Array, proposalWeightBound: Compact<u64> | AnyNumber | Uint8Array, lengthBound: Compact<u32> | AnyNumber | Uint8Array) => SubmittableExtrinsic<ApiType>, [H256, Compact<u32>, Compact<u64>, Compact<u32>]>;
      /**
       * Disapprove a proposal, close, and remove it from the system, regardless of its current
       * state.
       * 
       * Must be called by the Root origin.
       * 
       * Parameters:
       * * `proposal_hash`: The hash of the proposal that should be disapproved.
       * 
       * # <weight>
       * Complexity: O(P) where P is the number of max proposals
       * DB Weight:
       * * Reads: Proposals
       * * Writes: Voting, Proposals, ProposalOf
       * # </weight>
       **/
      disapproveProposal: AugmentedSubmittable<(proposalHash: H256 | string | Uint8Array) => SubmittableExtrinsic<ApiType>, [H256]>;
      /**
       * Dispatch a proposal from a member using the `Member` origin.
       * 
       * Origin must be a member of the collective.
       * 
       * # <weight>
       * ## Weight
       * - `O(M + P)` where `M` members-count (code-bounded) and `P` complexity of dispatching
       * `proposal`
       * - DB: 1 read (codec `O(M)`) + DB access of `proposal`
       * - 1 event
       * # </weight>
       **/
      execute: AugmentedSubmittable<(proposal: Call | IMethod | string | Uint8Array, lengthBound: Compact<u32> | AnyNumber | Uint8Array) => SubmittableExtrinsic<ApiType>, [Call, Compact<u32>]>;
      /**
       * Add a new proposal to either be voted on or executed directly.
       * 
       * Requires the sender to be member.
       * 
       * `threshold` determines whether `proposal` is executed directly (`threshold < 2`)
       * or put up for voting.
       * 
       * # <weight>
       * ## Weight
       * - `O(B + M + P1)` or `O(B + M + P2)` where:
       * - `B` is `proposal` size in bytes (length-fee-bounded)
       * - `M` is members-count (code- and governance-bounded)
       * - branching is influenced by `threshold` where:
       * - `P1` is proposal execution complexity (`threshold < 2`)
       * - `P2` is proposals-count (code-bounded) (`threshold >= 2`)
       * - DB:
       * - 1 storage read `is_member` (codec `O(M)`)
       * - 1 storage read `ProposalOf::contains_key` (codec `O(1)`)
       * - DB accesses influenced by `threshold`:
       * - EITHER storage accesses done by `proposal` (`threshold < 2`)
       * - OR proposal insertion (`threshold <= 2`)
       * - 1 storage mutation `Proposals` (codec `O(P2)`)
       * - 1 storage mutation `ProposalCount` (codec `O(1)`)
       * - 1 storage write `ProposalOf` (codec `O(B)`)
       * - 1 storage write `Voting` (codec `O(M)`)
       * - 1 event
       * # </weight>
       **/
      propose: AugmentedSubmittable<(threshold: Compact<u32> | AnyNumber | Uint8Array, proposal: Call | IMethod | string | Uint8Array, lengthBound: Compact<u32> | AnyNumber | Uint8Array) => SubmittableExtrinsic<ApiType>, [Compact<u32>, Call, Compact<u32>]>;
      /**
       * Set the collective's membership.
       * 
       * - `new_members`: The new member list. Be nice to the chain and provide it sorted.
       * - `prime`: The prime member whose vote sets the default.
       * - `old_count`: The upper bound for the previous number of members in storage. Used for
       * weight estimation.
       * 
       * Requires root origin.
       * 
       * NOTE: Does not enforce the expected `MaxMembers` limit on the amount of members, but
       * the weight estimations rely on it to estimate dispatchable weight.
       * 
       * # WARNING:
       * 
       * The `pallet-collective` can also be managed by logic outside of the pallet through the
       * implementation of the trait [`ChangeMembers`].
       * Any call to `set_members` must be careful that the member set doesn't get out of sync
       * with other logic managing the member set.
       * 
       * # <weight>
       * ## Weight
       * - `O(MP + N)` where:
       * - `M` old-members-count (code- and governance-bounded)
       * - `N` new-members-count (code- and governance-bounded)
       * - `P` proposals-count (code-bounded)
       * - DB:
       * - 1 storage mutation (codec `O(M)` read, `O(N)` write) for reading and writing the
       * members
       * - 1 storage read (codec `O(P)`) for reading the proposals
       * - `P` storage mutations (codec `O(M)`) for updating the votes for each proposal
       * - 1 storage write (codec `O(1)`) for deleting the old `prime` and setting the new one
       * # </weight>
       **/
      setMembers: AugmentedSubmittable<(newMembers: Vec<AccountId32> | (AccountId32 | string | Uint8Array)[], prime: Option<AccountId32> | null | object | string | Uint8Array, oldCount: u32 | AnyNumber | Uint8Array) => SubmittableExtrinsic<ApiType>, [Vec<AccountId32>, Option<AccountId32>, u32]>;
      /**
       * Add an aye or nay vote for the sender to the given proposal.
       * 
       * Requires the sender to be a member.
       * 
       * Transaction fees will be waived if the member is voting on any particular proposal
       * for the first time and the call is successful. Subsequent vote changes will charge a
       * fee.
       * # <weight>
       * ## Weight
       * - `O(M)` where `M` is members-count (code- and governance-bounded)
       * - DB:
       * - 1 storage read `Members` (codec `O(M)`)
       * - 1 storage mutation `Voting` (codec `O(M)`)
       * - 1 event
       * # </weight>
       **/
      vote: AugmentedSubmittable<(proposal: H256 | string | Uint8Array, index: Compact<u32> | AnyNumber | Uint8Array, approve: bool | boolean | Uint8Array) => SubmittableExtrinsic<ApiType>, [H256, Compact<u32>, bool]>;
    };
    technicalMembership: {
      /**
       * Add a member `who` to the set.
       * 
       * May only be called from `T::AddOrigin`.
       **/
      addMember: AugmentedSubmittable<(who: AccountId32 | string | Uint8Array) => SubmittableExtrinsic<ApiType>, [AccountId32]>;
      /**
       * Swap out the sending member for some other key `new`.
       * 
       * May only be called from `Signed` origin of a current member.
       * 
       * Prime membership is passed from the origin account to `new`, if extant.
       **/
      changeKey: AugmentedSubmittable<(updated: AccountId32 | string | Uint8Array) => SubmittableExtrinsic<ApiType>, [AccountId32]>;
      /**
       * Remove the prime member if it exists.
       * 
       * May only be called from `T::PrimeOrigin`.
       **/
      clearPrime: AugmentedSubmittable<() => SubmittableExtrinsic<ApiType>, []>;
      /**
       * Remove a member `who` from the set.
       * 
       * May only be called from `T::RemoveOrigin`.
       **/
      removeMember: AugmentedSubmittable<(who: AccountId32 | string | Uint8Array) => SubmittableExtrinsic<ApiType>, [AccountId32]>;
      /**
       * Change the membership to a new set, disregarding the existing membership. Be nice and
       * pass `members` pre-sorted.
       * 
       * May only be called from `T::ResetOrigin`.
       **/
      resetMembers: AugmentedSubmittable<(members: Vec<AccountId32> | (AccountId32 | string | Uint8Array)[]) => SubmittableExtrinsic<ApiType>, [Vec<AccountId32>]>;
      /**
       * Set the prime member. Must be a current member.
       * 
       * May only be called from `T::PrimeOrigin`.
       **/
      setPrime: AugmentedSubmittable<(who: AccountId32 | string | Uint8Array) => SubmittableExtrinsic<ApiType>, [AccountId32]>;
      /**
       * Swap out one member `remove` for another `add`.
       * 
       * May only be called from `T::SwapOrigin`.
       * 
       * Prime membership is *not* passed from `remove` to `add`, if extant.
       **/
      swapMember: AugmentedSubmittable<(remove: AccountId32 | string | Uint8Array, add: AccountId32 | string | Uint8Array) => SubmittableExtrinsic<ApiType>, [AccountId32, AccountId32]>;
    };
    timestamp: {
      /**
       * Set the current time.
       * 
       * This call should be invoked exactly once per block. It will panic at the finalization
       * phase, if this call hasn't been invoked by that time.
       * 
       * The timestamp should be greater than the previous one by the amount specified by
       * `MinimumPeriod`.
       * 
       * The dispatch origin for this call must be `Inherent`.
       * 
       * # <weight>
       * - `O(1)` (Note that implementations of `OnTimestampSet` must also be `O(1)`)
       * - 1 storage read and 1 storage mutation (codec `O(1)`). (because of `DidUpdate::take` in
       * `on_finalize`)
       * - 1 event handler `on_timestamp_set`. Must be `O(1)`.
       * # </weight>
       **/
      set: AugmentedSubmittable<(now: Compact<u64> | AnyNumber | Uint8Array) => SubmittableExtrinsic<ApiType>, [Compact<u64>]>;
    };
    tradingPair: {
      /**
       * Register trading pair on the given DEX.
       * Can be only called by the DEX owner.
       * 
       * - `dex_id`: ID of the exchange.
       * - `base_asset_id`: base asset ID.
       * - `target_asset_id`: target asset ID.
       **/
      register: AugmentedSubmittable<(dexId: u32 | AnyNumber | Uint8Array, baseAssetId: CommonPrimitivesAssetId32 | { code?: any } | string | Uint8Array, targetAssetId: CommonPrimitivesAssetId32 | { code?: any } | string | Uint8Array) => SubmittableExtrinsic<ApiType>, [u32, CommonPrimitivesAssetId32, CommonPrimitivesAssetId32]>;
    };
    utility: {
      /**
       * Send a call through an indexed pseudonym of the sender.
       * 
       * Filter from origin are passed along. The call will be dispatched with an origin which
       * use the same filter as the origin of this call.
       * 
       * NOTE: If you need to ensure that any account-based filtering is not honored (i.e.
       * because you expect `proxy` to have been used prior in the call stack and you do not want
       * the call restrictions to apply to any sub-accounts), then use `as_multi_threshold_1`
       * in the Multisig pallet instead.
       * 
       * NOTE: Prior to version *12, this was called `as_limited_sub`.
       * 
       * The dispatch origin for this call must be _Signed_.
       **/
      asDerivative: AugmentedSubmittable<(index: u16 | AnyNumber | Uint8Array, call: Call | IMethod | string | Uint8Array) => SubmittableExtrinsic<ApiType>, [u16, Call]>;
      /**
       * Send a batch of dispatch calls.
       * 
       * May be called from any origin.
       * 
       * - `calls`: The calls to be dispatched from the same origin. The number of call must not
       * exceed the constant: `batched_calls_limit` (available in constant metadata).
       * 
       * If origin is root then call are dispatch without checking origin filter. (This includes
       * bypassing `frame_system::Config::BaseCallFilter`).
       * 
       * # <weight>
       * - Complexity: O(C) where C is the number of calls to be batched.
       * # </weight>
       * 
       * This will return `Ok` in all circumstances. To determine the success of the batch, an
       * event is deposited. If a call failed and the batch was interrupted, then the
       * `BatchInterrupted` event is deposited, along with the number of successful calls made
       * and the error of the failed call. If all were successful, then the `BatchCompleted`
       * event is deposited.
       **/
      batch: AugmentedSubmittable<(calls: Vec<Call> | (Call | IMethod | string | Uint8Array)[]) => SubmittableExtrinsic<ApiType>, [Vec<Call>]>;
      /**
       * Send a batch of dispatch calls and atomically execute them.
       * The whole transaction will rollback and fail if any of the calls failed.
       * 
       * May be called from any origin.
       * 
       * - `calls`: The calls to be dispatched from the same origin. The number of call must not
       * exceed the constant: `batched_calls_limit` (available in constant metadata).
       * 
       * If origin is root then call are dispatch without checking origin filter. (This includes
       * bypassing `frame_system::Config::BaseCallFilter`).
       * 
       * # <weight>
       * - Complexity: O(C) where C is the number of calls to be batched.
       * # </weight>
       **/
      batchAll: AugmentedSubmittable<(calls: Vec<Call> | (Call | IMethod | string | Uint8Array)[]) => SubmittableExtrinsic<ApiType>, [Vec<Call>]>;
      /**
       * Dispatches a function call with a provided origin.
       * 
       * The dispatch origin for this call must be _Root_.
       * 
       * # <weight>
       * - O(1).
       * - Limited storage reads.
       * - One DB write (event).
       * - Weight of derivative `call` execution + T::WeightInfo::dispatch_as().
       * # </weight>
       **/
      dispatchAs: AugmentedSubmittable<(asOrigin: FramenodeRuntimeOriginCaller | { system: any } | { Void: any } | { Council: any } | { TechnicalCommittee: any } | { Dispatch: any } | string | Uint8Array, call: Call | IMethod | string | Uint8Array) => SubmittableExtrinsic<ApiType>, [FramenodeRuntimeOriginCaller, Call]>;
      /**
       * Send a batch of dispatch calls.
       * Unlike `batch`, it allows errors and won't interrupt.
       * 
       * May be called from any origin.
       * 
       * - `calls`: The calls to be dispatched from the same origin. The number of call must not
       * exceed the constant: `batched_calls_limit` (available in constant metadata).
       * 
       * If origin is root then call are dispatch without checking origin filter. (This includes
       * bypassing `frame_system::Config::BaseCallFilter`).
       * 
       * # <weight>
       * - Complexity: O(C) where C is the number of calls to be batched.
       * # </weight>
       **/
      forceBatch: AugmentedSubmittable<(calls: Vec<Call> | (Call | IMethod | string | Uint8Array)[]) => SubmittableExtrinsic<ApiType>, [Vec<Call>]>;
    };
    vestedRewards: {
      claimCrowdloanRewards: AugmentedSubmittable<(assetId: CommonPrimitivesAssetId32 | { code?: any } | string | Uint8Array) => SubmittableExtrinsic<ApiType>, [CommonPrimitivesAssetId32]>;
      /**
       * Claim all available PSWAP rewards by account signing this transaction.
       **/
      claimRewards: AugmentedSubmittable<() => SubmittableExtrinsic<ApiType>, []>;
      /**
       * Allow/disallow a market making pair.
       **/
      setAssetPair: AugmentedSubmittable<(fromAssetId: CommonPrimitivesAssetId32 | { code?: any } | string | Uint8Array, toAssetId: CommonPrimitivesAssetId32 | { code?: any } | string | Uint8Array, marketMakingRewardsAllowed: bool | boolean | Uint8Array) => SubmittableExtrinsic<ApiType>, [CommonPrimitivesAssetId32, CommonPrimitivesAssetId32, bool]>;
    };
    xorFee: {
    };
    xstPool: {
      enableSyntheticAsset: AugmentedSubmittable<(syntheticAsset: CommonPrimitivesAssetId32 | { code?: any } | string | Uint8Array) => SubmittableExtrinsic<ApiType>, [CommonPrimitivesAssetId32]>;
      /**
       * Enable exchange path on the pool for pair BaseAsset-SyntheticAsset.
       **/
      initializePool: AugmentedSubmittable<(syntheticAssetId: CommonPrimitivesAssetId32 | { code?: any } | string | Uint8Array) => SubmittableExtrinsic<ApiType>, [CommonPrimitivesAssetId32]>;
      /**
       * Change reference asset which is used to determine collateral assets value. Intended to be e.g., stablecoin DAI.
       **/
      setReferenceAsset: AugmentedSubmittable<(referenceAssetId: CommonPrimitivesAssetId32 | { code?: any } | string | Uint8Array) => SubmittableExtrinsic<ApiType>, [CommonPrimitivesAssetId32]>;
    };
  } // AugmentedSubmittables
} // declare module<|MERGE_RESOLUTION|>--- conflicted
+++ resolved
@@ -479,31 +479,7 @@
     };
     ceresTokenLocker: {
       /**
-<<<<<<< HEAD
        * Change fee
-=======
-       * Disables XST or TBC liquidity source. The liquidity source becomes unavailable for swap.
-       * 
-       * - `liquidity_source`: the liquidity source to be disabled.
-       **/
-      disableLiquiditySource: AugmentedSubmittable<(liquiditySource: LiquiditySourceType | 'XYKPool' | 'BondingCurvePool' | 'MulticollateralBondingCurvePool' | 'MockPool' | 'MockPool2' | 'MockPool3' | 'MockPool4' | 'XSTPool' | number | Uint8Array) => SubmittableExtrinsic<ApiType>, [LiquiditySourceType]>;
-      /**
-       * Enables XST or TBC liquidity source.
-       * 
-       * - `liquidity_source`: the liquidity source to be enabled.
-       **/
-      enableLiquiditySource: AugmentedSubmittable<(liquiditySource: LiquiditySourceType | 'XYKPool' | 'BondingCurvePool' | 'MulticollateralBondingCurvePool' | 'MockPool' | 'MockPool2' | 'MockPool3' | 'MockPool4' | 'XSTPool' | number | Uint8Array) => SubmittableExtrinsic<ApiType>, [LiquiditySourceType]>;
-      /**
-       * Perform swap of tokens (input/output defined via SwapAmount direction).
-       * 
-       * - `origin`: the account on whose behalf the transaction is being executed,
-       * - `dex_id`: DEX ID for which liquidity sources aggregation is being done,
-       * - `input_asset_id`: ID of the asset being sold,
-       * - `output_asset_id`: ID of the asset being bought,
-       * - `swap_amount`: the exact amount to be sold (either in input_asset_id or output_asset_id units with corresponding slippage tolerance absolute bound),
-       * - `selected_source_types`: list of selected LiquiditySource types, selection effect is determined by filter_mode,
-       * - `filter_mode`: indicate either to allow or forbid selected types only, or disable filtering.
->>>>>>> 4e58b37f
        **/
       changeFee: AugmentedSubmittable<(newFee: u128 | AnyNumber | Uint8Array) => SubmittableExtrinsic<ApiType>, [u128]>;
       /**
@@ -1754,6 +1730,18 @@
     };
     liquidityProxy: {
       /**
+       * Disables XST or TBC liquidity source. The liquidity source becomes unavailable for swap.
+       * 
+       * - `liquidity_source`: the liquidity source to be disabled.
+       **/
+      disableLiquiditySource: AugmentedSubmittable<(liquiditySource: LiquiditySourceType | 'XYKPool' | 'BondingCurvePool' | 'MulticollateralBondingCurvePool' | 'MockPool' | 'MockPool2' | 'MockPool3' | 'MockPool4' | 'XSTPool' | number | Uint8Array) => SubmittableExtrinsic<ApiType>, [LiquiditySourceType]>;
+      /**
+       * Enables XST or TBC liquidity source.
+       * 
+       * - `liquidity_source`: the liquidity source to be enabled.
+       **/
+      enableLiquiditySource: AugmentedSubmittable<(liquiditySource: LiquiditySourceType | 'XYKPool' | 'BondingCurvePool' | 'MulticollateralBondingCurvePool' | 'MockPool' | 'MockPool2' | 'MockPool3' | 'MockPool4' | 'XSTPool' | number | Uint8Array) => SubmittableExtrinsic<ApiType>, [LiquiditySourceType]>;
+      /**
        * Perform swap of tokens (input/output defined via SwapAmount direction).
        * 
        * - `origin`: the account on whose behalf the transaction is being executed,
