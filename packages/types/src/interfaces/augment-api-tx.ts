--- conflicted
+++ resolved
@@ -6,11 +6,7 @@
 import type { Bytes, Compact, Option, Result, Text, U8aFixed, Vec, WrapperKeepOpaque, bool, i128, u128, u16, u32, u64, u8 } from '@polkadot/types-codec';
 import type { AnyNumber, IMethod, ITuple } from '@polkadot/types-codec/types';
 import type { AccountId32, Call, H160, H256, Perbill, Percent } from '@polkadot/types/interfaces/runtime';
-<<<<<<< HEAD
 import type { BridgeTypesEthashproofDoubleNodeWithMerkleProof, BridgeTypesEthashproofMixNonce, BridgeTypesHeader, BridgeTypesMessage, BridgeTypesNetworkConfig, CommonPrimitivesAssetId32, CommonPrimitivesFilterMode, CommonPrimitivesLiquiditySourceType, CommonSwapAmount, EthBridgeOffchainSignatureParams, EthBridgeRequestsIncomingRequest, EthBridgeRequestsIncomingRequestKind, EthBridgeRequestsLoadIncomingRequest, FixnumFixedPoint, FrameSupportScheduleMaybeHashed, FramenodeRuntimeOpaqueSessionKeys, FramenodeRuntimeOriginCaller, PalletDemocracyConviction, PalletDemocracyVoteAccountVote, PalletElectionProviderMultiPhaseRawSolution, PalletElectionProviderMultiPhaseSolutionOrSnapshotSize, PalletElectionsPhragmenRenouncing, PalletIdentityBitFlags, PalletIdentityIdentityInfo, PalletIdentityJudgement, PalletImOnlineHeartbeat, PalletImOnlineSr25519AppSr25519Signature, PalletMultisigBridgeTimepoint, PalletMultisigTimepoint, PalletStakingPalletConfigOpPerbill, PalletStakingPalletConfigOpPercent, PalletStakingPalletConfigOpU128, PalletStakingPalletConfigOpU32, PalletStakingRewardDestination, PalletStakingValidatorPrefs, SpConsensusBabeDigestsNextConfigDescriptor, SpConsensusSlotsEquivocationProof, SpCoreEcdsaPublic, SpFinalityGrandpaEquivocationProof, SpNposElectionsElectionScore, SpNposElectionsSupport, SpRuntimeDispatchError, SpRuntimeHeader, SpRuntimeMultiSignature, SpRuntimeMultiSigner, SpSessionMembershipProof } from '@polkadot/types/lookup';
-=======
-import type { CommonPrimitivesAssetId32, CommonPrimitivesFilterMode, CommonPrimitivesLiquiditySourceType, CommonSwapAmount, EthBridgeOffchainSignatureParams, EthBridgeRequestsIncomingRequest, EthBridgeRequestsIncomingRequestKind, EthBridgeRequestsLoadIncomingRequest, FixnumFixedPoint, FrameSupportScheduleMaybeHashed, FramenodeRuntimeOpaqueSessionKeys, FramenodeRuntimeOriginCaller, PalletDemocracyConviction, PalletDemocracyVoteAccountVote, PalletElectionProviderMultiPhaseRawSolution, PalletElectionProviderMultiPhaseSolutionOrSnapshotSize, PalletElectionsPhragmenRenouncing, PalletIdentityBitFlags, PalletIdentityIdentityInfo, PalletIdentityJudgement, PalletImOnlineHeartbeat, PalletImOnlineSr25519AppSr25519Signature, PalletMultisigBridgeTimepoint, PalletMultisigTimepoint, PalletStakingPalletConfigOpPerbill, PalletStakingPalletConfigOpPercent, PalletStakingPalletConfigOpU128, PalletStakingPalletConfigOpU32, PalletStakingRewardDestination, PalletStakingValidatorPrefs, SpConsensusBabeDigestsNextConfigDescriptor, SpConsensusSlotsEquivocationProof, SpCoreEcdsaPublic, SpFinalityGrandpaEquivocationProof, SpNposElectionsElectionScore, SpNposElectionsSupport, SpRuntimeDispatchError, SpRuntimeHeader, SpSessionMembershipProof } from '@polkadot/types/lookup';
->>>>>>> 86c0a75f
 
 declare module '@polkadot/api-base/types/submittable' {
   export interface AugmentedSubmittables<ApiType extends ApiTypes> {
@@ -204,14 +200,11 @@
        **/
       transferKeepAlive: AugmentedSubmittable<(dest: AccountId32 | string | Uint8Array, value: Compact<u128> | AnyNumber | Uint8Array) => SubmittableExtrinsic<ApiType>, [AccountId32, Compact<u128>]>;
     };
-<<<<<<< HEAD
     bridgeInboundChannel: {
       registerChannel: AugmentedSubmittable<(networkId: U256 | AnyNumber | Uint8Array, channel: H160 | string | Uint8Array) => SubmittableExtrinsic<ApiType>, [U256, H160]>;
       setRewardFraction: AugmentedSubmittable<(fraction: Perbill | AnyNumber | Uint8Array) => SubmittableExtrinsic<ApiType>, [Perbill]>;
       submit: AugmentedSubmittable<(networkId: U256 | AnyNumber | Uint8Array, message: BridgeTypesMessage | { data?: any; proof?: any } | string | Uint8Array) => SubmittableExtrinsic<ApiType>, [U256, BridgeTypesMessage]>;
     };
-=======
->>>>>>> 86c0a75f
     bridgeMultisig: {
       /**
        * Add a new signatory to the multisig account.
@@ -1216,7 +1209,6 @@
        **/
       vote: AugmentedSubmittable<(votes: Vec<AccountId32> | (AccountId32 | string | Uint8Array)[], value: Compact<u128> | AnyNumber | Uint8Array) => SubmittableExtrinsic<ApiType>, [Vec<AccountId32>, Compact<u128>]>;
     };
-<<<<<<< HEAD
     erc20App: {
       burn: AugmentedSubmittable<(networkId: U256 | AnyNumber | Uint8Array, assetId: CommonPrimitivesAssetId32 | { code?: any } | string | Uint8Array, recipient: H160 | string | Uint8Array, amount: u128 | AnyNumber | Uint8Array) => SubmittableExtrinsic<ApiType>, [U256, CommonPrimitivesAssetId32, H160, u128]>;
       mint: AugmentedSubmittable<(token: H160 | string | Uint8Array, sender: H160 | string | Uint8Array, recipient: AccountId32 | string | Uint8Array, amount: U256 | AnyNumber | Uint8Array) => SubmittableExtrinsic<ApiType>, [H160, H160, AccountId32, U256]>;
@@ -1233,8 +1225,6 @@
       registerNetwork: AugmentedSubmittable<(networkId: U256 | AnyNumber | Uint8Array, name: Bytes | string | Uint8Array, symbol: Bytes | string | Uint8Array, decimals: u8 | AnyNumber | Uint8Array, contract: H160 | string | Uint8Array) => SubmittableExtrinsic<ApiType>, [U256, Bytes, Bytes, u8, H160]>;
       registerNetworkWithExistingAsset: AugmentedSubmittable<(networkId: U256 | AnyNumber | Uint8Array, assetId: CommonPrimitivesAssetId32 | { code?: any } | string | Uint8Array, contract: H160 | string | Uint8Array) => SubmittableExtrinsic<ApiType>, [U256, CommonPrimitivesAssetId32, H160]>;
     };
-=======
->>>>>>> 86c0a75f
     ethBridge: {
       /**
        * Cancels a registered request.
@@ -1392,7 +1382,6 @@
        **/
       transferToSidechain: AugmentedSubmittable<(assetId: CommonPrimitivesAssetId32 | { code?: any } | string | Uint8Array, to: H160 | string | Uint8Array, amount: u128 | AnyNumber | Uint8Array, networkId: u32 | AnyNumber | Uint8Array) => SubmittableExtrinsic<ApiType>, [CommonPrimitivesAssetId32, H160, u128, u32]>;
     };
-<<<<<<< HEAD
     ethereumLightClient: {
       /**
        * Import a single Ethereum PoW header.
@@ -1415,8 +1404,6 @@
     evmBridgeProxy: {
       burn: AugmentedSubmittable<(networkId: U256 | AnyNumber | Uint8Array, assetId: CommonPrimitivesAssetId32 | { code?: any } | string | Uint8Array, recipient: H160 | string | Uint8Array, amount: u128 | AnyNumber | Uint8Array) => SubmittableExtrinsic<ApiType>, [U256, CommonPrimitivesAssetId32, H160, u128]>;
     };
-=======
->>>>>>> 86c0a75f
     faucet: {
       resetRewards: AugmentedSubmittable<() => SubmittableExtrinsic<ApiType>, []>;
       /**
