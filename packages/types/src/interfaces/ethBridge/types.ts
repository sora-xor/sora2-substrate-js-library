--- conflicted
+++ resolved
@@ -1,20 +1,11 @@
 // Auto-generated via `yarn polkadot-types-from-defs`, do not edit
 /* eslint-disable */
 
-<<<<<<< HEAD
-import type { Bytes, Enum, Struct, Text, U256, U8aFixed, bool, u32, u64, u8 } from '@polkadot/types';
+import type { Bytes, Enum, Struct, Text, U256, U8aFixed, Vec, bool, u32, u64, u8 } from '@polkadot/types';
 import type { ITuple } from '@polkadot/types/types';
 import type { EthereumAddress } from '@polkadot/types/interfaces/claims';
 import type { Timepoint } from '@polkadot/types/interfaces/utility';
 import type { AccountId, AssetId, AssetSymbol, Balance, BalancePrecision, H160, H256, Index } from '@sora-substrate/types/interfaces/runtime';
-=======
-import { ITuple } from '@polkadot/types/types';
-import { Enum, Struct, U8aFixed, Vec } from '@polkadot/types/codec';
-import { Bytes, Text, U256, bool, u32, u64, u8 } from '@polkadot/types/primitive';
-import { EthereumAddress } from '@polkadot/types/interfaces/claims';
-import { Timepoint } from '@polkadot/types/interfaces/utility';
-import { AccountId, AssetId, AssetSymbol, Balance, BalancePrecision, H160, H256, Index } from '@sora-substrate/types/interfaces/runtime';
->>>>>>> bfba7f78
 
 /** @name AssetKind */
 export interface AssetKind extends Enum {
@@ -78,8 +69,6 @@
   readonly at_height: u64;
   readonly timepoint: Timepoint;
   readonly network_id: BridgeNetworkId;
-<<<<<<< HEAD
-=======
 }
 
 /** @name IncomingMigrate */
@@ -97,7 +86,6 @@
   readonly at_height: u64;
   readonly timepoint: Timepoint;
   readonly network_id: BridgeNetworkId;
->>>>>>> bfba7f78
 }
 
 /** @name IncomingPreRequest */
@@ -153,12 +141,6 @@
   readonly network_id: BridgeNetworkId;
 }
 
-<<<<<<< HEAD
-=======
-/** @name NetworkId */
-export interface NetworkId extends BridgeNetworkId {}
-
->>>>>>> bfba7f78
 /** @name OffchainRequest */
 export interface OffchainRequest extends Enum {
   readonly isOutgoing: boolean;
