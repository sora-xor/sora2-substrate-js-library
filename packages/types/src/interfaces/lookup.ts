// Auto-generated via `yarn polkadot-types-from-defs`, do not edit
/* eslint-disable */

/* eslint-disable sort-keys */

export default {
  /**
   * Lookup3: frame_system::AccountInfo<Index, pallet_balances::AccountData<Balance>>
   **/
  FrameSystemAccountInfo: {
    nonce: 'u32',
    consumers: 'u32',
    providers: 'u32',
    sufficients: 'u32',
    data: 'PalletBalancesAccountData'
  },
  /**
   * Lookup5: pallet_balances::AccountData<Balance>
   **/
  PalletBalancesAccountData: {
    free: 'u128',
    reserved: 'u128',
    miscFrozen: 'u128',
    feeFrozen: 'u128'
  },
  /**
   * Lookup7: frame_support::weights::PerDispatchClass<T>
   **/
  FrameSupportWeightsPerDispatchClassU64: {
    normal: 'u64',
    operational: 'u64',
    mandatory: 'u64'
  },
  /**
   * Lookup11: sp_runtime::generic::digest::Digest
   **/
  SpRuntimeDigest: {
    logs: 'Vec<SpRuntimeDigestDigestItem>'
  },
  /**
   * Lookup13: sp_runtime::generic::digest::DigestItem
   **/
  SpRuntimeDigestDigestItem: {
    _enum: {
      Other: 'Bytes',
      __Unused1: 'Null',
      __Unused2: 'Null',
      __Unused3: 'Null',
      Consensus: '([u8;4],Bytes)',
      Seal: '([u8;4],Bytes)',
      PreRuntime: '([u8;4],Bytes)',
      __Unused7: 'Null',
      RuntimeEnvironmentUpdated: 'Null'
    }
  },
  /**
   * Lookup16: frame_system::EventRecord<framenode_runtime::Event, primitive_types::H256>
   **/
  FrameSystemEventRecord: {
    phase: 'FrameSystemPhase',
    event: 'Event',
    topics: 'Vec<H256>'
  },
  /**
   * Lookup18: frame_system::pallet::Event<T>
   **/
  FrameSystemEvent: {
    _enum: {
      ExtrinsicSuccess: {
        dispatchInfo: 'FrameSupportWeightsDispatchInfo',
      },
      ExtrinsicFailed: {
        dispatchError: 'SpRuntimeDispatchError',
        dispatchInfo: 'FrameSupportWeightsDispatchInfo',
      },
      CodeUpdated: 'Null',
      NewAccount: {
        account: 'AccountId32',
      },
      KilledAccount: {
        account: 'AccountId32',
      },
      Remarked: {
        _alias: {
          hash_: 'hash',
        },
        sender: 'AccountId32',
        hash_: 'H256'
      }
    }
  },
  /**
   * Lookup19: frame_support::weights::DispatchInfo
   **/
  FrameSupportWeightsDispatchInfo: {
    weight: 'u64',
    class: 'FrameSupportWeightsDispatchClass',
    paysFee: 'FrameSupportWeightsPays'
  },
  /**
   * Lookup20: frame_support::weights::DispatchClass
   **/
  FrameSupportWeightsDispatchClass: {
    _enum: ['Normal', 'Operational', 'Mandatory']
  },
  /**
   * Lookup21: frame_support::weights::Pays
   **/
  FrameSupportWeightsPays: {
    _enum: ['Yes', 'No']
  },
  /**
   * Lookup22: sp_runtime::DispatchError
   **/
  SpRuntimeDispatchError: {
    _enum: {
      Other: 'Null',
      CannotLookup: 'Null',
      BadOrigin: 'Null',
      Module: 'SpRuntimeModuleError',
      ConsumerRemaining: 'Null',
      NoProviders: 'Null',
      TooManyConsumers: 'Null',
      Token: 'SpRuntimeTokenError',
      Arithmetic: 'SpRuntimeArithmeticError',
      Transactional: 'SpRuntimeTransactionalError'
    }
  },
  /**
   * Lookup23: sp_runtime::ModuleError
   **/
  SpRuntimeModuleError: {
    index: 'u8',
    error: '[u8;4]'
  },
  /**
   * Lookup24: sp_runtime::TokenError
   **/
  SpRuntimeTokenError: {
    _enum: ['NoFunds', 'WouldDie', 'BelowMinimum', 'CannotCreate', 'UnknownAsset', 'Frozen', 'Unsupported']
  },
  /**
   * Lookup25: sp_runtime::ArithmeticError
   **/
  SpRuntimeArithmeticError: {
    _enum: ['Underflow', 'Overflow', 'DivisionByZero']
  },
  /**
   * Lookup26: sp_runtime::TransactionalError
   **/
  SpRuntimeTransactionalError: {
    _enum: ['LimitReached', 'NoLayer']
  },
  /**
   * Lookup27: pallet_balances::pallet::Event<T, I>
   **/
  PalletBalancesEvent: {
    _enum: {
      Endowed: {
        account: 'AccountId32',
        freeBalance: 'u128',
      },
      DustLost: {
        account: 'AccountId32',
        amount: 'u128',
      },
      Transfer: {
        from: 'AccountId32',
        to: 'AccountId32',
        amount: 'u128',
      },
      BalanceSet: {
        who: 'AccountId32',
        free: 'u128',
        reserved: 'u128',
      },
      Reserved: {
        who: 'AccountId32',
        amount: 'u128',
      },
      Unreserved: {
        who: 'AccountId32',
        amount: 'u128',
      },
      ReserveRepatriated: {
        from: 'AccountId32',
        to: 'AccountId32',
        amount: 'u128',
        destinationStatus: 'FrameSupportTokensMiscBalanceStatus',
      },
      Deposit: {
        who: 'AccountId32',
        amount: 'u128',
      },
      Withdraw: {
        who: 'AccountId32',
        amount: 'u128',
      },
      Slashed: {
        who: 'AccountId32',
        amount: 'u128'
      }
    }
  },
  /**
   * Lookup28: frame_support::traits::tokens::misc::BalanceStatus
   **/
  FrameSupportTokensMiscBalanceStatus: {
    _enum: ['Free', 'Reserved']
  },
  /**
   * Lookup29: pallet_sudo::pallet::Event<T>
   **/
  PalletSudoEvent: {
    _enum: {
      Sudid: {
        sudoResult: 'Result<Null, SpRuntimeDispatchError>',
      },
      KeyChanged: {
        oldSudoer: 'Option<AccountId32>',
      },
      SudoAsDone: {
        sudoResult: 'Result<Null, SpRuntimeDispatchError>'
      }
    }
  },
  /**
   * Lookup33: permissions::pallet::Event<T>
   **/
  PermissionsEvent: {
    _enum: {
      PermissionGranted: '(u32,AccountId32)',
      PermissionTransfered: '(u32,AccountId32)',
      PermissionCreated: '(u32,AccountId32)',
      PermissionAssigned: '(u32,AccountId32)'
    }
  },
  /**
   * Lookup34: rewards::pallet::Event<T>
   **/
  RewardsEvent: {
    _enum: {
      Claimed: 'AccountId32',
      MigrationCompleted: 'Null'
    }
  },
  /**
   * Lookup35: xor_fee::pallet::Event<T>
   **/
  XorFeeEvent: {
    _enum: {
      FeeWithdrawn: '(AccountId32,u128)',
      ReferrerRewarded: '(AccountId32,AccountId32,u128)',
      WeightToFeeMultiplierUpdated: 'u128'
    }
  },
  /**
   * Lookup37: pallet_multisig::pallet::Event<T>
   **/
  PalletMultisigEvent: {
    _enum: {
      MultisigAccountCreated: 'AccountId32',
      NewMultisig: '(AccountId32,AccountId32,[u8;32])',
      MultisigApproval: '(AccountId32,PalletMultisigBridgeTimepoint,AccountId32,[u8;32])',
      MultisigExecuted: '(AccountId32,PalletMultisigBridgeTimepoint,AccountId32,[u8;32],Option<SpRuntimeDispatchError>)',
      MultisigCancelled: '(AccountId32,PalletMultisigBridgeTimepoint,AccountId32,[u8;32])'
    }
  },
  /**
   * Lookup38: pallet_multisig::BridgeTimepoint<BlockNumber>
   **/
  PalletMultisigBridgeTimepoint: {
    height: 'PalletMultisigMultiChainHeight',
    index: 'u32'
  },
  /**
   * Lookup39: pallet_multisig::MultiChainHeight<BlockNumber>
   **/
  PalletMultisigMultiChainHeight: {
    _enum: {
      Thischain: 'u32',
      Sidechain: 'u64'
    }
  },
  /**
   * Lookup41: pallet_utility::pallet::Event
   **/
  PalletUtilityEvent: {
    _enum: {
      BatchInterrupted: {
        index: 'u32',
        error: 'SpRuntimeDispatchError',
      },
      BatchCompleted: 'Null',
      BatchCompletedWithErrors: 'Null',
      ItemCompleted: 'Null',
      ItemFailed: {
        error: 'SpRuntimeDispatchError',
      },
      DispatchedAs: {
        result: 'Result<Null, SpRuntimeDispatchError>'
      }
    }
  },
  /**
   * Lookup42: pallet_staking::pallet::pallet::Event<T>
   **/
  PalletStakingPalletEvent: {
    _enum: {
      EraPaid: '(u32,u128)',
      Rewarded: '(AccountId32,u128)',
      Slashed: '(AccountId32,u128)',
      OldSlashingReportDiscarded: 'u32',
      StakersElected: 'Null',
      Bonded: '(AccountId32,u128)',
      Unbonded: '(AccountId32,u128)',
      Withdrawn: '(AccountId32,u128)',
      Kicked: '(AccountId32,AccountId32)',
      StakingElectionFailed: 'Null',
      Chilled: 'AccountId32',
      PayoutStarted: '(u32,AccountId32)',
      ValidatorPrefsSet: '(AccountId32,PalletStakingValidatorPrefs)'
    }
  },
  /**
   * Lookup43: pallet_staking::ValidatorPrefs
   **/
  PalletStakingValidatorPrefs: {
    commission: 'Compact<Perbill>',
    blocked: 'bool'
  },
  /**
   * Lookup47: pallet_offences::pallet::Event
   **/
  PalletOffencesEvent: {
    _enum: {
      Offence: {
        kind: '[u8;16]',
        timeslot: 'Bytes'
      }
    }
  },
  /**
   * Lookup49: pallet_session::pallet::Event
   **/
  PalletSessionEvent: {
    _enum: {
      NewSession: {
        sessionIndex: 'u32'
      }
    }
  },
  /**
   * Lookup50: pallet_grandpa::pallet::Event
   **/
  PalletGrandpaEvent: {
    _enum: {
      NewAuthorities: {
        authoritySet: 'Vec<(SpFinalityGrandpaAppPublic,u64)>',
      },
      Paused: 'Null',
      Resumed: 'Null'
    }
  },
  /**
   * Lookup53: sp_finality_grandpa::app::Public
   **/
  SpFinalityGrandpaAppPublic: 'SpCoreEd25519Public',
  /**
   * Lookup54: sp_core::ed25519::Public
   **/
  SpCoreEd25519Public: '[u8;32]',
  /**
   * Lookup55: pallet_im_online::pallet::Event<T>
   **/
  PalletImOnlineEvent: {
    _enum: {
      HeartbeatReceived: {
        authorityId: 'PalletImOnlineSr25519AppSr25519Public',
      },
      AllGood: 'Null',
      SomeOffline: {
        offline: 'Vec<(AccountId32,PalletStakingExposure)>'
      }
    }
  },
  /**
   * Lookup56: pallet_im_online::sr25519::app_sr25519::Public
   **/
  PalletImOnlineSr25519AppSr25519Public: 'SpCoreSr25519Public',
  /**
   * Lookup57: sp_core::sr25519::Public
   **/
  SpCoreSr25519Public: '[u8;32]',
  /**
   * Lookup60: pallet_staking::Exposure<sp_core::crypto::AccountId32, Balance>
   **/
  PalletStakingExposure: {
    total: 'Compact<u128>',
    own: 'Compact<u128>',
    others: 'Vec<PalletStakingIndividualExposure>'
  },
  /**
   * Lookup63: pallet_staking::IndividualExposure<sp_core::crypto::AccountId32, Balance>
   **/
  PalletStakingIndividualExposure: {
    who: 'AccountId32',
    value: 'Compact<u128>'
  },
  /**
   * Lookup64: orml_tokens::module::Event<T>
   **/
  OrmlTokensModuleEvent: {
    _enum: {
      Endowed: {
        currencyId: 'CommonPrimitivesAssetId32',
        who: 'AccountId32',
        amount: 'u128',
      },
      DustLost: {
        currencyId: 'CommonPrimitivesAssetId32',
        who: 'AccountId32',
        amount: 'u128',
      },
      Transfer: {
        currencyId: 'CommonPrimitivesAssetId32',
        from: 'AccountId32',
        to: 'AccountId32',
        amount: 'u128',
      },
      Reserved: {
        currencyId: 'CommonPrimitivesAssetId32',
        who: 'AccountId32',
        amount: 'u128',
      },
      Unreserved: {
        currencyId: 'CommonPrimitivesAssetId32',
        who: 'AccountId32',
        amount: 'u128',
      },
      ReserveRepatriated: {
        currencyId: 'CommonPrimitivesAssetId32',
        from: 'AccountId32',
        to: 'AccountId32',
        amount: 'u128',
        status: 'FrameSupportTokensMiscBalanceStatus',
      },
      BalanceSet: {
        currencyId: 'CommonPrimitivesAssetId32',
        who: 'AccountId32',
        free: 'u128',
        reserved: 'u128',
      },
      TotalIssuanceSet: {
        currencyId: 'CommonPrimitivesAssetId32',
        amount: 'u128',
      },
      Withdrawn: {
        currencyId: 'CommonPrimitivesAssetId32',
        who: 'AccountId32',
        amount: 'u128',
      },
      Slashed: {
        currencyId: 'CommonPrimitivesAssetId32',
        who: 'AccountId32',
        freeAmount: 'u128',
        reservedAmount: 'u128',
      },
      Deposited: {
        currencyId: 'CommonPrimitivesAssetId32',
        who: 'AccountId32',
        amount: 'u128',
      },
      LockSet: {
        lockId: '[u8;8]',
        currencyId: 'CommonPrimitivesAssetId32',
        who: 'AccountId32',
        amount: 'u128',
      },
      LockRemoved: {
        lockId: '[u8;8]',
        currencyId: 'CommonPrimitivesAssetId32',
        who: 'AccountId32'
      }
    }
  },
  /**
   * Lookup65: common::primitives::AssetId32<common::primitives::PredefinedAssetId>
   **/
  CommonPrimitivesAssetId32: {
    code: '[u8;32]'
  },
  /**
   * Lookup66: common::primitives::PredefinedAssetId
   **/
  CommonPrimitivesPredefinedAssetId: {
    _enum: ['XOR', 'DOT', 'KSM', 'USDT', 'VAL', 'PSWAP', 'DAI', 'ETH', 'XSTUSD', 'XST']
  },
  /**
   * Lookup68: trading_pair::pallet::Event<T>
   **/
  TradingPairEvent: {
    _enum: {
      TradingPairStored: '(u32,CommonPrimitivesTradingPairAssetId32)'
    }
  },
  /**
   * Lookup69: common::primitives::TradingPair<common::primitives::AssetId32<common::primitives::PredefinedAssetId>>
   **/
  CommonPrimitivesTradingPairAssetId32: {
    baseAssetId: 'CommonPrimitivesAssetId32',
    targetAssetId: 'CommonPrimitivesAssetId32'
  },
  /**
   * Lookup70: assets::pallet::Event<T>
   **/
  AssetsEvent: {
    _enum: {
      AssetRegistered: '(CommonPrimitivesAssetId32,AccountId32)',
      Transfer: '(AccountId32,AccountId32,CommonPrimitivesAssetId32,u128)',
      Mint: '(AccountId32,AccountId32,CommonPrimitivesAssetId32,u128)',
      Burn: '(AccountId32,CommonPrimitivesAssetId32,u128)',
      AssetSetNonMintable: 'CommonPrimitivesAssetId32'
    }
  },
  /**
   * Lookup71: multicollateral_bonding_curve_pool::pallet::Event<T>
   **/
  MulticollateralBondingCurvePoolEvent: {
    _enum: {
      PoolInitialized: '(u32,CommonPrimitivesAssetId32)',
      ReferenceAssetChanged: 'CommonPrimitivesAssetId32',
      OptionalRewardMultiplierUpdated: '(CommonPrimitivesAssetId32,Option<FixnumFixedPoint>)',
      PriceBiasChanged: 'u128',
      PriceChangeConfigChanged: '(u128,u128)'
    }
  },
  /**
   * Lookup73: fixnum::FixedPoint<I, P>
   **/
  FixnumFixedPoint: {
    inner: 'i128'
  },
  /**
   * Lookup75: technical::pallet::Event<T>
   **/
  TechnicalEvent: {
    _enum: {
      Minted: '(CommonPrimitivesTechAssetId,CommonPrimitivesTechAccountId,u128,u128)',
      Burned: '(CommonPrimitivesTechAssetId,CommonPrimitivesTechAccountId,u128,u128)',
      OutputTransferred: '(CommonPrimitivesTechAssetId,CommonPrimitivesTechAccountId,AccountId32,u128)',
      InputTransferred: '(CommonPrimitivesTechAssetId,AccountId32,CommonPrimitivesTechAccountId,u128)',
      SwapSuccess: 'AccountId32'
    }
  },
  /**
   * Lookup76: common::primitives::TechAssetId<common::primitives::PredefinedAssetId>
   **/
  CommonPrimitivesTechAssetId: {
    _enum: {
      Wrapped: 'CommonPrimitivesPredefinedAssetId',
      Escaped: '[u8;32]'
    }
  },
  /**
   * Lookup77: common::primitives::TechAccountId<sp_core::crypto::AccountId32, common::primitives::TechAssetId<common::primitives::PredefinedAssetId>, DEXId>
   **/
  CommonPrimitivesTechAccountId: {
    _enum: {
      Pure: '(u32,CommonPrimitivesTechPurpose)',
      Generic: '(Bytes,Bytes)',
      Wrapped: 'AccountId32',
      WrappedRepr: 'AccountId32',
      None: 'Null'
    }
  },
  /**
   * Lookup78: common::primitives::TechPurpose<common::primitives::TechAssetId<common::primitives::PredefinedAssetId>>
   **/
  CommonPrimitivesTechPurpose: {
    _enum: {
      FeeCollector: 'Null',
      FeeCollectorForPair: 'CommonPrimitivesTradingPairTechAssetId',
      LiquidityKeeper: 'CommonPrimitivesTradingPairTechAssetId',
      Identifier: 'Bytes'
    }
  },
  /**
   * Lookup79: common::primitives::TradingPair<common::primitives::TechAssetId<common::primitives::PredefinedAssetId>>
   **/
  CommonPrimitivesTradingPairTechAssetId: {
    baseAssetId: 'CommonPrimitivesTechAssetId',
    targetAssetId: 'CommonPrimitivesTechAssetId'
  },
  /**
   * Lookup80: pool_xyk::pallet::Event<T>
   **/
  PoolXykEvent: {
    _enum: {
      PoolIsInitialized: 'AccountId32'
    }
  },
  /**
   * Lookup81: liquidity_proxy::pallet::Event<T>
   **/
  LiquidityProxyEvent: {
    _enum: {
      Exchange: '(AccountId32,u32,CommonPrimitivesAssetId32,CommonPrimitivesAssetId32,u128,u128,u128,Vec<CommonPrimitivesLiquiditySourceId>)',
      LiquiditySourceEnabled: 'CommonPrimitivesLiquiditySourceType',
      LiquiditySourceDisabled: 'CommonPrimitivesLiquiditySourceType'
    }
  },
  /**
   * Lookup83: common::primitives::LiquiditySourceId<DEXId, common::primitives::LiquiditySourceType>
   **/
  CommonPrimitivesLiquiditySourceId: {
    dexId: 'u32',
    liquiditySourceIndex: 'CommonPrimitivesLiquiditySourceType'
  },
  /**
   * Lookup84: common::primitives::LiquiditySourceType
   **/
  CommonPrimitivesLiquiditySourceType: {
    _enum: ['XYKPool', 'BondingCurvePool', 'MulticollateralBondingCurvePool', 'MockPool', 'MockPool2', 'MockPool3', 'MockPool4', 'XSTPool']
  },
  /**
   * Lookup85: pallet_collective::pallet::Event<T, I>
   **/
  PalletCollectiveEvent: {
    _enum: {
      Proposed: {
        account: 'AccountId32',
        proposalIndex: 'u32',
        proposalHash: 'H256',
        threshold: 'u32',
      },
      Voted: {
        account: 'AccountId32',
        proposalHash: 'H256',
        voted: 'bool',
        yes: 'u32',
        no: 'u32',
      },
      Approved: {
        proposalHash: 'H256',
      },
      Disapproved: {
        proposalHash: 'H256',
      },
      Executed: {
        proposalHash: 'H256',
        result: 'Result<Null, SpRuntimeDispatchError>',
      },
      MemberExecuted: {
        proposalHash: 'H256',
        result: 'Result<Null, SpRuntimeDispatchError>',
      },
      Closed: {
        proposalHash: 'H256',
        yes: 'u32',
        no: 'u32'
      }
    }
  },
  /**
   * Lookup87: pallet_democracy::pallet::Event<T>
   **/
  PalletDemocracyEvent: {
    _enum: {
      Proposed: {
        proposalIndex: 'u32',
        deposit: 'u128',
      },
      Tabled: {
        proposalIndex: 'u32',
        deposit: 'u128',
        depositors: 'Vec<AccountId32>',
      },
      ExternalTabled: 'Null',
      Started: {
        refIndex: 'u32',
        threshold: 'PalletDemocracyVoteThreshold',
      },
      Passed: {
        refIndex: 'u32',
      },
      NotPassed: {
        refIndex: 'u32',
      },
      Cancelled: {
        refIndex: 'u32',
      },
      Executed: {
        refIndex: 'u32',
        result: 'Result<Null, SpRuntimeDispatchError>',
      },
      Delegated: {
        who: 'AccountId32',
        target: 'AccountId32',
      },
      Undelegated: {
        account: 'AccountId32',
      },
      Vetoed: {
        who: 'AccountId32',
        proposalHash: 'H256',
        until: 'u32',
      },
      PreimageNoted: {
        proposalHash: 'H256',
        who: 'AccountId32',
        deposit: 'u128',
      },
      PreimageUsed: {
        proposalHash: 'H256',
        provider: 'AccountId32',
        deposit: 'u128',
      },
      PreimageInvalid: {
        proposalHash: 'H256',
        refIndex: 'u32',
      },
      PreimageMissing: {
        proposalHash: 'H256',
        refIndex: 'u32',
      },
      PreimageReaped: {
        proposalHash: 'H256',
        provider: 'AccountId32',
        deposit: 'u128',
        reaper: 'AccountId32',
      },
      Blacklisted: {
        proposalHash: 'H256',
      },
      Voted: {
        voter: 'AccountId32',
        refIndex: 'u32',
        vote: 'PalletDemocracyVoteAccountVote',
      },
      Seconded: {
        seconder: 'AccountId32',
        propIndex: 'u32',
      },
      ProposalCanceled: {
        propIndex: 'u32'
      }
    }
  },
  /**
   * Lookup89: pallet_democracy::vote_threshold::VoteThreshold
   **/
  PalletDemocracyVoteThreshold: {
    _enum: ['SuperMajorityApprove', 'SuperMajorityAgainst', 'SimpleMajority']
  },
  /**
   * Lookup90: pallet_democracy::vote::AccountVote<Balance>
   **/
  PalletDemocracyVoteAccountVote: {
    _enum: {
      Standard: {
        vote: 'Vote',
        balance: 'u128',
      },
      Split: {
        aye: 'u128',
        nay: 'u128'
      }
    }
  },
  /**
   * Lookup92: eth_bridge::pallet::Event<T>
   **/
  EthBridgeEvent: {
    _enum: {
      RequestRegistered: 'H256',
      ApprovalsCollected: 'H256',
      RequestFinalizationFailed: 'H256',
      IncomingRequestFinalizationFailed: 'H256',
      IncomingRequestFinalized: 'H256',
      RequestAborted: 'H256',
      CancellationFailed: 'H256'
    }
  },
  /**
   * Lookup93: pswap_distribution::pallet::Event<T>
   **/
  PswapDistributionEvent: {
    _enum: {
      FeesExchanged: '(u32,AccountId32,CommonPrimitivesAssetId32,u128,CommonPrimitivesAssetId32,u128)',
      FeesExchangeFailed: '(u32,AccountId32,CommonPrimitivesAssetId32,u128,CommonPrimitivesAssetId32)',
      IncentiveDistributed: '(u32,AccountId32,CommonPrimitivesAssetId32,u128,u128)',
      IncentiveDistributionFailed: '(u32,AccountId32)',
      BurnRateChanged: 'FixnumFixedPoint',
      NothingToExchange: '(u32,AccountId32)',
      NothingToDistribute: '(u32,AccountId32)',
      IncentivesBurnedAfterExchange: '(u32,CommonPrimitivesAssetId32,u128,u128)'
    }
  },
  /**
   * Lookup95: pallet_multisig::Timepoint<BlockNumber>
   **/
  PalletMultisigTimepoint: {
    height: 'u32',
    index: 'u32'
  },
  /**
   * Lookup96: pallet_scheduler::pallet::Event<T>
   **/
  PalletSchedulerEvent: {
    _enum: {
      Scheduled: {
        when: 'u32',
        index: 'u32',
      },
      Canceled: {
        when: 'u32',
        index: 'u32',
      },
      Dispatched: {
        task: '(u32,u32)',
        id: 'Option<Bytes>',
        result: 'Result<Null, SpRuntimeDispatchError>',
      },
      CallLookupFailed: {
        task: '(u32,u32)',
        id: 'Option<Bytes>',
        error: 'FrameSupportScheduleLookupError'
      }
    }
  },
  /**
   * Lookup99: frame_support::traits::schedule::LookupError
   **/
  FrameSupportScheduleLookupError: {
    _enum: ['Unknown', 'BadFormat']
  },
  /**
   * Lookup100: iroha_migration::pallet::Event<T>
   **/
  IrohaMigrationEvent: {
    _enum: {
      Migrated: '(Text,AccountId32)'
    }
  },
  /**
   * Lookup102: pallet_membership::pallet::Event<T, I>
   **/
  PalletMembershipEvent: {
    _enum: ['MemberAdded', 'MemberRemoved', 'MembersSwapped', 'MembersReset', 'KeyChanged', 'Dummy']
  },
  /**
   * Lookup103: pallet_elections_phragmen::pallet::Event<T>
   **/
  PalletElectionsPhragmenEvent: {
    _enum: {
      NewTerm: {
        newMembers: 'Vec<(AccountId32,u128)>',
      },
      EmptyTerm: 'Null',
      ElectionError: 'Null',
      MemberKicked: {
        member: 'AccountId32',
      },
      Renounced: {
        candidate: 'AccountId32',
      },
      CandidateSlashed: {
        candidate: 'AccountId32',
        amount: 'u128',
      },
      SeatHolderSlashed: {
        seatHolder: 'AccountId32',
        amount: 'u128'
      }
    }
  },
  /**
   * Lookup106: vested_rewards::pallet::Event<T>
   **/
  VestedRewardsEvent: {
    _enum: {
      RewardsVested: 'u128',
      ActualDoesntMatchAvailable: 'CommonPrimitivesRewardReason',
      FailedToSaveCalculatedReward: 'AccountId32',
      AddingZeroMarketMakerReward: 'AccountId32',
      NoEligibleMarketMakers: 'Null'
    }
  },
  /**
   * Lookup107: common::primitives::RewardReason
   **/
  CommonPrimitivesRewardReason: {
    _enum: ['Unspecified', 'BuyOnBondingCurve', 'LiquidityProvisionFarming', 'MarketMakerVolume', 'Crowdloan']
  },
  /**
   * Lookup108: pallet_identity::pallet::Event<T>
   **/
  PalletIdentityEvent: {
    _enum: {
      IdentitySet: {
        who: 'AccountId32',
      },
      IdentityCleared: {
        who: 'AccountId32',
        deposit: 'u128',
      },
      IdentityKilled: {
        who: 'AccountId32',
        deposit: 'u128',
      },
      JudgementRequested: {
        who: 'AccountId32',
        registrarIndex: 'u32',
      },
      JudgementUnrequested: {
        who: 'AccountId32',
        registrarIndex: 'u32',
      },
      JudgementGiven: {
        target: 'AccountId32',
        registrarIndex: 'u32',
      },
      RegistrarAdded: {
        registrarIndex: 'u32',
      },
      SubIdentityAdded: {
        sub: 'AccountId32',
        main: 'AccountId32',
        deposit: 'u128',
      },
      SubIdentityRemoved: {
        sub: 'AccountId32',
        main: 'AccountId32',
        deposit: 'u128',
      },
      SubIdentityRevoked: {
        sub: 'AccountId32',
        main: 'AccountId32',
        deposit: 'u128'
      }
    }
  },
  /**
   * Lookup109: xst::pallet::Event<T>
   **/
  XstEvent: {
    _enum: {
      PoolInitialized: '(u32,CommonPrimitivesAssetId32)',
      ReferenceAssetChanged: 'CommonPrimitivesAssetId32',
      SyntheticAssetEnabled: 'CommonPrimitivesAssetId32',
      SyntheticBaseAssetFloorPriceChanged: 'u128'
    }
  },
  /**
   * Lookup110: price_tools::pallet::Event<T>
   **/
  PriceToolsEvent: 'Null',
  /**
   * Lookup111: ceres_staking::pallet::Event<T>
   **/
  CeresStakingEvent: {
    _enum: {
      Deposited: '(AccountId32,u128)',
      Withdrawn: '(AccountId32,u128,u128)',
      RewardsChanged: 'u128'
    }
  },
  /**
   * Lookup112: ceres_liquidity_locker::pallet::Event<T>
   **/
  CeresLiquidityLockerEvent: {
    _enum: {
      Locked: '(AccountId32,u128,u64)'
    }
  },
  /**
   * Lookup113: ceres_token_locker::pallet::Event<T>
   **/
  CeresTokenLockerEvent: {
    _enum: {
      Locked: '(AccountId32,u128,CommonPrimitivesAssetId32)',
      Withdrawn: '(AccountId32,u128,CommonPrimitivesAssetId32)',
      FeeChanged: '(AccountId32,u128)'
    }
  },
  /**
   * Lookup114: ceres_governance_platform::pallet::Event<T>
   **/
  CeresGovernancePlatformEvent: {
    _enum: {
      Voted: '(AccountId32,Bytes,u32,u128)',
      Created: '(AccountId32,u32,u64,u64)',
      Withdrawn: '(AccountId32,u128)'
    }
  },
  /**
   * Lookup115: ceres_launchpad::pallet::Event<T>
   **/
  CeresLaunchpadEvent: {
    _enum: {
      ILOCreated: '(AccountId32,CommonPrimitivesAssetId32)',
      Contributed: '(AccountId32,CommonPrimitivesAssetId32,u128)',
      EmergencyWithdrawn: '(AccountId32,CommonPrimitivesAssetId32,u128)',
      ILOFinished: '(AccountId32,CommonPrimitivesAssetId32)',
      ClaimedLP: '(AccountId32,CommonPrimitivesAssetId32)',
      Claimed: '(AccountId32,CommonPrimitivesAssetId32)',
      FeeChanged: 'u128',
      ClaimedPSWAP: 'Null',
      WhitelistedContributor: 'AccountId32',
      WhitelistedIloOrganizer: 'AccountId32',
      RemovedWhitelistedContributor: 'AccountId32',
      RemovedWhitelistedIloOrganizer: 'AccountId32'
    }
  },
  /**
   * Lookup116: demeter_farming_platform::pallet::Event<T>
   **/
  DemeterFarmingPlatformEvent: {
    _enum: {
      TokenRegistered: '(AccountId32,CommonPrimitivesAssetId32)',
      PoolAdded: '(AccountId32,CommonPrimitivesAssetId32,CommonPrimitivesAssetId32,CommonPrimitivesAssetId32,bool)',
      RewardWithdrawn: '(AccountId32,u128,CommonPrimitivesAssetId32,CommonPrimitivesAssetId32,CommonPrimitivesAssetId32,bool)',
      Withdrawn: '(AccountId32,u128,CommonPrimitivesAssetId32,CommonPrimitivesAssetId32,CommonPrimitivesAssetId32,bool)',
      PoolRemoved: '(AccountId32,CommonPrimitivesAssetId32,CommonPrimitivesAssetId32,CommonPrimitivesAssetId32,bool)',
      Deposited: '(AccountId32,CommonPrimitivesAssetId32,CommonPrimitivesAssetId32,CommonPrimitivesAssetId32,bool,u128)',
      MultiplierChanged: '(AccountId32,CommonPrimitivesAssetId32,CommonPrimitivesAssetId32,CommonPrimitivesAssetId32,bool,u32)',
      DepositFeeChanged: '(AccountId32,CommonPrimitivesAssetId32,CommonPrimitivesAssetId32,CommonPrimitivesAssetId32,bool,u128)',
      TokenInfoChanged: '(AccountId32,CommonPrimitivesAssetId32)',
      TotalTokensChanged: '(AccountId32,CommonPrimitivesAssetId32,CommonPrimitivesAssetId32,CommonPrimitivesAssetId32,bool,u128)',
      InfoChanged: '(AccountId32,CommonPrimitivesAssetId32,CommonPrimitivesAssetId32,CommonPrimitivesAssetId32,bool,u128)'
    }
  },
  /**
   * Lookup117: pallet_bags_list::pallet::Event<T, I>
   **/
  PalletBagsListEvent: {
    _enum: {
      Rebagged: {
        who: 'AccountId32',
        from: 'u64',
        to: 'u64',
      },
      ScoreUpdated: {
        who: 'AccountId32',
        newScore: 'u64'
      }
    }
  },
  /**
   * Lookup118: pallet_election_provider_multi_phase::pallet::Event<T>
   **/
  PalletElectionProviderMultiPhaseEvent: {
    _enum: {
      SolutionStored: {
        electionCompute: 'PalletElectionProviderMultiPhaseElectionCompute',
        prevEjected: 'bool',
      },
      ElectionFinalized: {
        electionCompute: 'Option<PalletElectionProviderMultiPhaseElectionCompute>',
      },
      Rewarded: {
        account: 'AccountId32',
        value: 'u128',
      },
      Slashed: {
        account: 'AccountId32',
        value: 'u128',
      },
      SignedPhaseStarted: {
        round: 'u32',
      },
      UnsignedPhaseStarted: {
        round: 'u32'
      }
    }
  },
  /**
   * Lookup119: pallet_election_provider_multi_phase::ElectionCompute
   **/
  PalletElectionProviderMultiPhaseElectionCompute: {
    _enum: ['OnChain', 'Signed', 'Unsigned', 'Fallback', 'Emergency']
  },
  /**
   * Lookup121: band::pallet::Event<T, I>
   **/
  BandEvent: {
    _enum: {
      SymbolsRelayed: 'Vec<Text>',
      RelayersAdded: 'Vec<AccountId32>',
      RelayersRemoved: 'Vec<AccountId32>'
    }
  },
  /**
   * Lookup123: faucet::pallet::Event<T>
   **/
  FaucetEvent: {
    _enum: {
      Transferred: '(AccountId32,u128)',
      LimitUpdated: 'u128'
    }
  },
  /**
   * Lookup124: frame_system::Phase
   **/
  FrameSystemPhase: {
    _enum: {
      ApplyExtrinsic: 'u32',
      Finalization: 'Null',
      Initialization: 'Null'
    }
  },
  /**
   * Lookup127: frame_system::LastRuntimeUpgradeInfo
   **/
  FrameSystemLastRuntimeUpgradeInfo: {
    specVersion: 'Compact<u32>',
    specName: 'Text'
  },
  /**
   * Lookup129: frame_system::pallet::Call<T>
   **/
  FrameSystemCall: {
    _enum: {
      fill_block: {
        ratio: 'Perbill',
      },
      remark: {
        remark: 'Bytes',
      },
      set_heap_pages: {
        pages: 'u64',
      },
      set_code: {
        code: 'Bytes',
      },
      set_code_without_checks: {
        code: 'Bytes',
      },
      set_storage: {
        items: 'Vec<(Bytes,Bytes)>',
      },
      kill_storage: {
        _alias: {
          keys_: 'keys',
        },
        keys_: 'Vec<Bytes>',
      },
      kill_prefix: {
        prefix: 'Bytes',
        subkeys: 'u32',
      },
      remark_with_event: {
        remark: 'Bytes'
      }
    }
  },
  /**
   * Lookup133: frame_system::limits::BlockWeights
   **/
  FrameSystemLimitsBlockWeights: {
    baseBlock: 'u64',
    maxBlock: 'u64',
    perClass: 'FrameSupportWeightsPerDispatchClassWeightsPerClass'
  },
  /**
   * Lookup134: frame_support::weights::PerDispatchClass<frame_system::limits::WeightsPerClass>
   **/
  FrameSupportWeightsPerDispatchClassWeightsPerClass: {
    normal: 'FrameSystemLimitsWeightsPerClass',
    operational: 'FrameSystemLimitsWeightsPerClass',
    mandatory: 'FrameSystemLimitsWeightsPerClass'
  },
  /**
   * Lookup135: frame_system::limits::WeightsPerClass
   **/
  FrameSystemLimitsWeightsPerClass: {
    baseExtrinsic: 'u64',
    maxExtrinsic: 'Option<u64>',
    maxTotal: 'Option<u64>',
    reserved: 'Option<u64>'
  },
  /**
   * Lookup137: frame_system::limits::BlockLength
   **/
  FrameSystemLimitsBlockLength: {
    max: 'FrameSupportWeightsPerDispatchClassU32'
  },
  /**
   * Lookup138: frame_support::weights::PerDispatchClass<T>
   **/
  FrameSupportWeightsPerDispatchClassU32: {
    normal: 'u32',
    operational: 'u32',
    mandatory: 'u32'
  },
  /**
   * Lookup139: frame_support::weights::RuntimeDbWeight
   **/
  FrameSupportWeightsRuntimeDbWeight: {
    read: 'u64',
    write: 'u64'
  },
  /**
   * Lookup140: sp_version::RuntimeVersion
   **/
  SpVersionRuntimeVersion: {
    specName: 'Text',
    implName: 'Text',
    authoringVersion: 'u32',
    specVersion: 'u32',
    implVersion: 'u32',
    apis: 'Vec<([u8;8],u32)>',
    transactionVersion: 'u32',
    stateVersion: 'u8'
  },
  /**
   * Lookup145: frame_system::pallet::Error<T>
   **/
  FrameSystemError: {
    _enum: ['InvalidSpecName', 'SpecVersionNeedsToIncrease', 'FailedToExtractRuntimeVersion', 'NonDefaultComposite', 'NonZeroRefCount', 'CallFiltered']
  },
  /**
   * Lookup148: sp_consensus_babe::app::Public
   **/
  SpConsensusBabeAppPublic: 'SpCoreSr25519Public',
  /**
   * Lookup151: sp_consensus_babe::digests::NextConfigDescriptor
   **/
  SpConsensusBabeDigestsNextConfigDescriptor: {
    _enum: {
      __Unused0: 'Null',
      V1: {
        c: '(u64,u64)',
        allowedSlots: 'SpConsensusBabeAllowedSlots'
      }
    }
  },
  /**
   * Lookup153: sp_consensus_babe::AllowedSlots
   **/
  SpConsensusBabeAllowedSlots: {
    _enum: ['PrimarySlots', 'PrimaryAndSecondaryPlainSlots', 'PrimaryAndSecondaryVRFSlots']
  },
  /**
   * Lookup157: sp_consensus_babe::digests::PreDigest
   **/
  SpConsensusBabeDigestsPreDigest: {
    _enum: {
      __Unused0: 'Null',
      Primary: 'SpConsensusBabeDigestsPrimaryPreDigest',
      SecondaryPlain: 'SpConsensusBabeDigestsSecondaryPlainPreDigest',
      SecondaryVRF: 'SpConsensusBabeDigestsSecondaryVRFPreDigest'
    }
  },
  /**
   * Lookup158: sp_consensus_babe::digests::PrimaryPreDigest
   **/
  SpConsensusBabeDigestsPrimaryPreDigest: {
    authorityIndex: 'u32',
    slot: 'u64',
    vrfOutput: '[u8;32]',
    vrfProof: '[u8;64]'
  },
  /**
   * Lookup160: sp_consensus_babe::digests::SecondaryPlainPreDigest
   **/
  SpConsensusBabeDigestsSecondaryPlainPreDigest: {
    authorityIndex: 'u32',
    slot: 'u64'
  },
  /**
   * Lookup161: sp_consensus_babe::digests::SecondaryVRFPreDigest
   **/
  SpConsensusBabeDigestsSecondaryVRFPreDigest: {
    authorityIndex: 'u32',
    slot: 'u64',
    vrfOutput: '[u8;32]',
    vrfProof: '[u8;64]'
  },
  /**
   * Lookup163: sp_consensus_babe::BabeEpochConfiguration
   **/
  SpConsensusBabeBabeEpochConfiguration: {
    c: '(u64,u64)',
    allowedSlots: 'SpConsensusBabeAllowedSlots'
  },
  /**
   * Lookup164: pallet_babe::pallet::Call<T>
   **/
  PalletBabeCall: {
    _enum: {
      report_equivocation: {
        equivocationProof: 'SpConsensusSlotsEquivocationProof',
        keyOwnerProof: 'SpSessionMembershipProof',
      },
      report_equivocation_unsigned: {
        equivocationProof: 'SpConsensusSlotsEquivocationProof',
        keyOwnerProof: 'SpSessionMembershipProof',
      },
      plan_config_change: {
        config: 'SpConsensusBabeDigestsNextConfigDescriptor'
      }
    }
  },
  /**
   * Lookup165: sp_consensus_slots::EquivocationProof<sp_runtime::generic::header::Header<Number, sp_runtime::traits::BlakeTwo256>, sp_consensus_babe::app::Public>
   **/
  SpConsensusSlotsEquivocationProof: {
    offender: 'SpConsensusBabeAppPublic',
    slot: 'u64',
    firstHeader: 'SpRuntimeHeader',
    secondHeader: 'SpRuntimeHeader'
  },
  /**
   * Lookup166: sp_runtime::generic::header::Header<Number, sp_runtime::traits::BlakeTwo256>
   **/
  SpRuntimeHeader: {
    parentHash: 'H256',
    number: 'Compact<u32>',
    stateRoot: 'H256',
    extrinsicsRoot: 'H256',
    digest: 'SpRuntimeDigest'
  },
  /**
   * Lookup167: sp_runtime::traits::BlakeTwo256
   **/
  SpRuntimeBlakeTwo256: 'Null',
  /**
   * Lookup168: sp_session::MembershipProof
   **/
  SpSessionMembershipProof: {
    session: 'u32',
    trieNodes: 'Vec<Bytes>',
    validatorCount: 'u32'
  },
  /**
   * Lookup169: pallet_babe::pallet::Error<T>
   **/
  PalletBabeError: {
    _enum: ['InvalidEquivocationProof', 'InvalidKeyOwnershipProof', 'DuplicateOffenceReport', 'InvalidConfiguration']
  },
  /**
   * Lookup170: pallet_timestamp::pallet::Call<T>
   **/
  PalletTimestampCall: {
    _enum: {
      set: {
        now: 'Compact<u64>'
      }
    }
  },
  /**
   * Lookup173: pallet_balances::BalanceLock<Balance>
   **/
  PalletBalancesBalanceLock: {
    id: '[u8;8]',
    amount: 'u128',
    reasons: 'PalletBalancesReasons'
  },
  /**
   * Lookup174: pallet_balances::Reasons
   **/
  PalletBalancesReasons: {
    _enum: ['Fee', 'Misc', 'All']
  },
  /**
   * Lookup177: pallet_balances::ReserveData<ReserveIdentifier, Balance>
   **/
  PalletBalancesReserveData: {
    id: 'Null',
    amount: 'u128'
  },
  /**
   * Lookup179: pallet_balances::Releases
   **/
  PalletBalancesReleases: {
    _enum: ['V1_0_0', 'V2_0_0']
  },
  /**
   * Lookup180: pallet_balances::pallet::Call<T, I>
   **/
  PalletBalancesCall: {
    _enum: {
      transfer: {
        dest: 'AccountId32',
        value: 'Compact<u128>',
      },
      set_balance: {
        who: 'AccountId32',
        newFree: 'Compact<u128>',
        newReserved: 'Compact<u128>',
      },
      force_transfer: {
        source: 'AccountId32',
        dest: 'AccountId32',
        value: 'Compact<u128>',
      },
      transfer_keep_alive: {
        dest: 'AccountId32',
        value: 'Compact<u128>',
      },
      transfer_all: {
        dest: 'AccountId32',
        keepAlive: 'bool',
      },
      force_unreserve: {
        who: 'AccountId32',
        amount: 'u128'
      }
    }
  },
  /**
   * Lookup181: pallet_balances::pallet::Error<T, I>
   **/
  PalletBalancesError: {
    _enum: ['VestingBalance', 'LiquidityRestrictions', 'InsufficientBalance', 'ExistentialDeposit', 'KeepAlive', 'ExistingVestingSchedule', 'DeadAccount', 'TooManyReserves']
  },
  /**
   * Lookup182: pallet_sudo::pallet::Call<T>
   **/
  PalletSudoCall: {
    _enum: {
      sudo: {
        call: 'Call',
      },
      sudo_unchecked_weight: {
        call: 'Call',
        weight: 'u64',
      },
      set_key: {
        _alias: {
          new_: 'new',
        },
        new_: 'AccountId32',
      },
      sudo_as: {
        who: 'AccountId32',
        call: 'Call'
      }
    }
  },
  /**
   * Lookup184: permissions::pallet::Call<T>
   **/
  PermissionsCall: 'Null',
  /**
   * Lookup185: referrals::pallet::Call<T>
   **/
  ReferralsCall: {
    _enum: {
      reserve: {
        balance: 'u128',
      },
      unreserve: {
        balance: 'u128',
      },
      set_referrer: {
        referrer: 'AccountId32'
      }
    }
  },
  /**
   * Lookup186: rewards::pallet::Call<T>
   **/
  RewardsCall: {
    _enum: {
      claim: {
        signature: 'Bytes',
      },
      add_umi_nft_receivers: {
        receivers: 'Vec<H160>'
      }
    }
  },
  /**
   * Lookup190: xor_fee::pallet::Call<T>
   **/
  XorFeeCall: {
    _enum: {
      update_multiplier: {
        newMultiplier: 'u128'
      }
    }
  },
  /**
   * Lookup191: pallet_multisig::pallet::Call<T>
   **/
  PalletMultisigCall: {
    _enum: {
      register_multisig: {
        signatories: 'Vec<AccountId32>',
      },
      remove_signatory: {
        signatory: 'AccountId32',
      },
      add_signatory: {
        newMember: 'AccountId32',
      },
      as_multi_threshold_1: {
        id: 'AccountId32',
        call: 'Call',
        timepoint: 'PalletMultisigBridgeTimepoint',
      },
      as_multi: {
        id: 'AccountId32',
        maybeTimepoint: 'Option<PalletMultisigBridgeTimepoint>',
        call: 'Bytes',
        storeCall: 'bool',
        maxWeight: 'u64',
      },
      approve_as_multi: {
        id: 'AccountId32',
        maybeTimepoint: 'Option<PalletMultisigBridgeTimepoint>',
        callHash: '[u8;32]',
        maxWeight: 'u64',
      },
      cancel_as_multi: {
        id: 'AccountId32',
        timepoint: 'PalletMultisigBridgeTimepoint',
        callHash: '[u8;32]'
      }
    }
  },
  /**
   * Lookup193: pallet_utility::pallet::Call<T>
   **/
  PalletUtilityCall: {
    _enum: {
      batch: {
        calls: 'Vec<Call>',
      },
      as_derivative: {
        index: 'u16',
        call: 'Call',
      },
      batch_all: {
        calls: 'Vec<Call>',
      },
      dispatch_as: {
        asOrigin: 'FramenodeRuntimeOriginCaller',
        call: 'Call',
      },
      force_batch: {
        calls: 'Vec<Call>'
      }
    }
  },
  /**
   * Lookup195: framenode_runtime::OriginCaller
   **/
  FramenodeRuntimeOriginCaller: {
    _enum: {
      system: 'FrameSupportDispatchRawOrigin',
      __Unused1: 'Null',
      __Unused2: 'Null',
      Void: 'SpCoreVoid',
      __Unused4: 'Null',
      __Unused5: 'Null',
      __Unused6: 'Null',
      __Unused7: 'Null',
      __Unused8: 'Null',
      __Unused9: 'Null',
      __Unused10: 'Null',
      __Unused11: 'Null',
      __Unused12: 'Null',
      __Unused13: 'Null',
      __Unused14: 'Null',
      __Unused15: 'Null',
      __Unused16: 'Null',
      __Unused17: 'Null',
      __Unused18: 'Null',
      __Unused19: 'Null',
      __Unused20: 'Null',
      __Unused21: 'Null',
      __Unused22: 'Null',
      __Unused23: 'Null',
      __Unused24: 'Null',
      __Unused25: 'Null',
      __Unused26: 'Null',
      Council: 'PalletCollectiveRawOrigin',
      TechnicalCommittee: 'PalletCollectiveRawOrigin'
    }
  },
  /**
   * Lookup196: frame_support::dispatch::RawOrigin<sp_core::crypto::AccountId32>
   **/
  FrameSupportDispatchRawOrigin: {
    _enum: {
      Root: 'Null',
      Signed: 'AccountId32',
      None: 'Null'
    }
  },
  /**
   * Lookup197: pallet_collective::RawOrigin<sp_core::crypto::AccountId32, I>
   **/
  PalletCollectiveRawOrigin: {
    _enum: {
      Members: '(u32,u32)',
      Member: 'AccountId32',
      _Phantom: 'Null'
    }
  },
  /**
   * Lookup199: sp_core::Void
   **/
  SpCoreVoid: 'Null',
  /**
   * Lookup200: pallet_authorship::pallet::Call<T>
   **/
  PalletAuthorshipCall: {
    _enum: {
      set_uncles: {
        newUncles: 'Vec<SpRuntimeHeader>'
      }
    }
  },
  /**
   * Lookup202: pallet_staking::pallet::pallet::Call<T>
   **/
  PalletStakingPalletCall: {
    _enum: {
      bond: {
        controller: 'AccountId32',
        value: 'Compact<u128>',
        payee: 'PalletStakingRewardDestination',
      },
      bond_extra: {
        maxAdditional: 'Compact<u128>',
      },
      unbond: {
        value: 'Compact<u128>',
      },
      withdraw_unbonded: {
        numSlashingSpans: 'u32',
      },
      validate: {
        prefs: 'PalletStakingValidatorPrefs',
      },
      nominate: {
        targets: 'Vec<AccountId32>',
      },
      chill: 'Null',
      set_payee: {
        payee: 'PalletStakingRewardDestination',
      },
      set_controller: {
        controller: 'AccountId32',
      },
      set_validator_count: {
        _alias: {
          new_: 'new',
        },
        new_: 'Compact<u32>',
      },
      increase_validator_count: {
        additional: 'Compact<u32>',
      },
      scale_validator_count: {
        factor: 'Percent',
      },
      force_no_eras: 'Null',
      force_new_era: 'Null',
      set_invulnerables: {
        invulnerables: 'Vec<AccountId32>',
      },
      force_unstake: {
        stash: 'AccountId32',
        numSlashingSpans: 'u32',
      },
      force_new_era_always: 'Null',
      cancel_deferred_slash: {
        era: 'u32',
        slashIndices: 'Vec<u32>',
      },
      payout_stakers: {
        validatorStash: 'AccountId32',
        era: 'u32',
      },
      rebond: {
        value: 'Compact<u128>',
      },
      set_history_depth: {
        newHistoryDepth: 'Compact<u32>',
        eraItemsDeleted: 'Compact<u32>',
      },
      reap_stash: {
        stash: 'AccountId32',
        numSlashingSpans: 'u32',
      },
      kick: {
        who: 'Vec<AccountId32>',
      },
      set_staking_configs: {
        minNominatorBond: 'PalletStakingPalletConfigOpU128',
        minValidatorBond: 'PalletStakingPalletConfigOpU128',
        maxNominatorCount: 'PalletStakingPalletConfigOpU32',
        maxValidatorCount: 'PalletStakingPalletConfigOpU32',
        chillThreshold: 'PalletStakingPalletConfigOpPercent',
        minCommission: 'PalletStakingPalletConfigOpPerbill',
      },
      chill_other: {
        controller: 'AccountId32',
      },
      force_apply_min_commission: {
        validatorStash: 'AccountId32'
      }
    }
  },
  /**
   * Lookup203: pallet_staking::RewardDestination<sp_core::crypto::AccountId32>
   **/
  PalletStakingRewardDestination: {
    _enum: {
      Staked: 'Null',
      Stash: 'Null',
      Controller: 'Null',
      Account: 'AccountId32',
      None: 'Null'
    }
  },
  /**
   * Lookup206: pallet_staking::pallet::pallet::ConfigOp<T>
   **/
  PalletStakingPalletConfigOpU128: {
    _enum: {
      Noop: 'Null',
      Set: 'u128',
      Remove: 'Null'
    }
  },
  /**
   * Lookup207: pallet_staking::pallet::pallet::ConfigOp<T>
   **/
  PalletStakingPalletConfigOpU32: {
    _enum: {
      Noop: 'Null',
      Set: 'u32',
      Remove: 'Null'
    }
  },
  /**
   * Lookup208: pallet_staking::pallet::pallet::ConfigOp<sp_arithmetic::per_things::Percent>
   **/
  PalletStakingPalletConfigOpPercent: {
    _enum: {
      Noop: 'Null',
      Set: 'Percent',
      Remove: 'Null'
    }
  },
  /**
   * Lookup209: pallet_staking::pallet::pallet::ConfigOp<sp_arithmetic::per_things::Perbill>
   **/
  PalletStakingPalletConfigOpPerbill: {
    _enum: {
      Noop: 'Null',
      Set: 'Perbill',
      Remove: 'Null'
    }
  },
  /**
   * Lookup210: pallet_session::pallet::Call<T>
   **/
  PalletSessionCall: {
    _enum: {
      set_keys: {
        _alias: {
          keys_: 'keys',
        },
        keys_: 'FramenodeRuntimeOpaqueSessionKeys',
        proof: 'Bytes',
      },
      purge_keys: 'Null'
    }
  },
  /**
   * Lookup211: framenode_runtime::opaque::SessionKeys
   **/
  FramenodeRuntimeOpaqueSessionKeys: {
    babe: 'SpConsensusBabeAppPublic',
    grandpa: 'SpFinalityGrandpaAppPublic',
    imOnline: 'PalletImOnlineSr25519AppSr25519Public',
    beefy: 'BeefyPrimitivesCryptoPublic'
  },
  /**
   * Lookup212: beefy_primitives::crypto::Public
   **/
  BeefyPrimitivesCryptoPublic: 'SpCoreEcdsaPublic',
  /**
   * Lookup213: sp_core::ecdsa::Public
   **/
  SpCoreEcdsaPublic: '[u8;33]',
  /**
   * Lookup215: pallet_grandpa::pallet::Call<T>
   **/
  PalletGrandpaCall: {
    _enum: {
      report_equivocation: {
        equivocationProof: 'SpFinalityGrandpaEquivocationProof',
        keyOwnerProof: 'SpSessionMembershipProof',
      },
      report_equivocation_unsigned: {
        equivocationProof: 'SpFinalityGrandpaEquivocationProof',
        keyOwnerProof: 'SpSessionMembershipProof',
      },
      note_stalled: {
        delay: 'u32',
        bestFinalizedBlockNumber: 'u32'
      }
    }
  },
  /**
   * Lookup216: sp_finality_grandpa::EquivocationProof<primitive_types::H256, N>
   **/
  SpFinalityGrandpaEquivocationProof: {
    setId: 'u64',
    equivocation: 'SpFinalityGrandpaEquivocation'
  },
  /**
   * Lookup217: sp_finality_grandpa::Equivocation<primitive_types::H256, N>
   **/
  SpFinalityGrandpaEquivocation: {
    _enum: {
      Prevote: 'FinalityGrandpaEquivocationPrevote',
      Precommit: 'FinalityGrandpaEquivocationPrecommit'
    }
  },
  /**
   * Lookup218: finality_grandpa::Equivocation<sp_finality_grandpa::app::Public, finality_grandpa::Prevote<primitive_types::H256, N>, sp_finality_grandpa::app::Signature>
   **/
  FinalityGrandpaEquivocationPrevote: {
    roundNumber: 'u64',
    identity: 'SpFinalityGrandpaAppPublic',
    first: '(FinalityGrandpaPrevote,SpFinalityGrandpaAppSignature)',
    second: '(FinalityGrandpaPrevote,SpFinalityGrandpaAppSignature)'
  },
  /**
   * Lookup219: finality_grandpa::Prevote<primitive_types::H256, N>
   **/
  FinalityGrandpaPrevote: {
    targetHash: 'H256',
    targetNumber: 'u32'
  },
  /**
   * Lookup220: sp_finality_grandpa::app::Signature
   **/
  SpFinalityGrandpaAppSignature: 'SpCoreEd25519Signature',
  /**
   * Lookup221: sp_core::ed25519::Signature
   **/
  SpCoreEd25519Signature: '[u8;64]',
  /**
   * Lookup223: finality_grandpa::Equivocation<sp_finality_grandpa::app::Public, finality_grandpa::Precommit<primitive_types::H256, N>, sp_finality_grandpa::app::Signature>
   **/
  FinalityGrandpaEquivocationPrecommit: {
    roundNumber: 'u64',
    identity: 'SpFinalityGrandpaAppPublic',
    first: '(FinalityGrandpaPrecommit,SpFinalityGrandpaAppSignature)',
    second: '(FinalityGrandpaPrecommit,SpFinalityGrandpaAppSignature)'
  },
  /**
   * Lookup224: finality_grandpa::Precommit<primitive_types::H256, N>
   **/
  FinalityGrandpaPrecommit: {
    targetHash: 'H256',
    targetNumber: 'u32'
  },
  /**
   * Lookup226: pallet_im_online::pallet::Call<T>
   **/
  PalletImOnlineCall: {
    _enum: {
      heartbeat: {
        heartbeat: 'PalletImOnlineHeartbeat',
        signature: 'PalletImOnlineSr25519AppSr25519Signature'
      }
    }
  },
  /**
   * Lookup227: pallet_im_online::Heartbeat<BlockNumber>
   **/
  PalletImOnlineHeartbeat: {
    blockNumber: 'u32',
    networkState: 'SpCoreOffchainOpaqueNetworkState',
    sessionIndex: 'u32',
    authorityIndex: 'u32',
    validatorsLen: 'u32'
  },
  /**
   * Lookup228: sp_core::offchain::OpaqueNetworkState
   **/
  SpCoreOffchainOpaqueNetworkState: {
    peerId: 'OpaquePeerId',
    externalAddresses: 'Vec<OpaqueMultiaddr>'
  },
  /**
   * Lookup232: pallet_im_online::sr25519::app_sr25519::Signature
   **/
  PalletImOnlineSr25519AppSr25519Signature: 'SpCoreSr25519Signature',
  /**
   * Lookup233: sp_core::sr25519::Signature
   **/
  SpCoreSr25519Signature: '[u8;64]',
  /**
   * Lookup234: orml_currencies::module::Call<T>
   **/
  OrmlCurrenciesModuleCall: {
    _enum: {
      transfer: {
        dest: 'AccountId32',
        currencyId: 'CommonPrimitivesAssetId32',
        amount: 'Compact<u128>',
      },
      transfer_native_currency: {
        dest: 'AccountId32',
        amount: 'Compact<u128>',
      },
      update_balance: {
        who: 'AccountId32',
        currencyId: 'CommonPrimitivesAssetId32',
        amount: 'i128'
      }
    }
  },
  /**
   * Lookup235: trading_pair::pallet::Call<T>
   **/
  TradingPairCall: {
    _enum: {
      register: {
        dexId: 'u32',
        baseAssetId: 'CommonPrimitivesAssetId32',
        targetAssetId: 'CommonPrimitivesAssetId32'
      }
    }
  },
  /**
   * Lookup236: assets::pallet::Call<T>
   **/
  AssetsCall: {
    _enum: {
      register: {
        symbol: 'Bytes',
        name: 'Bytes',
        initialSupply: 'u128',
        isMintable: 'bool',
        isIndivisible: 'bool',
        optContentSrc: 'Option<Bytes>',
        optDesc: 'Option<Bytes>',
      },
      transfer: {
        assetId: 'CommonPrimitivesAssetId32',
        to: 'AccountId32',
        amount: 'u128',
      },
      mint: {
        assetId: 'CommonPrimitivesAssetId32',
        to: 'AccountId32',
        amount: 'u128',
      },
      force_mint: {
        assetId: 'CommonPrimitivesAssetId32',
        to: 'AccountId32',
        amount: 'u128',
      },
      burn: {
        assetId: 'CommonPrimitivesAssetId32',
        amount: 'u128',
      },
      set_non_mintable: {
        assetId: 'CommonPrimitivesAssetId32'
      }
    }
  },
  /**
   * Lookup243: multicollateral_bonding_curve_pool::pallet::Call<T>
   **/
  MulticollateralBondingCurvePoolCall: {
    _enum: {
      initialize_pool: {
        collateralAssetId: 'CommonPrimitivesAssetId32',
      },
      set_reference_asset: {
        referenceAssetId: 'CommonPrimitivesAssetId32',
      },
      set_optional_reward_multiplier: {
        collateralAssetId: 'CommonPrimitivesAssetId32',
        multiplier: 'Option<FixnumFixedPoint>',
      },
      set_price_bias: {
        priceBias: 'u128',
      },
      set_price_change_config: {
        priceChangeRate: 'u128',
        priceChangeStep: 'u128'
      }
    }
  },
  /**
   * Lookup244: technical::pallet::Call<T>
   **/
  TechnicalCall: 'Null',
  /**
   * Lookup245: pool_xyk::pallet::Call<T>
   **/
  PoolXykCall: {
    _enum: {
      deposit_liquidity: {
        dexId: 'u32',
        inputAssetA: 'CommonPrimitivesAssetId32',
        inputAssetB: 'CommonPrimitivesAssetId32',
        inputADesired: 'u128',
        inputBDesired: 'u128',
        inputAMin: 'u128',
        inputBMin: 'u128',
      },
      withdraw_liquidity: {
        dexId: 'u32',
        outputAssetA: 'CommonPrimitivesAssetId32',
        outputAssetB: 'CommonPrimitivesAssetId32',
        markerAssetDesired: 'u128',
        outputAMin: 'u128',
        outputBMin: 'u128',
      },
      initialize_pool: {
        dexId: 'u32',
        assetA: 'CommonPrimitivesAssetId32',
        assetB: 'CommonPrimitivesAssetId32'
      }
    }
  },
  /**
   * Lookup246: liquidity_proxy::pallet::Call<T>
   **/
  LiquidityProxyCall: {
    _enum: {
      swap: {
        dexId: 'u32',
        inputAssetId: 'CommonPrimitivesAssetId32',
        outputAssetId: 'CommonPrimitivesAssetId32',
        swapAmount: 'CommonSwapAmount',
        selectedSourceTypes: 'Vec<CommonPrimitivesLiquiditySourceType>',
        filterMode: 'CommonPrimitivesFilterMode',
      },
      swap_transfer: {
        receiver: 'AccountId32',
        dexId: 'u32',
        inputAssetId: 'CommonPrimitivesAssetId32',
        outputAssetId: 'CommonPrimitivesAssetId32',
        swapAmount: 'CommonSwapAmount',
        selectedSourceTypes: 'Vec<CommonPrimitivesLiquiditySourceType>',
        filterMode: 'CommonPrimitivesFilterMode',
      },
      swap_transfer_batch: {
        receivers: 'Vec<LiquidityProxyBatchReceiverInfo>',
        dexId: 'u32',
        inputAssetId: 'CommonPrimitivesAssetId32',
        outputAssetId: 'CommonPrimitivesAssetId32',
        maxInputAmount: 'u128',
        selectedSourceTypes: 'Vec<CommonPrimitivesLiquiditySourceType>',
        filterMode: 'CommonPrimitivesFilterMode',
      },
      enable_liquidity_source: {
        liquiditySource: 'CommonPrimitivesLiquiditySourceType',
      },
      disable_liquidity_source: {
        liquiditySource: 'CommonPrimitivesLiquiditySourceType'
      }
    }
  },
  /**
   * Lookup247: common::swap_amount::SwapAmount<AmountType>
   **/
  CommonSwapAmount: {
    _enum: {
      WithDesiredInput: {
        desiredAmountIn: 'u128',
        minAmountOut: 'u128',
      },
      WithDesiredOutput: {
        desiredAmountOut: 'u128',
        maxAmountIn: 'u128'
      }
    }
  },
  /**
   * Lookup249: common::primitives::FilterMode
   **/
  CommonPrimitivesFilterMode: {
    _enum: ['Disabled', 'ForbidSelected', 'AllowSelected']
  },
  /**
   * Lookup251: liquidity_proxy::BatchReceiverInfo<T>
   **/
  LiquidityProxyBatchReceiverInfo: {
    accountId: 'AccountId32',
    targetAmount: 'u128'
  },
  /**
   * Lookup252: pallet_collective::pallet::Call<T, I>
   **/
  PalletCollectiveCall: {
    _enum: {
      set_members: {
        newMembers: 'Vec<AccountId32>',
        prime: 'Option<AccountId32>',
        oldCount: 'u32',
      },
      execute: {
        proposal: 'Call',
        lengthBound: 'Compact<u32>',
      },
      propose: {
        threshold: 'Compact<u32>',
        proposal: 'Call',
        lengthBound: 'Compact<u32>',
      },
      vote: {
        proposal: 'H256',
        index: 'Compact<u32>',
        approve: 'bool',
      },
      close: {
        proposalHash: 'H256',
        index: 'Compact<u32>',
        proposalWeightBound: 'Compact<u64>',
        lengthBound: 'Compact<u32>',
      },
      disapprove_proposal: {
        proposalHash: 'H256'
      }
    }
  },
  /**
   * Lookup254: pallet_democracy::pallet::Call<T>
   **/
  PalletDemocracyCall: {
    _enum: {
      propose: {
        proposalHash: 'H256',
        value: 'Compact<u128>',
      },
      second: {
        proposal: 'Compact<u32>',
        secondsUpperBound: 'Compact<u32>',
      },
      vote: {
        refIndex: 'Compact<u32>',
        vote: 'PalletDemocracyVoteAccountVote',
      },
      emergency_cancel: {
        refIndex: 'u32',
      },
      external_propose: {
        proposalHash: 'H256',
      },
      external_propose_majority: {
        proposalHash: 'H256',
      },
      external_propose_default: {
        proposalHash: 'H256',
      },
      fast_track: {
        proposalHash: 'H256',
        votingPeriod: 'u32',
        delay: 'u32',
      },
      veto_external: {
        proposalHash: 'H256',
      },
      cancel_referendum: {
        refIndex: 'Compact<u32>',
      },
      cancel_queued: {
        which: 'u32',
      },
      delegate: {
        to: 'AccountId32',
        conviction: 'PalletDemocracyConviction',
        balance: 'u128',
      },
      undelegate: 'Null',
      clear_public_proposals: 'Null',
      note_preimage: {
        encodedProposal: 'Bytes',
      },
      note_preimage_operational: {
        encodedProposal: 'Bytes',
      },
      note_imminent_preimage: {
        encodedProposal: 'Bytes',
      },
      note_imminent_preimage_operational: {
        encodedProposal: 'Bytes',
      },
      reap_preimage: {
        proposalHash: 'H256',
        proposalLenUpperBound: 'Compact<u32>',
      },
      unlock: {
        target: 'AccountId32',
      },
      remove_vote: {
        index: 'u32',
      },
      remove_other_vote: {
        target: 'AccountId32',
        index: 'u32',
      },
      enact_proposal: {
        proposalHash: 'H256',
        index: 'u32',
      },
      blacklist: {
        proposalHash: 'H256',
        maybeRefIndex: 'Option<u32>',
      },
      cancel_proposal: {
        propIndex: 'Compact<u32>'
      }
    }
  },
  /**
   * Lookup255: pallet_democracy::conviction::Conviction
   **/
  PalletDemocracyConviction: {
    _enum: ['None', 'Locked1x', 'Locked2x', 'Locked3x', 'Locked4x', 'Locked5x', 'Locked6x']
  },
  /**
   * Lookup257: dex_api::pallet::Call<T>
   **/
  DexApiCall: 'Null',
  /**
   * Lookup258: eth_bridge::pallet::Call<T>
   **/
  EthBridgeCall: {
    _enum: {
      register_bridge: {
        bridgeContractAddress: 'H160',
        initialPeers: 'Vec<AccountId32>',
        signatureVersion: 'EthBridgeBridgeSignatureVersion',
      },
      add_asset: {
        assetId: 'CommonPrimitivesAssetId32',
        networkId: 'u32',
      },
      add_sidechain_token: {
        tokenAddress: 'H160',
        symbol: 'Text',
        name: 'Text',
        decimals: 'u8',
        networkId: 'u32',
      },
      transfer_to_sidechain: {
        assetId: 'CommonPrimitivesAssetId32',
        to: 'H160',
        amount: 'u128',
        networkId: 'u32',
      },
      request_from_sidechain: {
        ethTxHash: 'H256',
        kind: 'EthBridgeRequestsIncomingRequestKind',
        networkId: 'u32',
      },
      finalize_incoming_request: {
        _alias: {
          hash_: 'hash',
        },
        hash_: 'H256',
        networkId: 'u32',
      },
      add_peer: {
        accountId: 'AccountId32',
        address: 'H160',
        networkId: 'u32',
      },
      remove_peer: {
        accountId: 'AccountId32',
        peerAddress: 'Option<H160>',
        networkId: 'u32',
      },
      prepare_for_migration: {
        networkId: 'u32',
      },
      migrate: {
        newContractAddress: 'H160',
        erc20NativeTokens: 'Vec<H160>',
        networkId: 'u32',
        newSignatureVersion: 'EthBridgeBridgeSignatureVersion',
      },
      register_incoming_request: {
        incomingRequest: 'EthBridgeRequestsIncomingRequest',
      },
      import_incoming_request: {
        loadIncomingRequest: 'EthBridgeRequestsLoadIncomingRequest',
        incomingRequestResult: 'Result<EthBridgeRequestsIncomingRequest, SpRuntimeDispatchError>',
      },
      approve_request: {
        _alias: {
          hash_: 'hash',
        },
        ocwPublic: 'SpCoreEcdsaPublic',
        hash_: 'H256',
        signatureParams: 'EthBridgeOffchainSignatureParams',
        networkId: 'u32',
      },
      abort_request: {
        _alias: {
          hash_: 'hash',
        },
        hash_: 'H256',
        error: 'SpRuntimeDispatchError',
        networkId: 'u32',
      },
      force_add_peer: {
        who: 'AccountId32',
        address: 'H160',
        networkId: 'u32',
      },
      remove_sidechain_asset: {
        assetId: 'CommonPrimitivesAssetId32',
        networkId: 'u32',
      },
      register_existing_sidechain_asset: {
        assetId: 'CommonPrimitivesAssetId32',
        tokenAddress: 'H160',
        networkId: 'u32'
      }
    }
  },
  /**
   * Lookup259: eth_bridge::BridgeSignatureVersion
   **/
  EthBridgeBridgeSignatureVersion: {
    _enum: ['V1', 'V2', 'V3']
  },
  /**
   * Lookup260: eth_bridge::requests::IncomingRequestKind
   **/
  EthBridgeRequestsIncomingRequestKind: {
    _enum: {
      Transaction: 'EthBridgeRequestsIncomingTransactionRequestKind',
      Meta: 'EthBridgeRequestsIncomingMetaRequestKind'
    }
  },
  /**
   * Lookup261: eth_bridge::requests::IncomingTransactionRequestKind
   **/
  EthBridgeRequestsIncomingTransactionRequestKind: {
    _enum: ['Transfer', 'AddAsset', 'AddPeer', 'RemovePeer', 'PrepareForMigration', 'Migrate', 'AddPeerCompat', 'RemovePeerCompat', 'TransferXOR']
  },
  /**
   * Lookup262: eth_bridge::requests::IncomingMetaRequestKind
   **/
  EthBridgeRequestsIncomingMetaRequestKind: {
    _enum: ['CancelOutgoingRequest', 'MarkAsDone']
  },
  /**
   * Lookup264: eth_bridge::requests::IncomingRequest<T>
   **/
  EthBridgeRequestsIncomingRequest: {
    _enum: {
      Transfer: 'EthBridgeRequestsIncomingIncomingTransfer',
      AddToken: 'EthBridgeRequestsIncomingIncomingAddToken',
      ChangePeers: 'EthBridgeRequestsIncomingIncomingChangePeers',
      CancelOutgoingRequest: 'EthBridgeRequestsIncomingIncomingCancelOutgoingRequest',
      MarkAsDone: 'EthBridgeRequestsIncomingIncomingMarkAsDoneRequest',
      PrepareForMigration: 'EthBridgeRequestsIncomingIncomingPrepareForMigration',
      Migrate: 'EthBridgeRequestsIncomingIncomingMigrate',
      ChangePeersCompat: 'EthBridgeRequestsIncomingIncomingChangePeersCompat'
    }
  },
  /**
   * Lookup265: eth_bridge::requests::incoming::IncomingTransfer<T>
   **/
  EthBridgeRequestsIncomingIncomingTransfer: {
    from: 'H160',
    to: 'AccountId32',
    assetId: 'CommonPrimitivesAssetId32',
    assetKind: 'EthBridgeRequestsAssetKind',
    amount: 'u128',
    author: 'AccountId32',
    txHash: 'H256',
    atHeight: 'u64',
    timepoint: 'PalletMultisigBridgeTimepoint',
    networkId: 'u32',
    shouldTakeFee: 'bool'
  },
  /**
   * Lookup266: eth_bridge::requests::AssetKind
   **/
  EthBridgeRequestsAssetKind: {
    _enum: ['Thischain', 'Sidechain', 'SidechainOwned']
  },
  /**
   * Lookup267: eth_bridge::requests::incoming::IncomingAddToken<T>
   **/
  EthBridgeRequestsIncomingIncomingAddToken: {
    tokenAddress: 'H160',
    assetId: 'CommonPrimitivesAssetId32',
    precision: 'u8',
    symbol: 'Bytes',
    name: 'Bytes',
    author: 'AccountId32',
    txHash: 'H256',
    atHeight: 'u64',
    timepoint: 'PalletMultisigBridgeTimepoint',
    networkId: 'u32'
  },
  /**
   * Lookup268: eth_bridge::requests::incoming::IncomingChangePeers<T>
   **/
  EthBridgeRequestsIncomingIncomingChangePeers: {
    peerAccountId: 'Option<AccountId32>',
    peerAddress: 'H160',
    removed: 'bool',
    author: 'AccountId32',
    txHash: 'H256',
    atHeight: 'u64',
    timepoint: 'PalletMultisigBridgeTimepoint',
    networkId: 'u32'
  },
  /**
   * Lookup269: eth_bridge::requests::incoming::IncomingCancelOutgoingRequest<T>
   **/
  EthBridgeRequestsIncomingIncomingCancelOutgoingRequest: {
    outgoingRequest: 'EthBridgeRequestsOutgoingRequest',
    outgoingRequestHash: 'H256',
    initialRequestHash: 'H256',
    txInput: 'Bytes',
    author: 'AccountId32',
    txHash: 'H256',
    atHeight: 'u64',
    timepoint: 'PalletMultisigBridgeTimepoint',
    networkId: 'u32'
  },
  /**
   * Lookup270: eth_bridge::requests::OutgoingRequest<T>
   **/
  EthBridgeRequestsOutgoingRequest: {
    _enum: {
      Transfer: 'EthBridgeRequestsOutgoingOutgoingTransfer',
      AddAsset: 'EthBridgeRequestsOutgoingOutgoingAddAsset',
      AddToken: 'EthBridgeRequestsOutgoingOutgoingAddToken',
      AddPeer: 'EthBridgeRequestsOutgoingOutgoingAddPeer',
      RemovePeer: 'EthBridgeRequestsOutgoingOutgoingRemovePeer',
      PrepareForMigration: 'EthBridgeRequestsOutgoingOutgoingPrepareForMigration',
      Migrate: 'EthBridgeRequestsOutgoingOutgoingMigrate',
      AddPeerCompat: 'EthBridgeRequestsOutgoingOutgoingAddPeerCompat',
      RemovePeerCompat: 'EthBridgeRequestsOutgoingOutgoingRemovePeerCompat'
    }
  },
  /**
   * Lookup271: eth_bridge::requests::outgoing::OutgoingTransfer<T>
   **/
  EthBridgeRequestsOutgoingOutgoingTransfer: {
    from: 'AccountId32',
    to: 'H160',
    assetId: 'CommonPrimitivesAssetId32',
    amount: 'u128',
    nonce: 'u32',
    networkId: 'u32',
    timepoint: 'PalletMultisigBridgeTimepoint'
  },
  /**
   * Lookup272: eth_bridge::requests::outgoing::OutgoingAddAsset<T>
   **/
  EthBridgeRequestsOutgoingOutgoingAddAsset: {
    author: 'AccountId32',
    assetId: 'CommonPrimitivesAssetId32',
    nonce: 'u32',
    networkId: 'u32',
    timepoint: 'PalletMultisigBridgeTimepoint'
  },
  /**
   * Lookup273: eth_bridge::requests::outgoing::OutgoingAddToken<T>
   **/
  EthBridgeRequestsOutgoingOutgoingAddToken: {
    author: 'AccountId32',
    tokenAddress: 'H160',
    symbol: 'Text',
    name: 'Text',
    decimals: 'u8',
    nonce: 'u32',
    networkId: 'u32',
    timepoint: 'PalletMultisigBridgeTimepoint'
  },
  /**
   * Lookup274: eth_bridge::requests::outgoing::OutgoingAddPeer<T>
   **/
  EthBridgeRequestsOutgoingOutgoingAddPeer: {
    author: 'AccountId32',
    peerAddress: 'H160',
    peerAccountId: 'AccountId32',
    nonce: 'u32',
    networkId: 'u32',
    timepoint: 'PalletMultisigBridgeTimepoint'
  },
  /**
   * Lookup275: eth_bridge::requests::outgoing::OutgoingRemovePeer<T>
   **/
  EthBridgeRequestsOutgoingOutgoingRemovePeer: {
    author: 'AccountId32',
    peerAccountId: 'AccountId32',
    peerAddress: 'H160',
    nonce: 'u32',
    networkId: 'u32',
    timepoint: 'PalletMultisigBridgeTimepoint',
    compatHash: 'Option<H256>'
  },
  /**
   * Lookup277: eth_bridge::requests::outgoing::OutgoingPrepareForMigration<T>
   **/
  EthBridgeRequestsOutgoingOutgoingPrepareForMigration: {
    author: 'AccountId32',
    nonce: 'u32',
    networkId: 'u32',
    timepoint: 'PalletMultisigBridgeTimepoint'
  },
  /**
   * Lookup278: eth_bridge::requests::outgoing::OutgoingMigrate<T>
   **/
  EthBridgeRequestsOutgoingOutgoingMigrate: {
    author: 'AccountId32',
    newContractAddress: 'H160',
    erc20NativeTokens: 'Vec<H160>',
    nonce: 'u32',
    networkId: 'u32',
    timepoint: 'PalletMultisigBridgeTimepoint',
    newSignatureVersion: 'EthBridgeBridgeSignatureVersion'
  },
  /**
   * Lookup279: eth_bridge::requests::outgoing::OutgoingAddPeerCompat<T>
   **/
  EthBridgeRequestsOutgoingOutgoingAddPeerCompat: {
    author: 'AccountId32',
    peerAddress: 'H160',
    peerAccountId: 'AccountId32',
    nonce: 'u32',
    networkId: 'u32',
    timepoint: 'PalletMultisigBridgeTimepoint'
  },
  /**
   * Lookup280: eth_bridge::requests::outgoing::OutgoingRemovePeerCompat<T>
   **/
  EthBridgeRequestsOutgoingOutgoingRemovePeerCompat: {
    author: 'AccountId32',
    peerAccountId: 'AccountId32',
    peerAddress: 'H160',
    nonce: 'u32',
    networkId: 'u32',
    timepoint: 'PalletMultisigBridgeTimepoint'
  },
  /**
   * Lookup281: eth_bridge::requests::incoming::IncomingMarkAsDoneRequest<T>
   **/
  EthBridgeRequestsIncomingIncomingMarkAsDoneRequest: {
    outgoingRequestHash: 'H256',
    initialRequestHash: 'H256',
    author: 'AccountId32',
    atHeight: 'u64',
    timepoint: 'PalletMultisigBridgeTimepoint',
    networkId: 'u32'
  },
  /**
   * Lookup282: eth_bridge::requests::incoming::IncomingPrepareForMigration<T>
   **/
  EthBridgeRequestsIncomingIncomingPrepareForMigration: {
    author: 'AccountId32',
    txHash: 'H256',
    atHeight: 'u64',
    timepoint: 'PalletMultisigBridgeTimepoint',
    networkId: 'u32'
  },
  /**
   * Lookup283: eth_bridge::requests::incoming::IncomingMigrate<T>
   **/
  EthBridgeRequestsIncomingIncomingMigrate: {
    newContractAddress: 'H160',
    author: 'AccountId32',
    txHash: 'H256',
    atHeight: 'u64',
    timepoint: 'PalletMultisigBridgeTimepoint',
    networkId: 'u32'
  },
  /**
   * Lookup284: eth_bridge::requests::incoming::IncomingChangePeersCompat<T>
   **/
  EthBridgeRequestsIncomingIncomingChangePeersCompat: {
    peerAccountId: 'AccountId32',
    peerAddress: 'H160',
    added: 'bool',
    contract: 'EthBridgeRequestsIncomingChangePeersContract',
    author: 'AccountId32',
    txHash: 'H256',
    atHeight: 'u64',
    timepoint: 'PalletMultisigBridgeTimepoint',
    networkId: 'u32'
  },
  /**
   * Lookup285: eth_bridge::requests::incoming::ChangePeersContract
   **/
  EthBridgeRequestsIncomingChangePeersContract: {
    _enum: ['XOR', 'VAL']
  },
  /**
   * Lookup286: eth_bridge::requests::LoadIncomingRequest<T>
   **/
  EthBridgeRequestsLoadIncomingRequest: {
    _enum: {
      Transaction: 'EthBridgeRequestsLoadIncomingTransactionRequest',
      Meta: '(EthBridgeRequestsLoadIncomingMetaRequest,H256)'
    }
  },
  /**
   * Lookup287: eth_bridge::requests::LoadIncomingTransactionRequest<T>
   **/
  EthBridgeRequestsLoadIncomingTransactionRequest: {
    _alias: {
      hash_: 'hash'
    },
    author: 'AccountId32',
    hash_: 'H256',
    timepoint: 'PalletMultisigBridgeTimepoint',
    kind: 'EthBridgeRequestsIncomingTransactionRequestKind',
    networkId: 'u32'
  },
  /**
   * Lookup288: eth_bridge::requests::LoadIncomingMetaRequest<T>
   **/
  EthBridgeRequestsLoadIncomingMetaRequest: {
    _alias: {
      hash_: 'hash'
    },
    author: 'AccountId32',
    hash_: 'H256',
    timepoint: 'PalletMultisigBridgeTimepoint',
    kind: 'EthBridgeRequestsIncomingMetaRequestKind',
    networkId: 'u32'
  },
  /**
   * Lookup290: eth_bridge::offchain::SignatureParams
   **/
  EthBridgeOffchainSignatureParams: {
    r: '[u8;32]',
    s: '[u8;32]',
    v: 'u8'
  },
  /**
   * Lookup291: pswap_distribution::pallet::Call<T>
   **/
  PswapDistributionCall: {
    _enum: ['claim_incentive']
  },
  /**
   * Lookup295: pallet_scheduler::pallet::Call<T>
   **/
  PalletSchedulerCall: {
    _enum: {
      schedule: {
        when: 'u32',
        maybePeriodic: 'Option<(u32,u32)>',
        priority: 'u8',
        call: 'FrameSupportScheduleMaybeHashed',
      },
      cancel: {
        when: 'u32',
        index: 'u32',
      },
      schedule_named: {
        id: 'Bytes',
        when: 'u32',
        maybePeriodic: 'Option<(u32,u32)>',
        priority: 'u8',
        call: 'FrameSupportScheduleMaybeHashed',
      },
      cancel_named: {
        id: 'Bytes',
      },
      schedule_after: {
        after: 'u32',
        maybePeriodic: 'Option<(u32,u32)>',
        priority: 'u8',
        call: 'FrameSupportScheduleMaybeHashed',
      },
      schedule_named_after: {
        id: 'Bytes',
        after: 'u32',
        maybePeriodic: 'Option<(u32,u32)>',
        priority: 'u8',
        call: 'FrameSupportScheduleMaybeHashed'
      }
    }
  },
  /**
   * Lookup297: frame_support::traits::schedule::MaybeHashed<framenode_runtime::Call, primitive_types::H256>
   **/
  FrameSupportScheduleMaybeHashed: {
    _enum: {
      Value: 'Call',
      Hash: 'H256'
    }
  },
  /**
   * Lookup298: iroha_migration::pallet::Call<T>
   **/
  IrohaMigrationCall: {
    _enum: {
      migrate: {
        irohaAddress: 'Text',
        irohaPublicKey: 'Text',
        irohaSignature: 'Text'
      }
    }
  },
  /**
   * Lookup299: pallet_membership::pallet::Call<T, I>
   **/
  PalletMembershipCall: {
    _enum: {
      add_member: {
        who: 'AccountId32',
      },
      remove_member: {
        who: 'AccountId32',
      },
      swap_member: {
        remove: 'AccountId32',
        add: 'AccountId32',
      },
      reset_members: {
        members: 'Vec<AccountId32>',
      },
      change_key: {
        _alias: {
          new_: 'new',
        },
        new_: 'AccountId32',
      },
      set_prime: {
        who: 'AccountId32',
      },
      clear_prime: 'Null'
    }
  },
  /**
   * Lookup300: pallet_elections_phragmen::pallet::Call<T>
   **/
  PalletElectionsPhragmenCall: {
    _enum: {
      vote: {
        votes: 'Vec<AccountId32>',
        value: 'Compact<u128>',
      },
      remove_voter: 'Null',
      submit_candidacy: {
        candidateCount: 'Compact<u32>',
      },
      renounce_candidacy: {
        renouncing: 'PalletElectionsPhragmenRenouncing',
      },
      remove_member: {
        who: 'AccountId32',
        hasReplacement: 'bool',
      },
      clean_defunct_voters: {
        numVoters: 'u32',
        numDefunct: 'u32'
      }
    }
  },
  /**
   * Lookup301: pallet_elections_phragmen::Renouncing
   **/
  PalletElectionsPhragmenRenouncing: {
    _enum: {
      Member: 'Null',
      RunnerUp: 'Null',
      Candidate: 'Compact<u32>'
    }
  },
  /**
   * Lookup302: vested_rewards::pallet::Call<T>
   **/
  VestedRewardsCall: {
    _enum: {
      claim_rewards: 'Null',
      claim_crowdloan_rewards: {
        assetId: 'CommonPrimitivesAssetId32',
      },
      set_asset_pair: {
        fromAssetId: 'CommonPrimitivesAssetId32',
        toAssetId: 'CommonPrimitivesAssetId32',
        marketMakingRewardsAllowed: 'bool'
      }
    }
  },
  /**
   * Lookup303: pallet_identity::pallet::Call<T>
   **/
  PalletIdentityCall: {
    _enum: {
      add_registrar: {
        account: 'AccountId32',
      },
      set_identity: {
        info: 'PalletIdentityIdentityInfo',
      },
      set_subs: {
        subs: 'Vec<(AccountId32,Data)>',
      },
      clear_identity: 'Null',
      request_judgement: {
        regIndex: 'Compact<u32>',
        maxFee: 'Compact<u128>',
      },
      cancel_request: {
        regIndex: 'u32',
      },
      set_fee: {
        index: 'Compact<u32>',
        fee: 'Compact<u128>',
      },
      set_account_id: {
        _alias: {
          new_: 'new',
        },
        index: 'Compact<u32>',
        new_: 'AccountId32',
      },
      set_fields: {
        index: 'Compact<u32>',
        fields: 'PalletIdentityBitFlags',
      },
      provide_judgement: {
        regIndex: 'Compact<u32>',
        target: 'AccountId32',
        judgement: 'PalletIdentityJudgement',
      },
      kill_identity: {
        target: 'AccountId32',
      },
      add_sub: {
        sub: 'AccountId32',
        data: 'Data',
      },
      rename_sub: {
        sub: 'AccountId32',
        data: 'Data',
      },
      remove_sub: {
        sub: 'AccountId32',
      },
      quit_sub: 'Null'
    }
  },
  /**
   * Lookup304: pallet_identity::types::IdentityInfo<FieldLimit>
   **/
  PalletIdentityIdentityInfo: {
    additional: 'Vec<(Data,Data)>',
    display: 'Data',
    legal: 'Data',
    web: 'Data',
    riot: 'Data',
    email: 'Data',
    pgpFingerprint: 'Option<[u8;20]>',
    image: 'Data',
    twitter: 'Data'
  },
  /**
   * Lookup340: pallet_identity::types::BitFlags<pallet_identity::types::IdentityField>
   **/
  PalletIdentityBitFlags: {
    _bitLength: 64,
    Display: 1,
    Legal: 2,
    Web: 4,
    Riot: 8,
    Email: 16,
    PgpFingerprint: 32,
    Image: 64,
    Twitter: 128
  },
  /**
   * Lookup341: pallet_identity::types::IdentityField
   **/
  PalletIdentityIdentityField: {
    _enum: ['__Unused0', 'Display', 'Legal', '__Unused3', 'Web', '__Unused5', '__Unused6', '__Unused7', 'Riot', '__Unused9', '__Unused10', '__Unused11', '__Unused12', '__Unused13', '__Unused14', '__Unused15', 'Email', '__Unused17', '__Unused18', '__Unused19', '__Unused20', '__Unused21', '__Unused22', '__Unused23', '__Unused24', '__Unused25', '__Unused26', '__Unused27', '__Unused28', '__Unused29', '__Unused30', '__Unused31', 'PgpFingerprint', '__Unused33', '__Unused34', '__Unused35', '__Unused36', '__Unused37', '__Unused38', '__Unused39', '__Unused40', '__Unused41', '__Unused42', '__Unused43', '__Unused44', '__Unused45', '__Unused46', '__Unused47', '__Unused48', '__Unused49', '__Unused50', '__Unused51', '__Unused52', '__Unused53', '__Unused54', '__Unused55', '__Unused56', '__Unused57', '__Unused58', '__Unused59', '__Unused60', '__Unused61', '__Unused62', '__Unused63', 'Image', '__Unused65', '__Unused66', '__Unused67', '__Unused68', '__Unused69', '__Unused70', '__Unused71', '__Unused72', '__Unused73', '__Unused74', '__Unused75', '__Unused76', '__Unused77', '__Unused78', '__Unused79', '__Unused80', '__Unused81', '__Unused82', '__Unused83', '__Unused84', '__Unused85', '__Unused86', '__Unused87', '__Unused88', '__Unused89', '__Unused90', '__Unused91', '__Unused92', '__Unused93', '__Unused94', '__Unused95', '__Unused96', '__Unused97', '__Unused98', '__Unused99', '__Unused100', '__Unused101', '__Unused102', '__Unused103', '__Unused104', '__Unused105', '__Unused106', '__Unused107', '__Unused108', '__Unused109', '__Unused110', '__Unused111', '__Unused112', '__Unused113', '__Unused114', '__Unused115', '__Unused116', '__Unused117', '__Unused118', '__Unused119', '__Unused120', '__Unused121', '__Unused122', '__Unused123', '__Unused124', '__Unused125', '__Unused126', '__Unused127', 'Twitter']
  },
  /**
   * Lookup342: pallet_identity::types::Judgement<Balance>
   **/
  PalletIdentityJudgement: {
    _enum: {
      Unknown: 'Null',
      FeePaid: 'u128',
      Reasonable: 'Null',
      KnownGood: 'Null',
      OutOfDate: 'Null',
      LowQuality: 'Null',
      Erroneous: 'Null'
    }
  },
  /**
   * Lookup343: xst::pallet::Call<T>
   **/
  XstCall: {
    _enum: {
      initialize_pool: {
        syntheticAssetId: 'CommonPrimitivesAssetId32',
      },
      set_reference_asset: {
        referenceAssetId: 'CommonPrimitivesAssetId32',
      },
      enable_synthetic_asset: {
        syntheticAsset: 'CommonPrimitivesAssetId32',
      },
      set_synthetic_base_asset_floor_price: {
        floorPrice: 'u128'
      }
    }
  },
  /**
   * Lookup344: ceres_staking::pallet::Call<T>
   **/
  CeresStakingCall: {
    _enum: {
      deposit: {
        amount: 'u128',
      },
      withdraw: 'Null',
      change_rewards_remaining: {
        rewardsRemaining: 'u128'
      }
    }
  },
  /**
   * Lookup345: ceres_liquidity_locker::pallet::Call<T>
   **/
  CeresLiquidityLockerCall: {
    _enum: {
      lock_liquidity: {
        assetA: 'CommonPrimitivesAssetId32',
        assetB: 'CommonPrimitivesAssetId32',
        unlockingTimestamp: 'u64',
        percentageOfPoolTokens: 'u128',
        option: 'bool',
      },
      change_ceres_fee: {
        ceresFee: 'u128'
      }
    }
  },
  /**
   * Lookup346: ceres_token_locker::pallet::Call<T>
   **/
  CeresTokenLockerCall: {
    _enum: {
      lock_tokens: {
        assetId: 'CommonPrimitivesAssetId32',
        unlockingTimestamp: 'u64',
        numberOfTokens: 'u128',
      },
      withdraw_tokens: {
        assetId: 'CommonPrimitivesAssetId32',
        unlockingTimestamp: 'u64',
        numberOfTokens: 'u128',
      },
      change_fee: {
        newFee: 'u128'
      }
    }
  },
  /**
   * Lookup347: ceres_governance_platform::pallet::Call<T>
   **/
  CeresGovernancePlatformCall: {
    _enum: {
      vote: {
        pollId: 'Bytes',
        votingOption: 'u32',
        numberOfVotes: 'u128',
      },
      create_poll: {
        pollId: 'Bytes',
        numberOfOptions: 'u32',
        pollStartTimestamp: 'u64',
        pollEndTimestamp: 'u64',
      },
      withdraw: {
        pollId: 'Bytes'
      }
    }
  },
  /**
   * Lookup348: ceres_launchpad::pallet::Call<T>
   **/
  CeresLaunchpadCall: {
    _enum: {
      create_ilo: {
        assetId: 'CommonPrimitivesAssetId32',
        tokensForIlo: 'u128',
        tokensForLiquidity: 'u128',
        iloPrice: 'u128',
        softCap: 'u128',
        hardCap: 'u128',
        minContribution: 'u128',
        maxContribution: 'u128',
        refundType: 'bool',
        liquidityPercent: 'u128',
        listingPrice: 'u128',
        lockupDays: 'u32',
        startTimestamp: 'u64',
        endTimestamp: 'u64',
        teamVestingTotalTokens: 'u128',
        teamVestingFirstReleasePercent: 'u128',
        teamVestingPeriod: 'u64',
        teamVestingPercent: 'u128',
        firstReleasePercent: 'u128',
        vestingPeriod: 'u64',
        vestingPercent: 'u128',
      },
      contribute: {
        assetId: 'CommonPrimitivesAssetId32',
        fundsToContribute: 'u128',
      },
      emergency_withdraw: {
        assetId: 'CommonPrimitivesAssetId32',
      },
      finish_ilo: {
        assetId: 'CommonPrimitivesAssetId32',
      },
      claim_lp_tokens: {
        assetId: 'CommonPrimitivesAssetId32',
      },
      claim: {
        assetId: 'CommonPrimitivesAssetId32',
      },
      change_ceres_burn_fee: {
        ceresFee: 'u128',
      },
      change_ceres_contribution_fee: {
        ceresFee: 'u128',
      },
      claim_pswap_rewards: 'Null',
      add_whitelisted_contributor: {
        contributor: 'AccountId32',
      },
      remove_whitelisted_contributor: {
        contributor: 'AccountId32',
      },
      add_whitelisted_ilo_organizer: {
        iloOrganizer: 'AccountId32',
      },
      remove_whitelisted_ilo_organizer: {
        iloOrganizer: 'AccountId32'
      }
    }
  },
  /**
   * Lookup349: demeter_farming_platform::pallet::Call<T>
   **/
  DemeterFarmingPlatformCall: {
    _enum: {
      register_token: {
        poolAsset: 'CommonPrimitivesAssetId32',
        tokenPerBlock: 'u128',
        farmsAllocation: 'u128',
        stakingAllocation: 'u128',
        teamAllocation: 'u128',
        teamAccount: 'AccountId32',
      },
      add_pool: {
        baseAsset: 'CommonPrimitivesAssetId32',
        poolAsset: 'CommonPrimitivesAssetId32',
        rewardAsset: 'CommonPrimitivesAssetId32',
        isFarm: 'bool',
        multiplier: 'u32',
        depositFee: 'u128',
        isCore: 'bool',
      },
      deposit: {
        baseAsset: 'CommonPrimitivesAssetId32',
        poolAsset: 'CommonPrimitivesAssetId32',
        rewardAsset: 'CommonPrimitivesAssetId32',
        isFarm: 'bool',
        pooledTokens: 'u128',
      },
      get_rewards: {
        baseAsset: 'CommonPrimitivesAssetId32',
        poolAsset: 'CommonPrimitivesAssetId32',
        rewardAsset: 'CommonPrimitivesAssetId32',
        isFarm: 'bool',
      },
      withdraw: {
        baseAsset: 'CommonPrimitivesAssetId32',
        poolAsset: 'CommonPrimitivesAssetId32',
        rewardAsset: 'CommonPrimitivesAssetId32',
        pooledTokens: 'u128',
        isFarm: 'bool',
      },
      remove_pool: {
        baseAsset: 'CommonPrimitivesAssetId32',
        poolAsset: 'CommonPrimitivesAssetId32',
        rewardAsset: 'CommonPrimitivesAssetId32',
        isFarm: 'bool',
      },
      change_pool_multiplier: {
        baseAsset: 'CommonPrimitivesAssetId32',
        poolAsset: 'CommonPrimitivesAssetId32',
        rewardAsset: 'CommonPrimitivesAssetId32',
        isFarm: 'bool',
        newMultiplier: 'u32',
      },
      change_total_tokens: {
        baseAsset: 'CommonPrimitivesAssetId32',
        poolAsset: 'CommonPrimitivesAssetId32',
        rewardAsset: 'CommonPrimitivesAssetId32',
        isFarm: 'bool',
        totalTokens: 'u128',
      },
      change_info: {
        changedUser: 'AccountId32',
        baseAsset: 'CommonPrimitivesAssetId32',
        poolAsset: 'CommonPrimitivesAssetId32',
        rewardAsset: 'CommonPrimitivesAssetId32',
        isFarm: 'bool',
        poolTokens: 'u128',
      },
      change_pool_deposit_fee: {
        baseAsset: 'CommonPrimitivesAssetId32',
        poolAsset: 'CommonPrimitivesAssetId32',
        rewardAsset: 'CommonPrimitivesAssetId32',
        isFarm: 'bool',
        depositFee: 'u128',
      },
      change_token_info: {
        poolAsset: 'CommonPrimitivesAssetId32',
        tokenPerBlock: 'u128',
        farmsAllocation: 'u128',
        stakingAllocation: 'u128',
        teamAllocation: 'u128',
        teamAccount: 'AccountId32'
      }
    }
  },
  /**
   * Lookup350: pallet_bags_list::pallet::Call<T, I>
   **/
  PalletBagsListCall: {
    _enum: {
      rebag: {
        dislocated: 'AccountId32',
      },
      put_in_front_of: {
        lighter: 'AccountId32'
      }
    }
  },
  /**
   * Lookup351: pallet_election_provider_multi_phase::pallet::Call<T>
   **/
  PalletElectionProviderMultiPhaseCall: {
    _enum: {
      submit_unsigned: {
        rawSolution: 'PalletElectionProviderMultiPhaseRawSolution',
        witness: 'PalletElectionProviderMultiPhaseSolutionOrSnapshotSize',
      },
      set_minimum_untrusted_score: {
        maybeNextScore: 'Option<SpNposElectionsElectionScore>',
      },
      set_emergency_election_result: {
        supports: 'Vec<(AccountId32,SpNposElectionsSupport)>',
      },
      submit: {
        rawSolution: 'PalletElectionProviderMultiPhaseRawSolution',
      },
      governance_fallback: {
        maybeMaxVoters: 'Option<u32>',
        maybeMaxTargets: 'Option<u32>'
      }
    }
  },
  /**
   * Lookup352: pallet_election_provider_multi_phase::RawSolution<framenode_runtime::NposCompactSolution24>
   **/
  PalletElectionProviderMultiPhaseRawSolution: {
    solution: 'FramenodeRuntimeNposCompactSolution24',
    score: 'SpNposElectionsElectionScore',
    round: 'u32'
  },
  /**
   * Lookup353: framenode_runtime::NposCompactSolution24
   **/
  FramenodeRuntimeNposCompactSolution24: {
    votes1: 'Vec<(Compact<u32>,Compact<u16>)>',
    votes2: 'Vec<(Compact<u32>,(Compact<u16>,Compact<PerU16>),Compact<u16>)>',
    votes3: 'Vec<(Compact<u32>,[(Compact<u16>,Compact<PerU16>);2],Compact<u16>)>',
    votes4: 'Vec<(Compact<u32>,[(Compact<u16>,Compact<PerU16>);3],Compact<u16>)>',
    votes5: 'Vec<(Compact<u32>,[(Compact<u16>,Compact<PerU16>);4],Compact<u16>)>',
    votes6: 'Vec<(Compact<u32>,[(Compact<u16>,Compact<PerU16>);5],Compact<u16>)>',
    votes7: 'Vec<(Compact<u32>,[(Compact<u16>,Compact<PerU16>);6],Compact<u16>)>',
    votes8: 'Vec<(Compact<u32>,[(Compact<u16>,Compact<PerU16>);7],Compact<u16>)>',
    votes9: 'Vec<(Compact<u32>,[(Compact<u16>,Compact<PerU16>);8],Compact<u16>)>',
    votes10: 'Vec<(Compact<u32>,[(Compact<u16>,Compact<PerU16>);9],Compact<u16>)>',
    votes11: 'Vec<(Compact<u32>,[(Compact<u16>,Compact<PerU16>);10],Compact<u16>)>',
    votes12: 'Vec<(Compact<u32>,[(Compact<u16>,Compact<PerU16>);11],Compact<u16>)>',
    votes13: 'Vec<(Compact<u32>,[(Compact<u16>,Compact<PerU16>);12],Compact<u16>)>',
    votes14: 'Vec<(Compact<u32>,[(Compact<u16>,Compact<PerU16>);13],Compact<u16>)>',
    votes15: 'Vec<(Compact<u32>,[(Compact<u16>,Compact<PerU16>);14],Compact<u16>)>',
    votes16: 'Vec<(Compact<u32>,[(Compact<u16>,Compact<PerU16>);15],Compact<u16>)>',
    votes17: 'Vec<(Compact<u32>,[(Compact<u16>,Compact<PerU16>);16],Compact<u16>)>',
    votes18: 'Vec<(Compact<u32>,[(Compact<u16>,Compact<PerU16>);17],Compact<u16>)>',
    votes19: 'Vec<(Compact<u32>,[(Compact<u16>,Compact<PerU16>);18],Compact<u16>)>',
    votes20: 'Vec<(Compact<u32>,[(Compact<u16>,Compact<PerU16>);19],Compact<u16>)>',
    votes21: 'Vec<(Compact<u32>,[(Compact<u16>,Compact<PerU16>);20],Compact<u16>)>',
    votes22: 'Vec<(Compact<u32>,[(Compact<u16>,Compact<PerU16>);21],Compact<u16>)>',
    votes23: 'Vec<(Compact<u32>,[(Compact<u16>,Compact<PerU16>);22],Compact<u16>)>',
    votes24: 'Vec<(Compact<u32>,[(Compact<u16>,Compact<PerU16>);23],Compact<u16>)>'
  },
  /**
   * Lookup428: sp_npos_elections::ElectionScore
   **/
  SpNposElectionsElectionScore: {
    minimalStake: 'u128',
    sumStake: 'u128',
    sumStakeSquared: 'u128'
  },
  /**
   * Lookup429: pallet_election_provider_multi_phase::SolutionOrSnapshotSize
   **/
  PalletElectionProviderMultiPhaseSolutionOrSnapshotSize: {
    voters: 'Compact<u32>',
    targets: 'Compact<u32>'
  },
  /**
   * Lookup433: sp_npos_elections::Support<sp_core::crypto::AccountId32>
   **/
  SpNposElectionsSupport: {
    total: 'u128',
    voters: 'Vec<(AccountId32,u128)>'
  },
  /**
   * Lookup434: band::pallet::Call<T, I>
   **/
  BandCall: {
    _enum: {
      relay: {
        rates: 'Vec<(Text,u64)>',
        resolveTime: 'u64',
        requestId: 'u64',
      },
      force_relay: {
        rates: 'Vec<(Text,u64)>',
        resolveTime: 'u64',
        requestId: 'u64',
      },
      add_relayers: {
        accountIds: 'Vec<AccountId32>',
      },
      remove_relayers: {
        accountIds: 'Vec<AccountId32>'
      }
    }
  },
  /**
   * Lookup437: faucet::pallet::Call<T>
   **/
  FaucetCall: {
    _enum: {
      transfer: {
        assetId: 'CommonPrimitivesAssetId32',
        target: 'AccountId32',
        amount: 'u128',
      },
      reset_rewards: 'Null',
      update_limit: {
        newLimit: 'u128'
      }
    }
  },
  /**
   * Lookup438: pallet_sudo::pallet::Error<T>
   **/
  PalletSudoError: {
    _enum: ['RequireSudo']
  },
  /**
   * Lookup440: pallet_transaction_payment::Releases
   **/
  PalletTransactionPaymentReleases: {
    _enum: ['V1Ancient', 'V2']
  },
  /**
   * Lookup442: permissions::Scope
   **/
  PermissionsScope: {
    _enum: {
      Limited: 'H512',
      Unlimited: 'Null'
    }
  },
  /**
   * Lookup445: permissions::pallet::Error<T>
   **/
  PermissionsError: {
    _enum: ['PermissionNotFound', 'PermissionNotOwned', 'PermissionAlreadyExists', 'Forbidden', 'IncRefError']
  },
  /**
   * Lookup446: referrals::pallet::Error<T>
   **/
  ReferralsError: {
    _enum: ['AlreadyHasReferrer', 'IncRefError', 'ReferrerInsufficientBalance']
  },
  /**
   * Lookup447: rewards::RewardInfo
   **/
  RewardsRewardInfo: {
    claimable: 'u128',
    total: 'u128'
  },
  /**
   * Lookup450: rewards::pallet::Error<T>
   **/
  RewardsError: {
    _enum: ['NothingToClaim', 'AddressNotEligible', 'SignatureInvalid', 'SignatureVerificationFailed', 'IllegalCall']
  },
  /**
   * Lookup451: pallet_multisig::MultisigAccount<sp_core::crypto::AccountId32>
   **/
  PalletMultisigMultisigAccount: {
    signatories: 'Vec<AccountId32>',
    threshold: 'Percent'
  },
  /**
   * Lookup453: pallet_multisig::Multisig<BlockNumber, Balance, sp_core::crypto::AccountId32>
   **/
  PalletMultisigMultisig: {
    when: 'PalletMultisigBridgeTimepoint',
    deposit: 'u128',
    depositor: 'AccountId32',
    approvals: 'Vec<AccountId32>'
  },
  /**
   * Lookup456: pallet_multisig::pallet::Error<T>
   **/
  PalletMultisigError: {
    _enum: ['MinimumThreshold', 'AlreadyApproved', 'NoApprovalsNeeded', 'TooFewSignatories', 'TooManySignatories', 'SignatoriesOutOfOrder', 'SenderNotInSignatories', 'NotInSignatories', 'AlreadyInSignatories', 'NotFound', 'NotOwner', 'NoTimepoint', 'WrongTimepoint', 'UnexpectedTimepoint', 'AlreadyStored', 'WeightTooLow', 'ZeroThreshold', 'MultisigAlreadyExists', 'UnknownMultisigAccount', 'SignatoriesAreNotUniqueOrUnordered', 'AlreadyDispatched']
  },
  /**
   * Lookup457: pallet_utility::pallet::Error<T>
   **/
  PalletUtilityError: {
    _enum: ['TooManyCalls']
  },
  /**
   * Lookup459: pallet_authorship::UncleEntryItem<BlockNumber, primitive_types::H256, sp_core::crypto::AccountId32>
   **/
  PalletAuthorshipUncleEntryItem: {
    _enum: {
      InclusionHeight: 'u32',
      Uncle: '(H256,Option<AccountId32>)'
    }
  },
  /**
   * Lookup460: pallet_authorship::pallet::Error<T>
   **/
  PalletAuthorshipError: {
    _enum: ['InvalidUncleParent', 'UnclesAlreadySet', 'TooManyUncles', 'GenesisUncle', 'TooHighUncle', 'UncleAlreadyIncluded', 'OldUncle']
  },
  /**
   * Lookup461: pallet_staking::sora::DurationWrapper
   **/
  PalletStakingSoraDurationWrapper: {
    secs: 'u64',
    nanos: 'u32'
  },
  /**
   * Lookup462: pallet_staking::StakingLedger<T>
   **/
  PalletStakingStakingLedger: {
    stash: 'AccountId32',
    total: 'Compact<u128>',
    active: 'Compact<u128>',
    unlocking: 'Vec<PalletStakingUnlockChunk>',
    claimedRewards: 'Vec<u32>'
  },
  /**
   * Lookup464: pallet_staking::UnlockChunk<Balance>
   **/
  PalletStakingUnlockChunk: {
    value: 'Compact<u128>',
    era: 'Compact<u32>'
  },
  /**
   * Lookup466: pallet_staking::Nominations<T>
   **/
  PalletStakingNominations: {
    targets: 'Vec<AccountId32>',
    submittedIn: 'u32',
    suppressed: 'bool'
  },
  /**
   * Lookup468: pallet_staking::ActiveEraInfo
   **/
  PalletStakingActiveEraInfo: {
    index: 'u32',
    start: 'Option<u64>'
  },
  /**
   * Lookup470: pallet_staking::EraRewardPoints<sp_core::crypto::AccountId32>
   **/
  PalletStakingEraRewardPoints: {
    total: 'u32',
    individual: 'BTreeMap<AccountId32, u32>'
  },
  /**
   * Lookup474: pallet_staking::Forcing
   **/
  PalletStakingForcing: {
    _enum: ['NotForcing', 'ForceNew', 'ForceNone', 'ForceAlways']
  },
  /**
   * Lookup476: pallet_staking::UnappliedSlash<sp_core::crypto::AccountId32, Balance>
   **/
  PalletStakingUnappliedSlash: {
    validator: 'AccountId32',
    own: 'u128',
    others: 'Vec<(AccountId32,u128)>',
    reporters: 'Vec<AccountId32>',
    payout: 'u128'
  },
  /**
   * Lookup478: pallet_staking::slashing::SlashingSpans
   **/
  PalletStakingSlashingSlashingSpans: {
    spanIndex: 'u32',
    lastStart: 'u32',
    lastNonzeroSlash: 'u32',
    prior: 'Vec<u32>'
  },
  /**
   * Lookup479: pallet_staking::slashing::SpanRecord<Balance>
   **/
  PalletStakingSlashingSpanRecord: {
    slashed: 'u128',
    paidOut: 'u128'
  },
  /**
   * Lookup482: pallet_staking::Releases
   **/
  PalletStakingReleases: {
    _enum: ['V1_0_0Ancient', 'V2_0_0', 'V3_0_0', 'V4_0_0', 'V5_0_0', 'V6_0_0', 'V7_0_0', 'V8_0_0', 'V9_0_0']
  },
  /**
   * Lookup483: pallet_staking::pallet::pallet::Error<T>
   **/
  PalletStakingPalletError: {
    _enum: ['NotController', 'NotStash', 'AlreadyBonded', 'AlreadyPaired', 'EmptyTargets', 'DuplicateIndex', 'InvalidSlashIndex', 'InsufficientBond', 'NoMoreChunks', 'NoUnlockChunk', 'FundedTarget', 'InvalidEraToReward', 'InvalidNumberOfNominations', 'NotSortedAndUnique', 'AlreadyClaimed', 'IncorrectHistoryDepth', 'IncorrectSlashingSpans', 'BadState', 'TooManyTargets', 'BadTarget', 'CannotChillOther', 'TooManyNominators', 'TooManyValidators', 'CommissionTooLow']
  },
  /**
   * Lookup484: sp_staking::offence::OffenceDetails<sp_core::crypto::AccountId32, Offender>
   **/
  SpStakingOffenceOffenceDetails: {
    offender: '(AccountId32,PalletStakingExposure)',
    reporters: 'Vec<AccountId32>'
  },
  /**
   * Lookup489: sp_core::crypto::KeyTypeId
   **/
  SpCoreCryptoKeyTypeId: '[u8;4]',
  /**
   * Lookup490: pallet_session::pallet::Error<T>
   **/
  PalletSessionError: {
    _enum: ['InvalidProof', 'NoAssociatedValidatorId', 'DuplicatedKey', 'NoKeys', 'NoAccount']
  },
  /**
   * Lookup491: pallet_grandpa::StoredState<N>
   **/
  PalletGrandpaStoredState: {
    _enum: {
      Live: 'Null',
      PendingPause: {
        scheduledAt: 'u32',
        delay: 'u32',
      },
      Paused: 'Null',
      PendingResume: {
        scheduledAt: 'u32',
        delay: 'u32'
      }
    }
  },
  /**
   * Lookup492: pallet_grandpa::StoredPendingChange<N, Limit>
   **/
  PalletGrandpaStoredPendingChange: {
    scheduledAt: 'u32',
    delay: 'u32',
    nextAuthorities: 'Vec<(SpFinalityGrandpaAppPublic,u64)>',
    forced: 'Option<u32>'
  },
  /**
   * Lookup494: pallet_grandpa::pallet::Error<T>
   **/
  PalletGrandpaError: {
    _enum: ['PauseFailed', 'ResumeFailed', 'ChangePending', 'TooSoon', 'InvalidKeyOwnershipProof', 'InvalidEquivocationProof', 'DuplicateOffenceReport']
  },
  /**
   * Lookup498: pallet_im_online::BoundedOpaqueNetworkState<PeerIdEncodingLimit, MultiAddrEncodingLimit, AddressesLimit>
   **/
  PalletImOnlineBoundedOpaqueNetworkState: {
    peerId: 'Bytes',
    externalAddresses: 'Vec<Bytes>'
  },
  /**
   * Lookup502: pallet_im_online::pallet::Error<T>
   **/
  PalletImOnlineError: {
    _enum: ['InvalidKey', 'DuplicatedHeartbeat']
  },
  /**
   * Lookup505: orml_tokens::BalanceLock<Balance>
   **/
  OrmlTokensBalanceLock: {
    id: '[u8;8]',
    amount: 'u128'
  },
  /**
   * Lookup507: orml_tokens::AccountData<Balance>
   **/
  OrmlTokensAccountData: {
    free: 'u128',
    reserved: 'u128',
    frozen: 'u128'
  },
  /**
   * Lookup509: orml_tokens::ReserveData<ReserveIdentifier, Balance>
   **/
  OrmlTokensReserveData: {
    id: 'Null',
    amount: 'u128'
  },
  /**
   * Lookup511: orml_tokens::module::Error<T>
   **/
  OrmlTokensModuleError: {
    _enum: ['BalanceTooLow', 'AmountIntoBalanceFailed', 'LiquidityRestrictions', 'MaxLocksExceeded', 'KeepAlive', 'ExistentialDeposit', 'DeadAccount', 'TooManyReserves']
  },
  /**
   * Lookup512: orml_currencies::module::Error<T>
   **/
  OrmlCurrenciesModuleError: {
    _enum: ['AmountIntoBalanceFailed', 'BalanceTooLow', 'DepositFailed']
  },
  /**
   * Lookup515: trading_pair::pallet::Error<T>
   **/
  TradingPairError: {
    _enum: ['TradingPairExists', 'ForbiddenBaseAssetId', 'IdenticalAssetIds', 'TradingPairDoesntExist']
  },
  /**
   * Lookup517: assets::AssetRecord<T>
   **/
  AssetsAssetRecord: {
    _enum: {
      Arity0: 'Null',
      Arity1: 'AssetsAssetRecordArg',
      Arity2: '(AssetsAssetRecordArg,AssetsAssetRecordArg)',
      Arity3: '(AssetsAssetRecordArg,AssetsAssetRecordArg,AssetsAssetRecordArg)',
      Arity4: '(AssetsAssetRecordArg,AssetsAssetRecordArg,AssetsAssetRecordArg,AssetsAssetRecordArg)',
      Arity5: '(AssetsAssetRecordArg,AssetsAssetRecordArg,AssetsAssetRecordArg,AssetsAssetRecordArg,AssetsAssetRecordArg)',
      Arity6: '(AssetsAssetRecordArg,AssetsAssetRecordArg,AssetsAssetRecordArg,AssetsAssetRecordArg,AssetsAssetRecordArg,AssetsAssetRecordArg)',
      Arity7: '(AssetsAssetRecordArg,AssetsAssetRecordArg,AssetsAssetRecordArg,AssetsAssetRecordArg,AssetsAssetRecordArg,AssetsAssetRecordArg,AssetsAssetRecordArg)',
      Arity8: '(AssetsAssetRecordArg,AssetsAssetRecordArg,AssetsAssetRecordArg,AssetsAssetRecordArg,AssetsAssetRecordArg,AssetsAssetRecordArg,AssetsAssetRecordArg,AssetsAssetRecordArg)',
      Arity9: '(AssetsAssetRecordArg,AssetsAssetRecordArg,AssetsAssetRecordArg,AssetsAssetRecordArg,AssetsAssetRecordArg,AssetsAssetRecordArg,AssetsAssetRecordArg,AssetsAssetRecordArg,AssetsAssetRecordArg)'
    }
  },
  /**
   * Lookup518: assets::AssetRecordArg<T>
   **/
  AssetsAssetRecordArg: {
    _enum: {
      GenericI32: 'i32',
      GenericU64: 'u64',
      GenericU128: 'u128',
      GenericU8x32: '[u8;32]',
      GenericH256: 'H256',
      GenericH512: 'H512',
      LeafAssetId: 'CommonPrimitivesAssetId32',
      AssetRecordAssetId: 'CommonPrimitivesAssetId32',
      Extra: 'CommonPrimitivesAssetIdExtraAssetRecordArg'
    }
  },
  /**
   * Lookup520: common::primitives::AssetIdExtraAssetRecordArg<DEXId, common::primitives::LiquiditySourceType, AccountId>
   **/
  CommonPrimitivesAssetIdExtraAssetRecordArg: {
    _enum: {
      DEXId: 'u32',
      LstId: 'CommonPrimitivesLiquiditySourceType',
      AccountId: '[u8;32]'
    }
  },
  /**
   * Lookup521: assets::pallet::Error<T>
   **/
  AssetsError: {
    _enum: ['AssetIdAlreadyExists', 'AssetIdNotExists', 'InsufficientBalance', 'InvalidAssetSymbol', 'InvalidAssetName', 'InvalidPrecision', 'AssetSupplyIsNotMintable', 'InvalidAssetOwner', 'IncRefError', 'InvalidContentSource', 'InvalidDescription', 'DeadAsset', 'Overflow']
  },
  /**
   * Lookup522: common::primitives::DEXInfo<common::primitives::AssetId32<common::primitives::PredefinedAssetId>>
   **/
  CommonPrimitivesDexInfo: {
    baseAssetId: 'CommonPrimitivesAssetId32',
    syntheticBaseAssetId: 'CommonPrimitivesAssetId32',
    isPublic: 'bool'
  },
  /**
   * Lookup523: dex_manager::pallet::Error<T>
   **/
  DexManagerError: {
    _enum: ['DEXIdAlreadyExists', 'DEXDoesNotExist', 'InvalidFeeValue', 'InvalidAccountId']
  },
  /**
   * Lookup526: multicollateral_bonding_curve_pool::DistributionAccounts<multicollateral_bonding_curve_pool::DistributionAccountData<multicollateral_bonding_curve_pool::DistributionAccount<sp_core::crypto::AccountId32, common::primitives::TechAccountId<sp_core::crypto::AccountId32, common::primitives::TechAssetId<common::primitives::PredefinedAssetId>, DEXId>>>>
   **/
  MulticollateralBondingCurvePoolDistributionAccounts: {
    xorAllocation: 'MulticollateralBondingCurvePoolDistributionAccountData',
    valHolders: 'MulticollateralBondingCurvePoolDistributionAccountData',
    soraCitizens: 'MulticollateralBondingCurvePoolDistributionAccountData',
    storesAndShops: 'MulticollateralBondingCurvePoolDistributionAccountData',
    parliamentAndDevelopment: 'MulticollateralBondingCurvePoolDistributionAccountData',
    projects: 'MulticollateralBondingCurvePoolDistributionAccountData'
  },
  /**
   * Lookup527: multicollateral_bonding_curve_pool::DistributionAccountData<multicollateral_bonding_curve_pool::DistributionAccount<sp_core::crypto::AccountId32, common::primitives::TechAccountId<sp_core::crypto::AccountId32, common::primitives::TechAssetId<common::primitives::PredefinedAssetId>, DEXId>>>
   **/
  MulticollateralBondingCurvePoolDistributionAccountData: {
    account: 'MulticollateralBondingCurvePoolDistributionAccount',
    coefficient: 'FixnumFixedPoint'
  },
  /**
   * Lookup528: multicollateral_bonding_curve_pool::DistributionAccount<sp_core::crypto::AccountId32, common::primitives::TechAccountId<sp_core::crypto::AccountId32, common::primitives::TechAssetId<common::primitives::PredefinedAssetId>, DEXId>>
   **/
  MulticollateralBondingCurvePoolDistributionAccount: {
    _enum: {
      Account: 'AccountId32',
      TechAccount: 'CommonPrimitivesTechAccountId'
    }
  },
  /**
   * Lookup531: multicollateral_bonding_curve_pool::pallet::Error<T>
   **/
  MulticollateralBondingCurvePoolError: {
    _enum: ['PriceCalculationFailed', 'FailedToCalculatePriceWithoutImpact', 'CannotExchangeWithSelf', 'NotEnoughReserves', 'PoolAlreadyInitializedForPair', 'PoolNotInitialized', 'SlippageLimitExceeded', 'NothingToClaim', 'RewardsSupplyShortage', 'UnsupportedCollateralAssetId', 'FeeCalculationFailed', 'CantExchange', 'IncRefError', 'ArithmeticError', 'FreeReservesAccountNotSet']
  },
  /**
   * Lookup532: technical::pallet::Error<T>
   **/
  TechnicalError: {
    _enum: ['StorageOverflow', 'InsufficientBalance', 'AlreadyExist', 'InvalidProof', 'SourceMismatch', 'AlreadyClaimed', 'ClaimActionMismatch', 'DurationNotPassed', 'OnlyRegularAsset', 'OnlyRegularAccount', 'OnlyRegularBalance', 'OnlyPureTechnicalAccount', 'Overflow', 'TechAccountIdMustBePure', 'UnableToGetReprFromTechAccountId', 'RepresentativeMustBeSupported', 'TechAccountIdIsNotRegistered', 'NotImplemented', 'DecodeAccountIdFailed', 'AssociatedAccountIdNotFound', 'OperationWithAbstractCheckingIsImposible']
  },
  /**
   * Lookup535: pool_xyk::pallet::Error<T>
   **/
  PoolXykError: {
    _enum: ['UnableToCalculateFee', 'FailedToCalculatePriceWithoutImpact', 'UnableToGetBalance', 'ImpossibleToDecideAssetPairAmounts', 'PoolPairRatioAndPairSwapRatioIsDifferent', 'PairSwapActionFeeIsSmallerThanRecommended', 'SourceBalanceIsNotLargeEnough', 'TargetBalanceIsNotLargeEnough', 'UnableToDeriveFeeAccount', 'FeeAccountIsInvalid', 'SourceAndClientAccountDoNotMatchAsEqual', 'AssetsMustNotBeSame', 'ImpossibleToDecideDepositLiquidityAmounts', 'InvalidDepositLiquidityBasicAssetAmount', 'InvalidDepositLiquidityTargetAssetAmount', 'PairSwapActionMinimumLiquidityIsSmallerThanRecommended', 'DestinationAmountOfLiquidityIsNotLargeEnough', 'SourceBaseAmountIsNotLargeEnough', 'TargetBaseAmountIsNotLargeEnough', 'PoolIsInvalid', 'PoolIsEmpty', 'ZeroValueInAmountParameter', 'AccountBalanceIsInvalid', 'InvalidDepositLiquidityDestinationAmount', 'InitialLiqudityDepositRatioMustBeDefined', 'TechAssetIsNotRepresentable', 'UnableToDecideMarkerAsset', 'UnableToGetAssetRepr', 'ImpossibleToDecideWithdrawLiquidityAmounts', 'InvalidWithdrawLiquidityBasicAssetAmount', 'InvalidWithdrawLiquidityTargetAssetAmount', 'SourceBaseAmountIsTooLarge', 'SourceBalanceOfLiquidityTokensIsNotLargeEnough', 'DestinationBaseBalanceIsNotLargeEnough', 'DestinationTargetBalanceIsNotLargeEnough', 'InvalidAssetForLiquidityMarking', 'AssetDecodingError', 'CalculatedValueIsOutOfDesiredBounds', 'BaseAssetIsNotMatchedWithAnyAssetArguments', 'DestinationAmountMustBeSame', 'SourceAmountMustBeSame', 'PoolInitializationIsInvalid', 'PoolIsAlreadyInitialized', 'InvalidMinimumBoundValueOfBalance', 'ImpossibleToDecideValidPairValuesFromRangeForThisPool', 'RangeValuesIsInvalid', 'CalculatedValueIsNotMeetsRequiredBoundaries', 'GettingFeeFromDestinationIsImpossible', 'FixedWrapperCalculationFailed', 'ThisCaseIsNotSupported', 'PoolBecameInvalidAfterOperation', 'UnableToConvertAssetToTechAssetId', 'UnableToGetXORPartFromMarkerAsset', 'PoolTokenSupplyOverflow', 'IncRefError', 'UnableToDepositXorLessThanMinimum', 'UnsupportedQuotePath', 'NotEnoughUnlockedLiquidity', 'UnableToCreatePoolWithIndivisibleAssets', 'UnableToOperateWithIndivisibleAssets', 'NotEnoughLiquidityOutOfFarming']
  },
  /**
   * Lookup536: liquidity_proxy::pallet::Error<T>
   **/
  LiquidityProxyError: {
    _enum: ['UnavailableExchangePath', 'MaxFeeExceeded', 'InvalidFeeValue', 'InsufficientLiquidity', 'AggregationError', 'CalculationError', 'SlippageNotTolerated', 'ForbiddenFilter', 'FailedToCalculatePriceWithoutImpact', 'UnableToSwapIndivisibleAssets', 'UnableToEnableLiquiditySource', 'LiquiditySourceAlreadyEnabled', 'UnableToDisableLiquiditySource', 'LiquiditySourceAlreadyDisabled']
  },
  /**
   * Lookup538: pallet_collective::Votes<sp_core::crypto::AccountId32, BlockNumber>
   **/
  PalletCollectiveVotes: {
    index: 'u32',
    threshold: 'u32',
    ayes: 'Vec<AccountId32>',
    nays: 'Vec<AccountId32>',
    end: 'u32'
  },
  /**
   * Lookup539: pallet_collective::pallet::Error<T, I>
   **/
  PalletCollectiveError: {
    _enum: ['NotMember', 'DuplicateProposal', 'ProposalMissing', 'WrongIndex', 'DuplicateVote', 'AlreadyInitialized', 'TooEarly', 'TooManyProposals', 'WrongProposalWeight', 'WrongProposalLength']
  },
  /**
   * Lookup545: pallet_democracy::PreimageStatus<sp_core::crypto::AccountId32, Balance, BlockNumber>
   **/
  PalletDemocracyPreimageStatus: {
    _enum: {
      Missing: 'u32',
      Available: {
        data: 'Bytes',
        provider: 'AccountId32',
        deposit: 'u128',
        since: 'u32',
        expiry: 'Option<u32>'
      }
    }
  },
  /**
   * Lookup546: pallet_democracy::types::ReferendumInfo<BlockNumber, primitive_types::H256, Balance>
   **/
  PalletDemocracyReferendumInfo: {
    _enum: {
      Ongoing: 'PalletDemocracyReferendumStatus',
      Finished: {
        approved: 'bool',
        end: 'u32'
      }
    }
  },
  /**
   * Lookup547: pallet_democracy::types::ReferendumStatus<BlockNumber, primitive_types::H256, Balance>
   **/
  PalletDemocracyReferendumStatus: {
    end: 'u32',
    proposalHash: 'H256',
    threshold: 'PalletDemocracyVoteThreshold',
    delay: 'u32',
    tally: 'PalletDemocracyTally'
  },
  /**
   * Lookup548: pallet_democracy::types::Tally<Balance>
   **/
  PalletDemocracyTally: {
    ayes: 'u128',
    nays: 'u128',
    turnout: 'u128'
  },
  /**
   * Lookup549: pallet_democracy::vote::Voting<Balance, sp_core::crypto::AccountId32, BlockNumber>
   **/
  PalletDemocracyVoteVoting: {
    _enum: {
      Direct: {
        votes: 'Vec<(u32,PalletDemocracyVoteAccountVote)>',
        delegations: 'PalletDemocracyDelegations',
        prior: 'PalletDemocracyVotePriorLock',
      },
      Delegating: {
        balance: 'u128',
        target: 'AccountId32',
        conviction: 'PalletDemocracyConviction',
        delegations: 'PalletDemocracyDelegations',
        prior: 'PalletDemocracyVotePriorLock'
      }
    }
  },
  /**
   * Lookup552: pallet_democracy::types::Delegations<Balance>
   **/
  PalletDemocracyDelegations: {
    votes: 'u128',
    capital: 'u128'
  },
  /**
   * Lookup553: pallet_democracy::vote::PriorLock<BlockNumber, Balance>
   **/
  PalletDemocracyVotePriorLock: '(u32,u128)',
  /**
   * Lookup556: pallet_democracy::Releases
   **/
  PalletDemocracyReleases: {
    _enum: ['V1']
  },
  /**
   * Lookup557: pallet_democracy::pallet::Error<T>
   **/
  PalletDemocracyError: {
    _enum: ['ValueLow', 'ProposalMissing', 'AlreadyCanceled', 'DuplicateProposal', 'ProposalBlacklisted', 'NotSimpleMajority', 'InvalidHash', 'NoProposal', 'AlreadyVetoed', 'DuplicatePreimage', 'NotImminent', 'TooEarly', 'Imminent', 'PreimageMissing', 'ReferendumInvalid', 'PreimageInvalid', 'NoneWaiting', 'NotVoter', 'NoPermission', 'AlreadyDelegating', 'InsufficientFunds', 'NotDelegating', 'VotesExist', 'InstantNotAllowed', 'Nonsense', 'WrongUpperBound', 'MaxVotesReached', 'TooManyProposals']
  },
  /**
   * Lookup559: eth_bridge::requests::OffchainRequest<T>
   **/
  EthBridgeRequestsOffchainRequest: {
    _enum: {
      Outgoing: '(EthBridgeRequestsOutgoingRequest,H256)',
      LoadIncoming: 'EthBridgeRequestsLoadIncomingRequest',
      Incoming: '(EthBridgeRequestsIncomingRequest,H256)'
    }
  },
  /**
   * Lookup560: eth_bridge::requests::RequestStatus
   **/
  EthBridgeRequestsRequestStatus: {
    _enum: {
      Pending: 'Null',
      Frozen: 'Null',
      ApprovalsReady: 'Null',
      Failed: 'SpRuntimeDispatchError',
      Done: 'Null',
      Broken: '(SpRuntimeDispatchError,SpRuntimeDispatchError)'
    }
  },
  /**
   * Lookup567: eth_bridge::requests::outgoing::EthPeersSync
   **/
  EthBridgeRequestsOutgoingEthPeersSync: {
    isBridgeReady: 'bool',
    isXorReady: 'bool',
    isValReady: 'bool'
  },
  /**
   * Lookup568: eth_bridge::BridgeStatus
   **/
  EthBridgeBridgeStatus: {
    _enum: ['Initialized', 'Migrating']
  },
  /**
   * Lookup572: eth_bridge::pallet::Error<T>
   **/
  EthBridgeError: {
    _enum: ['HttpFetchingError', 'AccountNotFound', 'Forbidden', 'RequestIsAlreadyRegistered', 'FailedToLoadTransaction', 'FailedToLoadPrecision', 'UnknownMethodId', 'InvalidFunctionInput', 'InvalidSignature', 'InvalidUint', 'InvalidAmount', 'InvalidBalance', 'InvalidString', 'InvalidByte', 'InvalidAddress', 'InvalidAssetId', 'InvalidAccountId', 'InvalidBool', 'InvalidH256', 'InvalidArray', 'UnknownEvent', 'UnknownTokenAddress', 'NoLocalAccountForSigning', 'UnsupportedAssetId', 'FailedToSignMessage', 'FailedToSendSignedTransaction', 'TokenIsNotOwnedByTheAuthor', 'TokenIsAlreadyAdded', 'DuplicatedRequest', 'UnsupportedToken', 'UnknownPeerAddress', 'EthAbiEncodingError', 'EthAbiDecodingError', 'EthTransactionIsFailed', 'EthTransactionIsSucceeded', 'EthTransactionIsPending', 'EthLogWasRemoved', 'NoPendingPeer', 'WrongPendingPeer', 'TooManyPendingPeers', 'FailedToGetAssetById', 'CantAddMorePeers', 'CantRemoveMorePeers', 'PeerIsAlreadyAdded', 'UnknownPeerId', 'CantReserveFunds', 'AlreadyClaimed', 'FailedToLoadBlockHeader', 'FailedToLoadFinalizedHead', 'UnknownContractAddress', 'InvalidContractInput', 'RequestIsNotOwnedByTheAuthor', 'FailedToParseTxHashInCall', 'RequestIsNotReady', 'UnknownRequest', 'RequestNotFinalizedOnSidechain', 'UnknownNetwork', 'ContractIsInMigrationStage', 'ContractIsNotInMigrationStage', 'ContractIsAlreadyInMigrationStage', 'Unavailable', 'FailedToUnreserve', 'SidechainAssetIsAlreadyRegistered', 'ExpectedOutgoingRequest', 'ExpectedIncomingRequest', 'UnknownAssetId', 'JsonSerializationError', 'JsonDeserializationError', 'FailedToLoadSidechainNodeParams', 'FailedToLoadCurrentSidechainHeight', 'FailedToLoadIsUsed', 'TransactionMightHaveFailedDueToGasLimit', 'ExpectedXORTransfer', 'UnableToPayFees', 'Cancelled', 'UnsupportedAssetPrecision', 'NonZeroDust', 'IncRefError', 'Other', 'ExpectedPendingRequest', 'ExpectedEthNetwork', 'RemovedAndRefunded', 'AuthorityAccountNotSet', 'NotEnoughPeers', 'ReadStorageError', 'UnsafeMigration']
  },
  /**
   * Lookup575: pswap_distribution::pallet::Error<T>
   **/
  PswapDistributionError: {
    _enum: ['CalculationError', 'SubscriptionActive', 'UnknownSubscription', 'InvalidFrequency', 'ZeroClaimableIncentives', 'IncRefError']
  },
  /**
   * Lookup581: pallet_scheduler::ScheduledV3<frame_support::traits::schedule::MaybeHashed<framenode_runtime::Call, primitive_types::H256>, BlockNumber, framenode_runtime::OriginCaller, sp_core::crypto::AccountId32>
   **/
  PalletSchedulerScheduledV3: {
    maybeId: 'Option<Bytes>',
    priority: 'u8',
    call: 'FrameSupportScheduleMaybeHashed',
    maybePeriodic: 'Option<(u32,u32)>',
    origin: 'FramenodeRuntimeOriginCaller'
  },
  /**
   * Lookup582: pallet_scheduler::pallet::Error<T>
   **/
  PalletSchedulerError: {
    _enum: ['FailedToSchedule', 'NotFound', 'TargetBlockNumberInPast', 'RescheduleNoChange']
  },
  /**
   * Lookup585: iroha_migration::PendingMultisigAccount<T>
   **/
  IrohaMigrationPendingMultisigAccount: {
    approvingAccounts: 'Vec<AccountId32>',
    migrateAt: 'Option<u32>'
  },
  /**
   * Lookup586: iroha_migration::pallet::Error<T>
   **/
  IrohaMigrationError: {
    _enum: ['PublicKeyParsingFailed', 'SignatureParsingFailed', 'SignatureVerificationFailed', 'AccountNotFound', 'PublicKeyNotFound', 'PublicKeyAlreadyUsed', 'AccountAlreadyMigrated', 'ReferralMigrationFailed', 'MultiSigCreationFailed', 'SignatoryAdditionFailed']
  },
  /**
   * Lookup588: pallet_membership::pallet::Error<T, I>
   **/
  PalletMembershipError: {
    _enum: ['AlreadyMember', 'NotMember', 'TooManyMembers']
  },
  /**
   * Lookup590: pallet_elections_phragmen::SeatHolder<sp_core::crypto::AccountId32, Balance>
   **/
  PalletElectionsPhragmenSeatHolder: {
    who: 'AccountId32',
    stake: 'u128',
    deposit: 'u128'
  },
  /**
   * Lookup591: pallet_elections_phragmen::Voter<sp_core::crypto::AccountId32, Balance>
   **/
  PalletElectionsPhragmenVoter: {
    votes: 'Vec<AccountId32>',
    stake: 'u128',
    deposit: 'u128'
  },
  /**
   * Lookup592: pallet_elections_phragmen::pallet::Error<T>
   **/
  PalletElectionsPhragmenError: {
    _enum: ['UnableToVote', 'NoVotes', 'TooManyVotes', 'MaximumVotesExceeded', 'LowBalance', 'UnableToPayBond', 'MustBeVoter', 'ReportSelf', 'DuplicatedCandidate', 'MemberSubmit', 'RunnerUpSubmit', 'InsufficientCandidateFunds', 'NotMember', 'InvalidWitnessData', 'InvalidVoteCount', 'InvalidRenouncing', 'InvalidReplacement']
  },
  /**
   * Lookup593: vested_rewards::RewardInfo
   **/
  VestedRewardsRewardInfo: {
    limit: 'u128',
    totalAvailable: 'u128',
    rewards: 'BTreeMap<CommonPrimitivesRewardReason, u128>'
  },
  /**
   * Lookup597: vested_rewards::MarketMakerInfo
   **/
  VestedRewardsMarketMakerInfo: {
    count: 'u32',
    volume: 'u128'
  },
  /**
   * Lookup598: vested_rewards::CrowdloanReward
   **/
  VestedRewardsCrowdloanReward: {
    id: 'Bytes',
    address: 'Bytes',
    contribution: 'FixnumFixedPoint',
    xorReward: 'FixnumFixedPoint',
    valReward: 'FixnumFixedPoint',
    pswapReward: 'FixnumFixedPoint',
    xstusdReward: 'FixnumFixedPoint',
    percent: 'FixnumFixedPoint'
  },
  /**
   * Lookup599: vested_rewards::pallet::Error<T>
   **/
  VestedRewardsError: {
    _enum: ['NothingToClaim', 'ClaimLimitExceeded', 'UnhandledRewardType', 'RewardsSupplyShortage', 'IncRefError', 'CantSubtractSnapshot', 'CantCalculateReward', 'MarketMakingPairAlreadyAllowed', 'MarketMakingPairAlreadyDisallowed', 'NoRewardsForAsset', 'ArithmeticError', 'NumberConversionError', 'UnableToGetBaseAssetPrice']
  },
  /**
   * Lookup600: pallet_identity::types::Registration<Balance, MaxJudgements, MaxAdditionalFields>
   **/
  PalletIdentityRegistration: {
    judgements: 'Vec<(u32,PalletIdentityJudgement)>',
    deposit: 'u128',
    info: 'PalletIdentityIdentityInfo'
  },
  /**
   * Lookup608: pallet_identity::types::RegistrarInfo<Balance, sp_core::crypto::AccountId32>
   **/
  PalletIdentityRegistrarInfo: {
    account: 'AccountId32',
    fee: 'u128',
    fields: 'PalletIdentityBitFlags'
  },
  /**
   * Lookup610: pallet_identity::pallet::Error<T>
   **/
  PalletIdentityError: {
    _enum: ['TooManySubAccounts', 'NotFound', 'NotNamed', 'EmptyIndex', 'FeeChanged', 'NoIdentity', 'StickyJudgement', 'JudgementGiven', 'InvalidJudgement', 'InvalidIndex', 'InvalidTarget', 'TooManyFields', 'TooManyRegistrars', 'AlreadyClaimed', 'NotSub', 'NotOwned']
  },
  /**
   * Lookup612: farming::PoolFarmer<T>
   **/
  FarmingPoolFarmer: {
    account: 'AccountId32',
    block: 'u32',
    weight: 'u128'
  },
  /**
   * Lookup613: farming::pallet::Error<T>
   **/
  FarmingError: {
    _enum: ['IncRefError']
  },
  /**
   * Lookup614: xst::pallet::Error<T>
   **/
  XstError: {
    _enum: ['PriceCalculationFailed', 'FailedToCalculatePriceWithoutImpact', 'CannotExchangeWithSelf', 'PoolAlreadyInitializedForPair', 'PoolNotInitialized', 'SlippageLimitExceeded', 'UnsupportedCollateralAssetId', 'FeeCalculationFailed', 'CantExchange', 'IncRefError']
  },
  /**
<<<<<<< HEAD
   * Lookup613: price_tools::AggregatedPriceInfo
=======
   * Lookup615: price_tools::AggregatedPriceInfo
>>>>>>> ba2f9f54
   **/
  PriceToolsAggregatedPriceInfo: {
    buy: 'PriceToolsPriceInfo',
    sell: 'PriceToolsPriceInfo'
  },
  /**
<<<<<<< HEAD
   * Lookup614: price_tools::PriceInfo
=======
   * Lookup616: price_tools::PriceInfo
>>>>>>> ba2f9f54
   **/
  PriceToolsPriceInfo: {
    priceFailures: 'u32',
    spotPrices: 'Vec<u128>',
    averagePrice: 'u128',
    needsUpdate: 'bool',
    lastSpotPrice: 'u128'
  },
  /**
<<<<<<< HEAD
   * Lookup615: price_tools::pallet::Error<T>
=======
   * Lookup617: price_tools::pallet::Error<T>
>>>>>>> ba2f9f54
   **/
  PriceToolsError: {
    _enum: ['AveragePriceCalculationFailed', 'UpdateAverageWithSpotPriceFailed', 'InsufficientSpotPriceData', 'UnsupportedQuotePath', 'FailedToQuoteAveragePrice', 'AssetAlreadyRegistered', 'CantDuplicateLastPrice']
  },
  /**
<<<<<<< HEAD
   * Lookup616: ceres_staking::StakingInfo
=======
   * Lookup618: ceres_staking::StakingInfo
>>>>>>> ba2f9f54
   **/
  CeresStakingStakingInfo: {
    deposited: 'u128',
    rewards: 'u128'
  },
  /**
<<<<<<< HEAD
   * Lookup617: ceres_staking::pallet::Error<T>
=======
   * Lookup619: ceres_staking::pallet::Error<T>
>>>>>>> ba2f9f54
   **/
  CeresStakingError: {
    _enum: ['StakingPoolIsFull', 'Unauthorized']
  },
  /**
<<<<<<< HEAD
   * Lookup618: ceres_liquidity_locker::StorageVersion
=======
   * Lookup620: ceres_liquidity_locker::StorageVersion
>>>>>>> ba2f9f54
   **/
  CeresLiquidityLockerStorageVersion: {
    _enum: ['V1', 'V2']
  },
  /**
<<<<<<< HEAD
   * Lookup620: ceres_liquidity_locker::LockInfo<Balance, Moment, common::primitives::AssetId32<common::primitives::PredefinedAssetId>>
=======
   * Lookup622: ceres_liquidity_locker::LockInfo<Balance, Moment, common::primitives::AssetId32<common::primitives::PredefinedAssetId>>
>>>>>>> ba2f9f54
   **/
  CeresLiquidityLockerLockInfo: {
    poolTokens: 'u128',
    unlockingTimestamp: 'u64',
    assetA: 'CommonPrimitivesAssetId32',
    assetB: 'CommonPrimitivesAssetId32'
  },
  /**
<<<<<<< HEAD
   * Lookup621: ceres_liquidity_locker::pallet::Error<T>
=======
   * Lookup623: ceres_liquidity_locker::pallet::Error<T>
>>>>>>> ba2f9f54
   **/
  CeresLiquidityLockerError: {
    _enum: ['PoolDoesNotExist', 'InsufficientLiquidityToLock', 'InvalidPercentage', 'Unauthorized', 'InvalidUnlockingTimestamp']
  },
  /**
<<<<<<< HEAD
   * Lookup622: ceres_token_locker::StorageVersion
=======
   * Lookup624: ceres_token_locker::StorageVersion
>>>>>>> ba2f9f54
   **/
  CeresTokenLockerStorageVersion: {
    _enum: ['V1', 'V2']
  },
  /**
<<<<<<< HEAD
   * Lookup624: ceres_token_locker::TokenLockInfo<Balance, Moment, common::primitives::AssetId32<common::primitives::PredefinedAssetId>>
=======
   * Lookup626: ceres_token_locker::TokenLockInfo<Balance, Moment, common::primitives::AssetId32<common::primitives::PredefinedAssetId>>
>>>>>>> ba2f9f54
   **/
  CeresTokenLockerTokenLockInfo: {
    tokens: 'u128',
    unlockingTimestamp: 'u64',
    assetId: 'CommonPrimitivesAssetId32'
  },
  /**
<<<<<<< HEAD
   * Lookup625: ceres_token_locker::pallet::Error<T>
=======
   * Lookup627: ceres_token_locker::pallet::Error<T>
>>>>>>> ba2f9f54
   **/
  CeresTokenLockerError: {
    _enum: ['InvalidNumberOfTokens', 'Unauthorized', 'InvalidUnlockingTimestamp', 'NotEnoughFunds', 'NotUnlockedYet', 'LockInfoDoesNotExist']
  },
  /**
<<<<<<< HEAD
   * Lookup627: ceres_governance_platform::VotingInfo
=======
   * Lookup629: ceres_governance_platform::VotingInfo
>>>>>>> ba2f9f54
   **/
  CeresGovernancePlatformVotingInfo: {
    votingOption: 'u32',
    numberOfVotes: 'u128',
    ceresWithdrawn: 'bool'
  },
  /**
<<<<<<< HEAD
   * Lookup628: ceres_governance_platform::PollInfo<Moment>
=======
   * Lookup630: ceres_governance_platform::PollInfo<Moment>
>>>>>>> ba2f9f54
   **/
  CeresGovernancePlatformPollInfo: {
    numberOfOptions: 'u32',
    pollStartTimestamp: 'u64',
    pollEndTimestamp: 'u64'
  },
  /**
<<<<<<< HEAD
   * Lookup629: ceres_governance_platform::StorageVersion
=======
   * Lookup631: ceres_governance_platform::StorageVersion
>>>>>>> ba2f9f54
   **/
  CeresGovernancePlatformStorageVersion: {
    _enum: ['V1', 'V2']
  },
  /**
<<<<<<< HEAD
   * Lookup630: ceres_governance_platform::pallet::Error<T>
=======
   * Lookup632: ceres_governance_platform::pallet::Error<T>
>>>>>>> ba2f9f54
   **/
  CeresGovernancePlatformError: {
    _enum: ['InvalidVotes', 'PollIsFinished', 'PollIsNotStarted', 'NotEnoughFunds', 'InvalidNumberOfOption', 'VoteDenied', 'InvalidStartTimestamp', 'InvalidEndTimestamp', 'PollIsNotFinished', 'InvalidNumberOfVotes', 'FundsAlreadyWithdrawn', 'PollIdAlreadyExists']
  },
  /**
<<<<<<< HEAD
   * Lookup631: ceres_launchpad::ILOInfo<Balance, sp_core::crypto::AccountId32, Moment>
=======
   * Lookup633: ceres_launchpad::ILOInfo<Balance, sp_core::crypto::AccountId32, Moment>
>>>>>>> ba2f9f54
   **/
  CeresLaunchpadIloInfo: {
    iloOrganizer: 'AccountId32',
    tokensForIlo: 'u128',
    tokensForLiquidity: 'u128',
    iloPrice: 'u128',
    softCap: 'u128',
    hardCap: 'u128',
    minContribution: 'u128',
    maxContribution: 'u128',
    refundType: 'bool',
    liquidityPercent: 'u128',
    listingPrice: 'u128',
    lockupDays: 'u32',
    startTimestamp: 'u64',
    endTimestamp: 'u64',
    contributorsVesting: 'CeresLaunchpadContributorsVesting',
    teamVesting: 'CeresLaunchpadTeamVesting',
    soldTokens: 'u128',
    fundsRaised: 'u128',
    succeeded: 'bool',
    failed: 'bool',
    lpTokens: 'u128',
    claimedLpTokens: 'bool',
    finishTimestamp: 'u64'
  },
  /**
<<<<<<< HEAD
   * Lookup632: ceres_launchpad::ContributorsVesting<Balance, Moment>
=======
   * Lookup634: ceres_launchpad::ContributorsVesting<Balance, Moment>
>>>>>>> ba2f9f54
   **/
  CeresLaunchpadContributorsVesting: {
    firstReleasePercent: 'u128',
    vestingPeriod: 'u64',
    vestingPercent: 'u128'
  },
  /**
<<<<<<< HEAD
   * Lookup633: ceres_launchpad::TeamVesting<Balance, Moment>
=======
   * Lookup635: ceres_launchpad::TeamVesting<Balance, Moment>
>>>>>>> ba2f9f54
   **/
  CeresLaunchpadTeamVesting: {
    teamVestingTotalTokens: 'u128',
    teamVestingFirstReleasePercent: 'u128',
    teamVestingPeriod: 'u64',
    teamVestingPercent: 'u128'
  },
  /**
<<<<<<< HEAD
   * Lookup635: ceres_launchpad::ContributionInfo<Balance>
=======
   * Lookup637: ceres_launchpad::ContributionInfo<Balance>
>>>>>>> ba2f9f54
   **/
  CeresLaunchpadContributionInfo: {
    fundsContributed: 'u128',
    tokensBought: 'u128',
    tokensClaimed: 'u128',
    claimingFinished: 'bool',
    numberOfClaims: 'u32'
  },
  /**
<<<<<<< HEAD
   * Lookup636: ceres_launchpad::pallet::Error<T>
=======
   * Lookup638: ceres_launchpad::pallet::Error<T>
>>>>>>> ba2f9f54
   **/
  CeresLaunchpadError: {
    _enum: ['ILOAlreadyExists', 'ParameterCantBeZero', 'InvalidSoftCap', 'InvalidMinimumContribution', 'InvalidMaximumContribution', 'InvalidLiquidityPercent', 'InvalidLockupDays', 'InvalidStartTimestamp', 'InvalidEndTimestamp', 'InvalidPrice', 'InvalidNumberOfTokensForLiquidity', 'InvalidNumberOfTokensForILO', 'InvalidFirstReleasePercent', 'InvalidVestingPercent', 'InvalidVestingPeriod', 'NotEnoughCeres', 'NotEnoughTokens', 'ILONotStarted', 'ILOIsFinished', 'CantContributeInILO', 'HardCapIsHit', 'NotEnoughTokensToBuy', 'ContributionIsLowerThenMin', 'ContributionIsBiggerThenMax', 'NotEnoughFunds', 'ILODoesNotExist', 'ILOIsNotFinished', 'PoolDoesNotExist', 'Unauthorized', 'CantClaimLPTokens', 'FundsAlreadyClaimed', 'NothingToClaim', 'ILOIsFailed', 'ILOIsSucceeded', 'CantCreateILOForListedToken', 'AccountIsNotWhitelisted', 'InvalidTeamFirstReleasePercent', 'InvalidTeamVestingPercent', 'InvalidTeamVestingPeriod', 'NotEnoughTeamTokensToLock']
  },
  /**
<<<<<<< HEAD
   * Lookup637: demeter_farming_platform::TokenInfo<sp_core::crypto::AccountId32>
=======
   * Lookup639: demeter_farming_platform::TokenInfo<sp_core::crypto::AccountId32>
>>>>>>> ba2f9f54
   **/
  DemeterFarmingPlatformTokenInfo: {
    farmsTotalMultiplier: 'u32',
    stakingTotalMultiplier: 'u32',
    tokenPerBlock: 'u128',
    farmsAllocation: 'u128',
    stakingAllocation: 'u128',
    teamAllocation: 'u128',
    teamAccount: 'AccountId32'
  },
  /**
<<<<<<< HEAD
   * Lookup639: demeter_farming_platform::UserInfo<common::primitives::AssetId32<common::primitives::PredefinedAssetId>>
=======
   * Lookup641: demeter_farming_platform::UserInfo<common::primitives::AssetId32<common::primitives::PredefinedAssetId>>
>>>>>>> ba2f9f54
   **/
  DemeterFarmingPlatformUserInfo: {
    baseAsset: 'CommonPrimitivesAssetId32',
    poolAsset: 'CommonPrimitivesAssetId32',
    rewardAsset: 'CommonPrimitivesAssetId32',
    isFarm: 'bool',
    pooledTokens: 'u128',
    rewards: 'u128'
  },
  /**
<<<<<<< HEAD
   * Lookup641: demeter_farming_platform::PoolData<common::primitives::AssetId32<common::primitives::PredefinedAssetId>>
=======
   * Lookup643: demeter_farming_platform::PoolData<common::primitives::AssetId32<common::primitives::PredefinedAssetId>>
>>>>>>> ba2f9f54
   **/
  DemeterFarmingPlatformPoolData: {
    multiplier: 'u32',
    depositFee: 'u128',
    isCore: 'bool',
    isFarm: 'bool',
    totalTokensInPool: 'u128',
    rewards: 'u128',
    rewardsToBeDistributed: 'u128',
    isRemoved: 'bool',
    baseAsset: 'CommonPrimitivesAssetId32'
  },
  /**
<<<<<<< HEAD
   * Lookup642: demeter_farming_platform::StorageVersion
=======
   * Lookup644: demeter_farming_platform::StorageVersion
>>>>>>> ba2f9f54
   **/
  DemeterFarmingPlatformStorageVersion: {
    _enum: ['V1', 'V2']
  },
  /**
<<<<<<< HEAD
   * Lookup643: demeter_farming_platform::pallet::Error<T>
=======
   * Lookup645: demeter_farming_platform::pallet::Error<T>
>>>>>>> ba2f9f54
   **/
  DemeterFarmingPlatformError: {
    _enum: ['TokenAlreadyRegistered', 'TokenPerBlockCantBeZero', 'InvalidAllocationParameters', 'InvalidMultiplier', 'InvalidDepositFee', 'RewardTokenIsNotRegistered', 'PoolAlreadyExists', 'InsufficientFunds', 'ZeroRewards', 'PoolDoesNotExist', 'InsufficientLPTokens', 'PoolDoesNotHaveRewards', 'Unauthorized']
  },
  /**
<<<<<<< HEAD
   * Lookup644: pallet_bags_list::list::Node<T, I>
=======
   * Lookup646: pallet_bags_list::list::Node<T, I>
>>>>>>> ba2f9f54
   **/
  PalletBagsListListNode: {
    id: 'AccountId32',
    prev: 'Option<AccountId32>',
    next: 'Option<AccountId32>',
    bagUpper: 'u64',
    score: 'u64'
  },
  /**
<<<<<<< HEAD
   * Lookup645: pallet_bags_list::list::Bag<T, I>
=======
   * Lookup647: pallet_bags_list::list::Bag<T, I>
>>>>>>> ba2f9f54
   **/
  PalletBagsListListBag: {
    head: 'Option<AccountId32>',
    tail: 'Option<AccountId32>'
  },
  /**
<<<<<<< HEAD
   * Lookup647: pallet_bags_list::pallet::Error<T, I>
=======
   * Lookup649: pallet_bags_list::pallet::Error<T, I>
>>>>>>> ba2f9f54
   **/
  PalletBagsListError: {
    _enum: {
      List: 'PalletBagsListListListError'
    }
  },
  /**
<<<<<<< HEAD
   * Lookup648: pallet_bags_list::list::ListError
=======
   * Lookup650: pallet_bags_list::list::ListError
>>>>>>> ba2f9f54
   **/
  PalletBagsListListListError: {
    _enum: ['Duplicate', 'NotHeavier', 'NotInSameBag', 'NodeNotFound']
  },
  /**
<<<<<<< HEAD
   * Lookup649: pallet_election_provider_multi_phase::Phase<Bn>
=======
   * Lookup651: pallet_election_provider_multi_phase::Phase<Bn>
>>>>>>> ba2f9f54
   **/
  PalletElectionProviderMultiPhasePhase: {
    _enum: {
      Off: 'Null',
      Signed: 'Null',
      Unsigned: '(bool,u32)',
      Emergency: 'Null'
    }
  },
  /**
<<<<<<< HEAD
   * Lookup651: pallet_election_provider_multi_phase::ReadySolution<sp_core::crypto::AccountId32>
=======
   * Lookup653: pallet_election_provider_multi_phase::ReadySolution<sp_core::crypto::AccountId32>
>>>>>>> ba2f9f54
   **/
  PalletElectionProviderMultiPhaseReadySolution: {
    supports: 'Vec<(AccountId32,SpNposElectionsSupport)>',
    score: 'SpNposElectionsElectionScore',
    compute: 'PalletElectionProviderMultiPhaseElectionCompute'
  },
  /**
<<<<<<< HEAD
   * Lookup652: pallet_election_provider_multi_phase::RoundSnapshot<T>
=======
   * Lookup654: pallet_election_provider_multi_phase::RoundSnapshot<T>
>>>>>>> ba2f9f54
   **/
  PalletElectionProviderMultiPhaseRoundSnapshot: {
    voters: 'Vec<(AccountId32,u64,Vec<AccountId32>)>',
    targets: 'Vec<AccountId32>'
  },
  /**
<<<<<<< HEAD
   * Lookup659: pallet_election_provider_multi_phase::signed::SignedSubmission<sp_core::crypto::AccountId32, Balance, framenode_runtime::NposCompactSolution24>
=======
   * Lookup661: pallet_election_provider_multi_phase::signed::SignedSubmission<sp_core::crypto::AccountId32, Balance, framenode_runtime::NposCompactSolution24>
>>>>>>> ba2f9f54
   **/
  PalletElectionProviderMultiPhaseSignedSignedSubmission: {
    who: 'AccountId32',
    deposit: 'u128',
    rawSolution: 'PalletElectionProviderMultiPhaseRawSolution',
    callFee: 'u128'
  },
  /**
<<<<<<< HEAD
   * Lookup660: pallet_election_provider_multi_phase::pallet::Error<T>
=======
   * Lookup662: pallet_election_provider_multi_phase::pallet::Error<T>
>>>>>>> ba2f9f54
   **/
  PalletElectionProviderMultiPhaseError: {
    _enum: ['PreDispatchEarlySubmission', 'PreDispatchWrongWinnerCount', 'PreDispatchWeakSubmission', 'SignedQueueFull', 'SignedCannotPayDeposit', 'SignedInvalidWitness', 'SignedTooMuchWeight', 'OcwCallWrongEra', 'MissingSnapshotMetadata', 'InvalidSubmissionIndex', 'CallNotAllowed', 'FallbackFailed']
  },
  /**
<<<<<<< HEAD
   * Lookup662: band::Rate
=======
   * Lookup664: band::Rate
>>>>>>> ba2f9f54
   **/
  BandRate: {
    value: 'u128',
    lastUpdated: 'u64',
    requestId: 'u64'
  },
  /**
<<<<<<< HEAD
   * Lookup663: band::pallet::Error<T, I>
=======
   * Lookup665: band::pallet::Error<T, I>
>>>>>>> ba2f9f54
   **/
  BandError: {
    _enum: ['UnauthorizedRelayer', 'AlreadyATrustedRelayer', 'NoSuchRelayer', 'RateConversionOverflow']
  },
  /**
<<<<<<< HEAD
   * Lookup664: faucet::pallet::Error<T>
=======
   * Lookup666: faucet::pallet::Error<T>
>>>>>>> ba2f9f54
   **/
  FaucetError: {
    _enum: ['AssetNotSupported', 'AmountAboveLimit', 'NotEnoughReserves']
  },
  /**
<<<<<<< HEAD
   * Lookup668: sp_runtime::MultiSignature
=======
   * Lookup670: sp_runtime::MultiSignature
>>>>>>> ba2f9f54
   **/
  SpRuntimeMultiSignature: {
    _enum: {
      Ed25519: 'SpCoreEd25519Signature',
      Sr25519: 'SpCoreSr25519Signature',
      Ecdsa: 'SpCoreEcdsaSignature'
    }
  },
  /**
<<<<<<< HEAD
   * Lookup669: sp_core::ecdsa::Signature
   **/
  SpCoreEcdsaSignature: '[u8;65]',
  /**
   * Lookup672: frame_system::extensions::check_spec_version::CheckSpecVersion<T>
   **/
  FrameSystemExtensionsCheckSpecVersion: 'Null',
  /**
   * Lookup673: frame_system::extensions::check_tx_version::CheckTxVersion<T>
   **/
  FrameSystemExtensionsCheckTxVersion: 'Null',
  /**
   * Lookup674: frame_system::extensions::check_genesis::CheckGenesis<T>
   **/
  FrameSystemExtensionsCheckGenesis: 'Null',
  /**
   * Lookup677: frame_system::extensions::check_nonce::CheckNonce<T>
   **/
  FrameSystemExtensionsCheckNonce: 'Compact<u32>',
  /**
   * Lookup678: frame_system::extensions::check_weight::CheckWeight<T>
   **/
  FrameSystemExtensionsCheckWeight: 'Null',
  /**
   * Lookup679: framenode_runtime::extensions::ChargeTransactionPayment<T>
   **/
  FramenodeRuntimeExtensionsChargeTransactionPayment: 'PalletTransactionPaymentChargeTransactionPayment',
  /**
   * Lookup680: pallet_transaction_payment::ChargeTransactionPayment<T>
   **/
  PalletTransactionPaymentChargeTransactionPayment: 'Compact<u128>',
  /**
   * Lookup681: framenode_runtime::Runtime
=======
   * Lookup671: sp_core::ecdsa::Signature
   **/
  SpCoreEcdsaSignature: '[u8;65]',
  /**
   * Lookup674: frame_system::extensions::check_spec_version::CheckSpecVersion<T>
   **/
  FrameSystemExtensionsCheckSpecVersion: 'Null',
  /**
   * Lookup675: frame_system::extensions::check_tx_version::CheckTxVersion<T>
   **/
  FrameSystemExtensionsCheckTxVersion: 'Null',
  /**
   * Lookup676: frame_system::extensions::check_genesis::CheckGenesis<T>
   **/
  FrameSystemExtensionsCheckGenesis: 'Null',
  /**
   * Lookup679: frame_system::extensions::check_nonce::CheckNonce<T>
   **/
  FrameSystemExtensionsCheckNonce: 'Compact<u32>',
  /**
   * Lookup680: frame_system::extensions::check_weight::CheckWeight<T>
   **/
  FrameSystemExtensionsCheckWeight: 'Null',
  /**
   * Lookup681: framenode_runtime::extensions::ChargeTransactionPayment<T>
   **/
  FramenodeRuntimeExtensionsChargeTransactionPayment: 'PalletTransactionPaymentChargeTransactionPayment',
  /**
   * Lookup682: pallet_transaction_payment::ChargeTransactionPayment<T>
   **/
  PalletTransactionPaymentChargeTransactionPayment: 'Compact<u128>',
  /**
   * Lookup683: framenode_runtime::Runtime
>>>>>>> ba2f9f54
   **/
  FramenodeRuntimeRuntime: 'Null'
};<|MERGE_RESOLUTION|>--- conflicted
+++ resolved
@@ -3963,22 +3963,14 @@
     _enum: ['PriceCalculationFailed', 'FailedToCalculatePriceWithoutImpact', 'CannotExchangeWithSelf', 'PoolAlreadyInitializedForPair', 'PoolNotInitialized', 'SlippageLimitExceeded', 'UnsupportedCollateralAssetId', 'FeeCalculationFailed', 'CantExchange', 'IncRefError']
   },
   /**
-<<<<<<< HEAD
-   * Lookup613: price_tools::AggregatedPriceInfo
-=======
    * Lookup615: price_tools::AggregatedPriceInfo
->>>>>>> ba2f9f54
    **/
   PriceToolsAggregatedPriceInfo: {
     buy: 'PriceToolsPriceInfo',
     sell: 'PriceToolsPriceInfo'
   },
   /**
-<<<<<<< HEAD
-   * Lookup614: price_tools::PriceInfo
-=======
    * Lookup616: price_tools::PriceInfo
->>>>>>> ba2f9f54
    **/
   PriceToolsPriceInfo: {
     priceFailures: 'u32',
@@ -3988,52 +3980,32 @@
     lastSpotPrice: 'u128'
   },
   /**
-<<<<<<< HEAD
-   * Lookup615: price_tools::pallet::Error<T>
-=======
    * Lookup617: price_tools::pallet::Error<T>
->>>>>>> ba2f9f54
    **/
   PriceToolsError: {
     _enum: ['AveragePriceCalculationFailed', 'UpdateAverageWithSpotPriceFailed', 'InsufficientSpotPriceData', 'UnsupportedQuotePath', 'FailedToQuoteAveragePrice', 'AssetAlreadyRegistered', 'CantDuplicateLastPrice']
   },
   /**
-<<<<<<< HEAD
-   * Lookup616: ceres_staking::StakingInfo
-=======
    * Lookup618: ceres_staking::StakingInfo
->>>>>>> ba2f9f54
    **/
   CeresStakingStakingInfo: {
     deposited: 'u128',
     rewards: 'u128'
   },
   /**
-<<<<<<< HEAD
-   * Lookup617: ceres_staking::pallet::Error<T>
-=======
    * Lookup619: ceres_staking::pallet::Error<T>
->>>>>>> ba2f9f54
    **/
   CeresStakingError: {
     _enum: ['StakingPoolIsFull', 'Unauthorized']
   },
   /**
-<<<<<<< HEAD
-   * Lookup618: ceres_liquidity_locker::StorageVersion
-=======
    * Lookup620: ceres_liquidity_locker::StorageVersion
->>>>>>> ba2f9f54
    **/
   CeresLiquidityLockerStorageVersion: {
     _enum: ['V1', 'V2']
   },
   /**
-<<<<<<< HEAD
-   * Lookup620: ceres_liquidity_locker::LockInfo<Balance, Moment, common::primitives::AssetId32<common::primitives::PredefinedAssetId>>
-=======
    * Lookup622: ceres_liquidity_locker::LockInfo<Balance, Moment, common::primitives::AssetId32<common::primitives::PredefinedAssetId>>
->>>>>>> ba2f9f54
    **/
   CeresLiquidityLockerLockInfo: {
     poolTokens: 'u128',
@@ -4042,31 +4014,19 @@
     assetB: 'CommonPrimitivesAssetId32'
   },
   /**
-<<<<<<< HEAD
-   * Lookup621: ceres_liquidity_locker::pallet::Error<T>
-=======
    * Lookup623: ceres_liquidity_locker::pallet::Error<T>
->>>>>>> ba2f9f54
    **/
   CeresLiquidityLockerError: {
     _enum: ['PoolDoesNotExist', 'InsufficientLiquidityToLock', 'InvalidPercentage', 'Unauthorized', 'InvalidUnlockingTimestamp']
   },
   /**
-<<<<<<< HEAD
-   * Lookup622: ceres_token_locker::StorageVersion
-=======
    * Lookup624: ceres_token_locker::StorageVersion
->>>>>>> ba2f9f54
    **/
   CeresTokenLockerStorageVersion: {
     _enum: ['V1', 'V2']
   },
   /**
-<<<<<<< HEAD
-   * Lookup624: ceres_token_locker::TokenLockInfo<Balance, Moment, common::primitives::AssetId32<common::primitives::PredefinedAssetId>>
-=======
    * Lookup626: ceres_token_locker::TokenLockInfo<Balance, Moment, common::primitives::AssetId32<common::primitives::PredefinedAssetId>>
->>>>>>> ba2f9f54
    **/
   CeresTokenLockerTokenLockInfo: {
     tokens: 'u128',
@@ -4074,21 +4034,13 @@
     assetId: 'CommonPrimitivesAssetId32'
   },
   /**
-<<<<<<< HEAD
-   * Lookup625: ceres_token_locker::pallet::Error<T>
-=======
    * Lookup627: ceres_token_locker::pallet::Error<T>
->>>>>>> ba2f9f54
    **/
   CeresTokenLockerError: {
     _enum: ['InvalidNumberOfTokens', 'Unauthorized', 'InvalidUnlockingTimestamp', 'NotEnoughFunds', 'NotUnlockedYet', 'LockInfoDoesNotExist']
   },
   /**
-<<<<<<< HEAD
-   * Lookup627: ceres_governance_platform::VotingInfo
-=======
    * Lookup629: ceres_governance_platform::VotingInfo
->>>>>>> ba2f9f54
    **/
   CeresGovernancePlatformVotingInfo: {
     votingOption: 'u32',
@@ -4096,11 +4048,7 @@
     ceresWithdrawn: 'bool'
   },
   /**
-<<<<<<< HEAD
-   * Lookup628: ceres_governance_platform::PollInfo<Moment>
-=======
    * Lookup630: ceres_governance_platform::PollInfo<Moment>
->>>>>>> ba2f9f54
    **/
   CeresGovernancePlatformPollInfo: {
     numberOfOptions: 'u32',
@@ -4108,31 +4056,19 @@
     pollEndTimestamp: 'u64'
   },
   /**
-<<<<<<< HEAD
-   * Lookup629: ceres_governance_platform::StorageVersion
-=======
    * Lookup631: ceres_governance_platform::StorageVersion
->>>>>>> ba2f9f54
    **/
   CeresGovernancePlatformStorageVersion: {
     _enum: ['V1', 'V2']
   },
   /**
-<<<<<<< HEAD
-   * Lookup630: ceres_governance_platform::pallet::Error<T>
-=======
    * Lookup632: ceres_governance_platform::pallet::Error<T>
->>>>>>> ba2f9f54
    **/
   CeresGovernancePlatformError: {
     _enum: ['InvalidVotes', 'PollIsFinished', 'PollIsNotStarted', 'NotEnoughFunds', 'InvalidNumberOfOption', 'VoteDenied', 'InvalidStartTimestamp', 'InvalidEndTimestamp', 'PollIsNotFinished', 'InvalidNumberOfVotes', 'FundsAlreadyWithdrawn', 'PollIdAlreadyExists']
   },
   /**
-<<<<<<< HEAD
-   * Lookup631: ceres_launchpad::ILOInfo<Balance, sp_core::crypto::AccountId32, Moment>
-=======
    * Lookup633: ceres_launchpad::ILOInfo<Balance, sp_core::crypto::AccountId32, Moment>
->>>>>>> ba2f9f54
    **/
   CeresLaunchpadIloInfo: {
     iloOrganizer: 'AccountId32',
@@ -4160,11 +4096,7 @@
     finishTimestamp: 'u64'
   },
   /**
-<<<<<<< HEAD
-   * Lookup632: ceres_launchpad::ContributorsVesting<Balance, Moment>
-=======
    * Lookup634: ceres_launchpad::ContributorsVesting<Balance, Moment>
->>>>>>> ba2f9f54
    **/
   CeresLaunchpadContributorsVesting: {
     firstReleasePercent: 'u128',
@@ -4172,11 +4104,7 @@
     vestingPercent: 'u128'
   },
   /**
-<<<<<<< HEAD
-   * Lookup633: ceres_launchpad::TeamVesting<Balance, Moment>
-=======
    * Lookup635: ceres_launchpad::TeamVesting<Balance, Moment>
->>>>>>> ba2f9f54
    **/
   CeresLaunchpadTeamVesting: {
     teamVestingTotalTokens: 'u128',
@@ -4185,11 +4113,7 @@
     teamVestingPercent: 'u128'
   },
   /**
-<<<<<<< HEAD
-   * Lookup635: ceres_launchpad::ContributionInfo<Balance>
-=======
    * Lookup637: ceres_launchpad::ContributionInfo<Balance>
->>>>>>> ba2f9f54
    **/
   CeresLaunchpadContributionInfo: {
     fundsContributed: 'u128',
@@ -4199,21 +4123,13 @@
     numberOfClaims: 'u32'
   },
   /**
-<<<<<<< HEAD
-   * Lookup636: ceres_launchpad::pallet::Error<T>
-=======
    * Lookup638: ceres_launchpad::pallet::Error<T>
->>>>>>> ba2f9f54
    **/
   CeresLaunchpadError: {
     _enum: ['ILOAlreadyExists', 'ParameterCantBeZero', 'InvalidSoftCap', 'InvalidMinimumContribution', 'InvalidMaximumContribution', 'InvalidLiquidityPercent', 'InvalidLockupDays', 'InvalidStartTimestamp', 'InvalidEndTimestamp', 'InvalidPrice', 'InvalidNumberOfTokensForLiquidity', 'InvalidNumberOfTokensForILO', 'InvalidFirstReleasePercent', 'InvalidVestingPercent', 'InvalidVestingPeriod', 'NotEnoughCeres', 'NotEnoughTokens', 'ILONotStarted', 'ILOIsFinished', 'CantContributeInILO', 'HardCapIsHit', 'NotEnoughTokensToBuy', 'ContributionIsLowerThenMin', 'ContributionIsBiggerThenMax', 'NotEnoughFunds', 'ILODoesNotExist', 'ILOIsNotFinished', 'PoolDoesNotExist', 'Unauthorized', 'CantClaimLPTokens', 'FundsAlreadyClaimed', 'NothingToClaim', 'ILOIsFailed', 'ILOIsSucceeded', 'CantCreateILOForListedToken', 'AccountIsNotWhitelisted', 'InvalidTeamFirstReleasePercent', 'InvalidTeamVestingPercent', 'InvalidTeamVestingPeriod', 'NotEnoughTeamTokensToLock']
   },
   /**
-<<<<<<< HEAD
-   * Lookup637: demeter_farming_platform::TokenInfo<sp_core::crypto::AccountId32>
-=======
    * Lookup639: demeter_farming_platform::TokenInfo<sp_core::crypto::AccountId32>
->>>>>>> ba2f9f54
    **/
   DemeterFarmingPlatformTokenInfo: {
     farmsTotalMultiplier: 'u32',
@@ -4225,11 +4141,7 @@
     teamAccount: 'AccountId32'
   },
   /**
-<<<<<<< HEAD
-   * Lookup639: demeter_farming_platform::UserInfo<common::primitives::AssetId32<common::primitives::PredefinedAssetId>>
-=======
    * Lookup641: demeter_farming_platform::UserInfo<common::primitives::AssetId32<common::primitives::PredefinedAssetId>>
->>>>>>> ba2f9f54
    **/
   DemeterFarmingPlatformUserInfo: {
     baseAsset: 'CommonPrimitivesAssetId32',
@@ -4240,11 +4152,7 @@
     rewards: 'u128'
   },
   /**
-<<<<<<< HEAD
-   * Lookup641: demeter_farming_platform::PoolData<common::primitives::AssetId32<common::primitives::PredefinedAssetId>>
-=======
    * Lookup643: demeter_farming_platform::PoolData<common::primitives::AssetId32<common::primitives::PredefinedAssetId>>
->>>>>>> ba2f9f54
    **/
   DemeterFarmingPlatformPoolData: {
     multiplier: 'u32',
@@ -4258,31 +4166,19 @@
     baseAsset: 'CommonPrimitivesAssetId32'
   },
   /**
-<<<<<<< HEAD
-   * Lookup642: demeter_farming_platform::StorageVersion
-=======
    * Lookup644: demeter_farming_platform::StorageVersion
->>>>>>> ba2f9f54
    **/
   DemeterFarmingPlatformStorageVersion: {
     _enum: ['V1', 'V2']
   },
   /**
-<<<<<<< HEAD
-   * Lookup643: demeter_farming_platform::pallet::Error<T>
-=======
    * Lookup645: demeter_farming_platform::pallet::Error<T>
->>>>>>> ba2f9f54
    **/
   DemeterFarmingPlatformError: {
     _enum: ['TokenAlreadyRegistered', 'TokenPerBlockCantBeZero', 'InvalidAllocationParameters', 'InvalidMultiplier', 'InvalidDepositFee', 'RewardTokenIsNotRegistered', 'PoolAlreadyExists', 'InsufficientFunds', 'ZeroRewards', 'PoolDoesNotExist', 'InsufficientLPTokens', 'PoolDoesNotHaveRewards', 'Unauthorized']
   },
   /**
-<<<<<<< HEAD
-   * Lookup644: pallet_bags_list::list::Node<T, I>
-=======
    * Lookup646: pallet_bags_list::list::Node<T, I>
->>>>>>> ba2f9f54
    **/
   PalletBagsListListNode: {
     id: 'AccountId32',
@@ -4292,22 +4188,14 @@
     score: 'u64'
   },
   /**
-<<<<<<< HEAD
-   * Lookup645: pallet_bags_list::list::Bag<T, I>
-=======
    * Lookup647: pallet_bags_list::list::Bag<T, I>
->>>>>>> ba2f9f54
    **/
   PalletBagsListListBag: {
     head: 'Option<AccountId32>',
     tail: 'Option<AccountId32>'
   },
   /**
-<<<<<<< HEAD
-   * Lookup647: pallet_bags_list::pallet::Error<T, I>
-=======
    * Lookup649: pallet_bags_list::pallet::Error<T, I>
->>>>>>> ba2f9f54
    **/
   PalletBagsListError: {
     _enum: {
@@ -4315,21 +4203,13 @@
     }
   },
   /**
-<<<<<<< HEAD
-   * Lookup648: pallet_bags_list::list::ListError
-=======
    * Lookup650: pallet_bags_list::list::ListError
->>>>>>> ba2f9f54
    **/
   PalletBagsListListListError: {
     _enum: ['Duplicate', 'NotHeavier', 'NotInSameBag', 'NodeNotFound']
   },
   /**
-<<<<<<< HEAD
-   * Lookup649: pallet_election_provider_multi_phase::Phase<Bn>
-=======
    * Lookup651: pallet_election_provider_multi_phase::Phase<Bn>
->>>>>>> ba2f9f54
    **/
   PalletElectionProviderMultiPhasePhase: {
     _enum: {
@@ -4340,11 +4220,7 @@
     }
   },
   /**
-<<<<<<< HEAD
-   * Lookup651: pallet_election_provider_multi_phase::ReadySolution<sp_core::crypto::AccountId32>
-=======
    * Lookup653: pallet_election_provider_multi_phase::ReadySolution<sp_core::crypto::AccountId32>
->>>>>>> ba2f9f54
    **/
   PalletElectionProviderMultiPhaseReadySolution: {
     supports: 'Vec<(AccountId32,SpNposElectionsSupport)>',
@@ -4352,22 +4228,14 @@
     compute: 'PalletElectionProviderMultiPhaseElectionCompute'
   },
   /**
-<<<<<<< HEAD
-   * Lookup652: pallet_election_provider_multi_phase::RoundSnapshot<T>
-=======
    * Lookup654: pallet_election_provider_multi_phase::RoundSnapshot<T>
->>>>>>> ba2f9f54
    **/
   PalletElectionProviderMultiPhaseRoundSnapshot: {
     voters: 'Vec<(AccountId32,u64,Vec<AccountId32>)>',
     targets: 'Vec<AccountId32>'
   },
   /**
-<<<<<<< HEAD
-   * Lookup659: pallet_election_provider_multi_phase::signed::SignedSubmission<sp_core::crypto::AccountId32, Balance, framenode_runtime::NposCompactSolution24>
-=======
    * Lookup661: pallet_election_provider_multi_phase::signed::SignedSubmission<sp_core::crypto::AccountId32, Balance, framenode_runtime::NposCompactSolution24>
->>>>>>> ba2f9f54
    **/
   PalletElectionProviderMultiPhaseSignedSignedSubmission: {
     who: 'AccountId32',
@@ -4376,21 +4244,13 @@
     callFee: 'u128'
   },
   /**
-<<<<<<< HEAD
-   * Lookup660: pallet_election_provider_multi_phase::pallet::Error<T>
-=======
    * Lookup662: pallet_election_provider_multi_phase::pallet::Error<T>
->>>>>>> ba2f9f54
    **/
   PalletElectionProviderMultiPhaseError: {
     _enum: ['PreDispatchEarlySubmission', 'PreDispatchWrongWinnerCount', 'PreDispatchWeakSubmission', 'SignedQueueFull', 'SignedCannotPayDeposit', 'SignedInvalidWitness', 'SignedTooMuchWeight', 'OcwCallWrongEra', 'MissingSnapshotMetadata', 'InvalidSubmissionIndex', 'CallNotAllowed', 'FallbackFailed']
   },
   /**
-<<<<<<< HEAD
-   * Lookup662: band::Rate
-=======
    * Lookup664: band::Rate
->>>>>>> ba2f9f54
    **/
   BandRate: {
     value: 'u128',
@@ -4398,31 +4258,19 @@
     requestId: 'u64'
   },
   /**
-<<<<<<< HEAD
-   * Lookup663: band::pallet::Error<T, I>
-=======
    * Lookup665: band::pallet::Error<T, I>
->>>>>>> ba2f9f54
    **/
   BandError: {
     _enum: ['UnauthorizedRelayer', 'AlreadyATrustedRelayer', 'NoSuchRelayer', 'RateConversionOverflow']
   },
   /**
-<<<<<<< HEAD
-   * Lookup664: faucet::pallet::Error<T>
-=======
    * Lookup666: faucet::pallet::Error<T>
->>>>>>> ba2f9f54
    **/
   FaucetError: {
     _enum: ['AssetNotSupported', 'AmountAboveLimit', 'NotEnoughReserves']
   },
   /**
-<<<<<<< HEAD
-   * Lookup668: sp_runtime::MultiSignature
-=======
    * Lookup670: sp_runtime::MultiSignature
->>>>>>> ba2f9f54
    **/
   SpRuntimeMultiSignature: {
     _enum: {
@@ -4432,75 +4280,39 @@
     }
   },
   /**
-<<<<<<< HEAD
-   * Lookup669: sp_core::ecdsa::Signature
+   * Lookup671: sp_core::ecdsa::Signature
    **/
   SpCoreEcdsaSignature: '[u8;65]',
   /**
-   * Lookup672: frame_system::extensions::check_spec_version::CheckSpecVersion<T>
+   * Lookup674: frame_system::extensions::check_spec_version::CheckSpecVersion<T>
    **/
   FrameSystemExtensionsCheckSpecVersion: 'Null',
   /**
-   * Lookup673: frame_system::extensions::check_tx_version::CheckTxVersion<T>
+   * Lookup675: frame_system::extensions::check_tx_version::CheckTxVersion<T>
    **/
   FrameSystemExtensionsCheckTxVersion: 'Null',
   /**
-   * Lookup674: frame_system::extensions::check_genesis::CheckGenesis<T>
+   * Lookup676: frame_system::extensions::check_genesis::CheckGenesis<T>
    **/
   FrameSystemExtensionsCheckGenesis: 'Null',
   /**
-   * Lookup677: frame_system::extensions::check_nonce::CheckNonce<T>
+   * Lookup679: frame_system::extensions::check_nonce::CheckNonce<T>
    **/
   FrameSystemExtensionsCheckNonce: 'Compact<u32>',
   /**
-   * Lookup678: frame_system::extensions::check_weight::CheckWeight<T>
+   * Lookup680: frame_system::extensions::check_weight::CheckWeight<T>
    **/
   FrameSystemExtensionsCheckWeight: 'Null',
   /**
-   * Lookup679: framenode_runtime::extensions::ChargeTransactionPayment<T>
+   * Lookup681: framenode_runtime::extensions::ChargeTransactionPayment<T>
    **/
   FramenodeRuntimeExtensionsChargeTransactionPayment: 'PalletTransactionPaymentChargeTransactionPayment',
   /**
-   * Lookup680: pallet_transaction_payment::ChargeTransactionPayment<T>
+   * Lookup682: pallet_transaction_payment::ChargeTransactionPayment<T>
    **/
   PalletTransactionPaymentChargeTransactionPayment: 'Compact<u128>',
   /**
-   * Lookup681: framenode_runtime::Runtime
-=======
-   * Lookup671: sp_core::ecdsa::Signature
-   **/
-  SpCoreEcdsaSignature: '[u8;65]',
-  /**
-   * Lookup674: frame_system::extensions::check_spec_version::CheckSpecVersion<T>
-   **/
-  FrameSystemExtensionsCheckSpecVersion: 'Null',
-  /**
-   * Lookup675: frame_system::extensions::check_tx_version::CheckTxVersion<T>
-   **/
-  FrameSystemExtensionsCheckTxVersion: 'Null',
-  /**
-   * Lookup676: frame_system::extensions::check_genesis::CheckGenesis<T>
-   **/
-  FrameSystemExtensionsCheckGenesis: 'Null',
-  /**
-   * Lookup679: frame_system::extensions::check_nonce::CheckNonce<T>
-   **/
-  FrameSystemExtensionsCheckNonce: 'Compact<u32>',
-  /**
-   * Lookup680: frame_system::extensions::check_weight::CheckWeight<T>
-   **/
-  FrameSystemExtensionsCheckWeight: 'Null',
-  /**
-   * Lookup681: framenode_runtime::extensions::ChargeTransactionPayment<T>
-   **/
-  FramenodeRuntimeExtensionsChargeTransactionPayment: 'PalletTransactionPaymentChargeTransactionPayment',
-  /**
-   * Lookup682: pallet_transaction_payment::ChargeTransactionPayment<T>
-   **/
-  PalletTransactionPaymentChargeTransactionPayment: 'Compact<u128>',
-  /**
    * Lookup683: framenode_runtime::Runtime
->>>>>>> ba2f9f54
    **/
   FramenodeRuntimeRuntime: 'Null'
 };