--- conflicted
+++ resolved
@@ -1,13 +1,8 @@
 // Auto-generated via `yarn polkadot-types-from-defs`, do not edit
 /* eslint-disable */
 
-<<<<<<< HEAD
 import type { Struct, bool, u32 } from '@polkadot/types-codec';
-import type { AccountId, Balance, BlockNumber } from '@sora-substrate/types/interfaces/runtime';
-=======
-import type { Struct, bool, u32 } from '@polkadot/types';
 import type { AccountId, Balance, Moment } from '@sora-substrate/types/interfaces/runtime';
->>>>>>> 28e554ae
 
 /** @name ContributionInfo */
 export interface ContributionInfo extends Struct {
@@ -20,20 +15,13 @@
 
 /** @name ContributorsVesting */
 export interface ContributorsVesting extends Struct {
-<<<<<<< HEAD
   readonly firstReleasePercent: Balance;
-  readonly vestingPeriod: BlockNumber;
+  readonly vestingPeriod: Moment;
   readonly vestingPercent: Balance;
-=======
-  readonly first_release_percent: Balance;
-  readonly vesting_period: Moment;
-  readonly vesting_percent: Balance;
->>>>>>> 28e554ae
 }
 
 /** @name ILOInfo */
 export interface ILOInfo extends Struct {
-<<<<<<< HEAD
   readonly iloOrganizer: AccountId;
   readonly tokensForIlo: Balance;
   readonly tokensForLiquidity: Balance;
@@ -46,8 +34,8 @@
   readonly liquidityPercent: Balance;
   readonly listingPrice: Balance;
   readonly lockupDays: u32;
-  readonly startBlock: BlockNumber;
-  readonly endBlock: BlockNumber;
+  readonly startTimestamp: Moment;
+  readonly endTimestamp: Moment;
   readonly contributorsVesting: ContributorsVesting;
   readonly teamVesting: TeamVesting;
   readonly soldTokens: Balance;
@@ -56,47 +44,15 @@
   readonly failed: bool;
   readonly lpTokens: Balance;
   readonly claimedLpTokens: bool;
-  readonly finishBlock: BlockNumber;
-=======
-  readonly ilo_organizer: AccountId;
-  readonly tokens_for_ilo: Balance;
-  readonly tokens_for_liquidity: Balance;
-  readonly ilo_price: Balance;
-  readonly soft_cap: Balance;
-  readonly hard_cap: Balance;
-  readonly min_contribution: Balance;
-  readonly max_contribution: Balance;
-  readonly refund_type: bool;
-  readonly liquidity_percent: Balance;
-  readonly listing_price: Balance;
-  readonly lockup_days: u32;
-  readonly start_timestamp: Moment;
-  readonly end_timestamp: Moment;
-  readonly contributors_vesting: ContributorsVesting;
-  readonly team_vesting: TeamVesting;
-  readonly sold_tokens: Balance;
-  readonly funds_raised: Balance;
-  readonly succeeded: bool;
-  readonly failed: bool;
-  readonly lp_tokens: Balance;
-  readonly claimed_lp_tokens: bool;
-  readonly finish_timestamp: Moment;
->>>>>>> 28e554ae
+  readonly finishTimestamp: Moment;
 }
 
 /** @name TeamVesting */
 export interface TeamVesting extends Struct {
-<<<<<<< HEAD
   readonly teamVestingTotalTokens: Balance;
   readonly teamVestingFirstReleasePercent: Balance;
-  readonly teamVestingPeriod: BlockNumber;
+  readonly teamVestingPeriod: Moment;
   readonly teamVestingPercent: Balance;
-=======
-  readonly team_vesting_total_tokens: Balance;
-  readonly team_vesting_first_release_percent: Balance;
-  readonly team_vesting_period: Moment;
-  readonly team_vesting_percent: Balance;
->>>>>>> 28e554ae
 }
 
 export type PHANTOM_CERESLAUNCHPAD = 'ceresLaunchpad';