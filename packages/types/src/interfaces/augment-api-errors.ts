--- conflicted
+++ resolved
@@ -1737,7 +1737,6 @@
        **/
       SignatureVerificationFailed: AugmentedError<ApiType>;
     };
-<<<<<<< HEAD
     liberlandBridgeApp: {
       AppAlreadyRegistered: AugmentedError<ApiType>;
       AppIsNotRegistered: AugmentedError<ApiType>;
@@ -1763,7 +1762,7 @@
        **/
       WrongAmount: AugmentedError<ApiType>;
       WrongAssetId: AugmentedError<ApiType>;
-=======
+    };
     kensetsu: {
       AccrueWrongTime: AugmentedError<ApiType>;
       ArithmeticError: AugmentedError<ApiType>;
@@ -1789,7 +1788,6 @@
        * Liquidation lot set in risk parameters is zero, cannot liquidate
        **/
       ZeroLiquidationLot: AugmentedError<ApiType>;
->>>>>>> 898ccba6
     };
     liquidityProxy: {
       /**
