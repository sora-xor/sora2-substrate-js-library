--- conflicted
+++ resolved
@@ -1456,6 +1456,7 @@
     readonly isOrderBookCreated: boolean;
     readonly asOrderBookCreated: {
       readonly orderBookId: CommonPrimitivesOrderBookId;
+      readonly orderBookId: CommonPrimitivesOrderBookId;
       readonly creator: Option<AccountId32>;
     } & Struct;
     readonly isOrderBookDeleted: boolean;
@@ -1744,7 +1745,6 @@
     readonly type: 'OracleSymbol' | 'SoraAssetId';
   }
 
-<<<<<<< HEAD
   /** @name PrestoEvent (169) */
   interface PrestoEvent extends Enum {
     readonly isManagerAdded: boolean;
@@ -1815,9 +1815,6 @@
   }
 
   /** @name LeafProviderEvent (170) */
-=======
-  /** @name LeafProviderEvent (169) */
->>>>>>> 1972a072
   type LeafProviderEvent = Null;
 
   /** @name BridgeProxyEvent (170) */
@@ -5086,7 +5083,6 @@
     readonly type: 'CreateCdp' | 'CloseCdp' | 'DepositCollateral' | 'Borrow' | 'RepayDebt' | 'Liquidate' | 'Accrue' | 'UpdateCollateralRiskParameters' | 'UpdateBorrowTax' | 'UpdateLiquidationPenalty' | 'WithdrawProfit' | 'Donate' | 'RegisterStablecoin' | 'UpdateHardCap' | 'UpdateLiquidationRatio' | 'UpdateMaxLiquidationLot' | 'UpdateStabilityFeeRate' | 'UpdateMinimalCollateralDeposit' | 'UpdateMinimalStabilityFeeAccrue';
   }
 
-<<<<<<< HEAD
   /** @name PrestoCall (584) */
   interface PrestoCall extends Enum {
     readonly isAddPrestoManager: boolean;
@@ -5203,9 +5199,6 @@
   }
 
   /** @name BridgeProxyCall (596) */
-=======
-  /** @name BridgeProxyCall (579) */
->>>>>>> 1972a072
   interface BridgeProxyCall extends Enum {
     readonly isBurn: boolean;
     readonly asBurn: {
@@ -7574,7 +7567,6 @@
     readonly type: 'ArithmeticError' | 'WrongAssetId' | 'CdpNotFound' | 'CollateralInfoNotFound' | 'CollateralBelowMinimal' | 'CdpSafe' | 'CdpUnsafe' | 'CdpLimitPerUser' | 'OperationNotPermitted' | 'UncollectedStabilityFeeTooSmall' | 'HardCapSupply' | 'AccrueWrongTime' | 'ZeroLiquidationLot' | 'LiquidationLimit' | 'WrongBorrowAmounts' | 'SymbolNotEnabledByOracle' | 'StablecoinInfoNotFound' | 'CollateralNotRegisteredInPriceTools';
   }
 
-<<<<<<< HEAD
   /** @name PrestoCropReceipt (936) */
   interface PrestoCropReceipt extends Struct {
     readonly owner: AccountId32;
@@ -7686,9 +7678,6 @@
   }
 
   /** @name BridgeProxyBridgeRequest (950) */
-=======
-  /** @name BridgeProxyBridgeRequest (903) */
->>>>>>> 1972a072
   interface BridgeProxyBridgeRequest extends Struct {
     readonly source: BridgeTypesGenericAccount;
     readonly dest: BridgeTypesGenericAccount;
