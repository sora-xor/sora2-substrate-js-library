--- conflicted
+++ resolved
@@ -4565,21 +4565,13 @@
     readonly type: 'PriceCalculationFailed' | 'FailedToCalculatePriceWithoutImpact' | 'CannotExchangeWithSelf' | 'PoolAlreadyInitializedForPair' | 'PoolNotInitialized' | 'SlippageLimitExceeded' | 'UnsupportedCollateralAssetId' | 'FeeCalculationFailed' | 'CantExchange' | 'IncRefError';
   }
 
-<<<<<<< HEAD
-  /** @name PriceToolsAggregatedPriceInfo (613) */
-=======
   /** @name PriceToolsAggregatedPriceInfo (615) */
->>>>>>> ba2f9f54
   interface PriceToolsAggregatedPriceInfo extends Struct {
     readonly buy: PriceToolsPriceInfo;
     readonly sell: PriceToolsPriceInfo;
   }
 
-<<<<<<< HEAD
-  /** @name PriceToolsPriceInfo (614) */
-=======
   /** @name PriceToolsPriceInfo (616) */
->>>>>>> ba2f9f54
   interface PriceToolsPriceInfo extends Struct {
     readonly priceFailures: u32;
     readonly spotPrices: Vec<u128>;
@@ -4588,11 +4580,7 @@
     readonly lastSpotPrice: u128;
   }
 
-<<<<<<< HEAD
-  /** @name PriceToolsError (615) */
-=======
   /** @name PriceToolsError (617) */
->>>>>>> ba2f9f54
   interface PriceToolsError extends Enum {
     readonly isAveragePriceCalculationFailed: boolean;
     readonly isUpdateAverageWithSpotPriceFailed: boolean;
@@ -4604,43 +4592,27 @@
     readonly type: 'AveragePriceCalculationFailed' | 'UpdateAverageWithSpotPriceFailed' | 'InsufficientSpotPriceData' | 'UnsupportedQuotePath' | 'FailedToQuoteAveragePrice' | 'AssetAlreadyRegistered' | 'CantDuplicateLastPrice';
   }
 
-<<<<<<< HEAD
-  /** @name CeresStakingStakingInfo (616) */
-=======
   /** @name CeresStakingStakingInfo (618) */
->>>>>>> ba2f9f54
   interface CeresStakingStakingInfo extends Struct {
     readonly deposited: u128;
     readonly rewards: u128;
   }
 
-<<<<<<< HEAD
-  /** @name CeresStakingError (617) */
-=======
   /** @name CeresStakingError (619) */
->>>>>>> ba2f9f54
   interface CeresStakingError extends Enum {
     readonly isStakingPoolIsFull: boolean;
     readonly isUnauthorized: boolean;
     readonly type: 'StakingPoolIsFull' | 'Unauthorized';
   }
 
-<<<<<<< HEAD
-  /** @name CeresLiquidityLockerStorageVersion (618) */
-=======
   /** @name CeresLiquidityLockerStorageVersion (620) */
->>>>>>> ba2f9f54
   interface CeresLiquidityLockerStorageVersion extends Enum {
     readonly isV1: boolean;
     readonly isV2: boolean;
     readonly type: 'V1' | 'V2';
   }
 
-<<<<<<< HEAD
-  /** @name CeresLiquidityLockerLockInfo (620) */
-=======
   /** @name CeresLiquidityLockerLockInfo (622) */
->>>>>>> ba2f9f54
   interface CeresLiquidityLockerLockInfo extends Struct {
     readonly poolTokens: u128;
     readonly unlockingTimestamp: u64;
@@ -4648,11 +4620,7 @@
     readonly assetB: CommonPrimitivesAssetId32;
   }
 
-<<<<<<< HEAD
-  /** @name CeresLiquidityLockerError (621) */
-=======
   /** @name CeresLiquidityLockerError (623) */
->>>>>>> ba2f9f54
   interface CeresLiquidityLockerError extends Enum {
     readonly isPoolDoesNotExist: boolean;
     readonly isInsufficientLiquidityToLock: boolean;
@@ -4662,33 +4630,21 @@
     readonly type: 'PoolDoesNotExist' | 'InsufficientLiquidityToLock' | 'InvalidPercentage' | 'Unauthorized' | 'InvalidUnlockingTimestamp';
   }
 
-<<<<<<< HEAD
-  /** @name CeresTokenLockerStorageVersion (622) */
-=======
   /** @name CeresTokenLockerStorageVersion (624) */
->>>>>>> ba2f9f54
   interface CeresTokenLockerStorageVersion extends Enum {
     readonly isV1: boolean;
     readonly isV2: boolean;
     readonly type: 'V1' | 'V2';
   }
 
-<<<<<<< HEAD
-  /** @name CeresTokenLockerTokenLockInfo (624) */
-=======
   /** @name CeresTokenLockerTokenLockInfo (626) */
->>>>>>> ba2f9f54
   interface CeresTokenLockerTokenLockInfo extends Struct {
     readonly tokens: u128;
     readonly unlockingTimestamp: u64;
     readonly assetId: CommonPrimitivesAssetId32;
   }
 
-<<<<<<< HEAD
-  /** @name CeresTokenLockerError (625) */
-=======
   /** @name CeresTokenLockerError (627) */
->>>>>>> ba2f9f54
   interface CeresTokenLockerError extends Enum {
     readonly isInvalidNumberOfTokens: boolean;
     readonly isUnauthorized: boolean;
@@ -4699,44 +4655,28 @@
     readonly type: 'InvalidNumberOfTokens' | 'Unauthorized' | 'InvalidUnlockingTimestamp' | 'NotEnoughFunds' | 'NotUnlockedYet' | 'LockInfoDoesNotExist';
   }
 
-<<<<<<< HEAD
-  /** @name CeresGovernancePlatformVotingInfo (627) */
-=======
   /** @name CeresGovernancePlatformVotingInfo (629) */
->>>>>>> ba2f9f54
   interface CeresGovernancePlatformVotingInfo extends Struct {
     readonly votingOption: u32;
     readonly numberOfVotes: u128;
     readonly ceresWithdrawn: bool;
   }
 
-<<<<<<< HEAD
-  /** @name CeresGovernancePlatformPollInfo (628) */
-=======
   /** @name CeresGovernancePlatformPollInfo (630) */
->>>>>>> ba2f9f54
   interface CeresGovernancePlatformPollInfo extends Struct {
     readonly numberOfOptions: u32;
     readonly pollStartTimestamp: u64;
     readonly pollEndTimestamp: u64;
   }
 
-<<<<<<< HEAD
-  /** @name CeresGovernancePlatformStorageVersion (629) */
-=======
   /** @name CeresGovernancePlatformStorageVersion (631) */
->>>>>>> ba2f9f54
   interface CeresGovernancePlatformStorageVersion extends Enum {
     readonly isV1: boolean;
     readonly isV2: boolean;
     readonly type: 'V1' | 'V2';
   }
 
-<<<<<<< HEAD
-  /** @name CeresGovernancePlatformError (630) */
-=======
   /** @name CeresGovernancePlatformError (632) */
->>>>>>> ba2f9f54
   interface CeresGovernancePlatformError extends Enum {
     readonly isInvalidVotes: boolean;
     readonly isPollIsFinished: boolean;
@@ -4753,11 +4693,7 @@
     readonly type: 'InvalidVotes' | 'PollIsFinished' | 'PollIsNotStarted' | 'NotEnoughFunds' | 'InvalidNumberOfOption' | 'VoteDenied' | 'InvalidStartTimestamp' | 'InvalidEndTimestamp' | 'PollIsNotFinished' | 'InvalidNumberOfVotes' | 'FundsAlreadyWithdrawn' | 'PollIdAlreadyExists';
   }
 
-<<<<<<< HEAD
-  /** @name CeresLaunchpadIloInfo (631) */
-=======
   /** @name CeresLaunchpadIloInfo (633) */
->>>>>>> ba2f9f54
   interface CeresLaunchpadIloInfo extends Struct {
     readonly iloOrganizer: AccountId32;
     readonly tokensForIlo: u128;
@@ -4784,22 +4720,14 @@
     readonly finishTimestamp: u64;
   }
 
-<<<<<<< HEAD
-  /** @name CeresLaunchpadContributorsVesting (632) */
-=======
   /** @name CeresLaunchpadContributorsVesting (634) */
->>>>>>> ba2f9f54
   interface CeresLaunchpadContributorsVesting extends Struct {
     readonly firstReleasePercent: u128;
     readonly vestingPeriod: u64;
     readonly vestingPercent: u128;
   }
 
-<<<<<<< HEAD
-  /** @name CeresLaunchpadTeamVesting (633) */
-=======
   /** @name CeresLaunchpadTeamVesting (635) */
->>>>>>> ba2f9f54
   interface CeresLaunchpadTeamVesting extends Struct {
     readonly teamVestingTotalTokens: u128;
     readonly teamVestingFirstReleasePercent: u128;
@@ -4807,11 +4735,7 @@
     readonly teamVestingPercent: u128;
   }
 
-<<<<<<< HEAD
-  /** @name CeresLaunchpadContributionInfo (635) */
-=======
   /** @name CeresLaunchpadContributionInfo (637) */
->>>>>>> ba2f9f54
   interface CeresLaunchpadContributionInfo extends Struct {
     readonly fundsContributed: u128;
     readonly tokensBought: u128;
@@ -4820,11 +4744,7 @@
     readonly numberOfClaims: u32;
   }
 
-<<<<<<< HEAD
-  /** @name CeresLaunchpadError (636) */
-=======
   /** @name CeresLaunchpadError (638) */
->>>>>>> ba2f9f54
   interface CeresLaunchpadError extends Enum {
     readonly isIloAlreadyExists: boolean;
     readonly isParameterCantBeZero: boolean;
@@ -4869,11 +4789,7 @@
     readonly type: 'IloAlreadyExists' | 'ParameterCantBeZero' | 'InvalidSoftCap' | 'InvalidMinimumContribution' | 'InvalidMaximumContribution' | 'InvalidLiquidityPercent' | 'InvalidLockupDays' | 'InvalidStartTimestamp' | 'InvalidEndTimestamp' | 'InvalidPrice' | 'InvalidNumberOfTokensForLiquidity' | 'InvalidNumberOfTokensForILO' | 'InvalidFirstReleasePercent' | 'InvalidVestingPercent' | 'InvalidVestingPeriod' | 'NotEnoughCeres' | 'NotEnoughTokens' | 'IloNotStarted' | 'IloIsFinished' | 'CantContributeInILO' | 'HardCapIsHit' | 'NotEnoughTokensToBuy' | 'ContributionIsLowerThenMin' | 'ContributionIsBiggerThenMax' | 'NotEnoughFunds' | 'IloDoesNotExist' | 'IloIsNotFinished' | 'PoolDoesNotExist' | 'Unauthorized' | 'CantClaimLPTokens' | 'FundsAlreadyClaimed' | 'NothingToClaim' | 'IloIsFailed' | 'IloIsSucceeded' | 'CantCreateILOForListedToken' | 'AccountIsNotWhitelisted' | 'InvalidTeamFirstReleasePercent' | 'InvalidTeamVestingPercent' | 'InvalidTeamVestingPeriod' | 'NotEnoughTeamTokensToLock';
   }
 
-<<<<<<< HEAD
-  /** @name DemeterFarmingPlatformTokenInfo (637) */
-=======
   /** @name DemeterFarmingPlatformTokenInfo (639) */
->>>>>>> ba2f9f54
   interface DemeterFarmingPlatformTokenInfo extends Struct {
     readonly farmsTotalMultiplier: u32;
     readonly stakingTotalMultiplier: u32;
@@ -4884,11 +4800,7 @@
     readonly teamAccount: AccountId32;
   }
 
-<<<<<<< HEAD
-  /** @name DemeterFarmingPlatformUserInfo (639) */
-=======
   /** @name DemeterFarmingPlatformUserInfo (641) */
->>>>>>> ba2f9f54
   interface DemeterFarmingPlatformUserInfo extends Struct {
     readonly baseAsset: CommonPrimitivesAssetId32;
     readonly poolAsset: CommonPrimitivesAssetId32;
@@ -4898,11 +4810,7 @@
     readonly rewards: u128;
   }
 
-<<<<<<< HEAD
-  /** @name DemeterFarmingPlatformPoolData (641) */
-=======
   /** @name DemeterFarmingPlatformPoolData (643) */
->>>>>>> ba2f9f54
   interface DemeterFarmingPlatformPoolData extends Struct {
     readonly multiplier: u32;
     readonly depositFee: u128;
@@ -4915,22 +4823,14 @@
     readonly baseAsset: CommonPrimitivesAssetId32;
   }
 
-<<<<<<< HEAD
-  /** @name DemeterFarmingPlatformStorageVersion (642) */
-=======
   /** @name DemeterFarmingPlatformStorageVersion (644) */
->>>>>>> ba2f9f54
   interface DemeterFarmingPlatformStorageVersion extends Enum {
     readonly isV1: boolean;
     readonly isV2: boolean;
     readonly type: 'V1' | 'V2';
   }
 
-<<<<<<< HEAD
-  /** @name DemeterFarmingPlatformError (643) */
-=======
   /** @name DemeterFarmingPlatformError (645) */
->>>>>>> ba2f9f54
   interface DemeterFarmingPlatformError extends Enum {
     readonly isTokenAlreadyRegistered: boolean;
     readonly isTokenPerBlockCantBeZero: boolean;
@@ -4948,11 +4848,7 @@
     readonly type: 'TokenAlreadyRegistered' | 'TokenPerBlockCantBeZero' | 'InvalidAllocationParameters' | 'InvalidMultiplier' | 'InvalidDepositFee' | 'RewardTokenIsNotRegistered' | 'PoolAlreadyExists' | 'InsufficientFunds' | 'ZeroRewards' | 'PoolDoesNotExist' | 'InsufficientLPTokens' | 'PoolDoesNotHaveRewards' | 'Unauthorized';
   }
 
-<<<<<<< HEAD
-  /** @name PalletBagsListListNode (644) */
-=======
   /** @name PalletBagsListListNode (646) */
->>>>>>> ba2f9f54
   interface PalletBagsListListNode extends Struct {
     readonly id: AccountId32;
     readonly prev: Option<AccountId32>;
@@ -4961,32 +4857,20 @@
     readonly score: u64;
   }
 
-<<<<<<< HEAD
-  /** @name PalletBagsListListBag (645) */
-=======
   /** @name PalletBagsListListBag (647) */
->>>>>>> ba2f9f54
   interface PalletBagsListListBag extends Struct {
     readonly head: Option<AccountId32>;
     readonly tail: Option<AccountId32>;
   }
 
-<<<<<<< HEAD
-  /** @name PalletBagsListError (647) */
-=======
   /** @name PalletBagsListError (649) */
->>>>>>> ba2f9f54
   interface PalletBagsListError extends Enum {
     readonly isList: boolean;
     readonly asList: PalletBagsListListListError;
     readonly type: 'List';
   }
 
-<<<<<<< HEAD
-  /** @name PalletBagsListListListError (648) */
-=======
   /** @name PalletBagsListListListError (650) */
->>>>>>> ba2f9f54
   interface PalletBagsListListListError extends Enum {
     readonly isDuplicate: boolean;
     readonly isNotHeavier: boolean;
@@ -4995,11 +4879,7 @@
     readonly type: 'Duplicate' | 'NotHeavier' | 'NotInSameBag' | 'NodeNotFound';
   }
 
-<<<<<<< HEAD
-  /** @name PalletElectionProviderMultiPhasePhase (649) */
-=======
   /** @name PalletElectionProviderMultiPhasePhase (651) */
->>>>>>> ba2f9f54
   interface PalletElectionProviderMultiPhasePhase extends Enum {
     readonly isOff: boolean;
     readonly isSigned: boolean;
@@ -5009,32 +4889,20 @@
     readonly type: 'Off' | 'Signed' | 'Unsigned' | 'Emergency';
   }
 
-<<<<<<< HEAD
-  /** @name PalletElectionProviderMultiPhaseReadySolution (651) */
-=======
   /** @name PalletElectionProviderMultiPhaseReadySolution (653) */
->>>>>>> ba2f9f54
   interface PalletElectionProviderMultiPhaseReadySolution extends Struct {
     readonly supports: Vec<ITuple<[AccountId32, SpNposElectionsSupport]>>;
     readonly score: SpNposElectionsElectionScore;
     readonly compute: PalletElectionProviderMultiPhaseElectionCompute;
   }
 
-<<<<<<< HEAD
-  /** @name PalletElectionProviderMultiPhaseRoundSnapshot (652) */
-=======
   /** @name PalletElectionProviderMultiPhaseRoundSnapshot (654) */
->>>>>>> ba2f9f54
   interface PalletElectionProviderMultiPhaseRoundSnapshot extends Struct {
     readonly voters: Vec<ITuple<[AccountId32, u64, Vec<AccountId32>]>>;
     readonly targets: Vec<AccountId32>;
   }
 
-<<<<<<< HEAD
-  /** @name PalletElectionProviderMultiPhaseSignedSignedSubmission (659) */
-=======
   /** @name PalletElectionProviderMultiPhaseSignedSignedSubmission (661) */
->>>>>>> ba2f9f54
   interface PalletElectionProviderMultiPhaseSignedSignedSubmission extends Struct {
     readonly who: AccountId32;
     readonly deposit: u128;
@@ -5042,11 +4910,7 @@
     readonly callFee: u128;
   }
 
-<<<<<<< HEAD
-  /** @name PalletElectionProviderMultiPhaseError (660) */
-=======
   /** @name PalletElectionProviderMultiPhaseError (662) */
->>>>>>> ba2f9f54
   interface PalletElectionProviderMultiPhaseError extends Enum {
     readonly isPreDispatchEarlySubmission: boolean;
     readonly isPreDispatchWrongWinnerCount: boolean;
@@ -5063,22 +4927,14 @@
     readonly type: 'PreDispatchEarlySubmission' | 'PreDispatchWrongWinnerCount' | 'PreDispatchWeakSubmission' | 'SignedQueueFull' | 'SignedCannotPayDeposit' | 'SignedInvalidWitness' | 'SignedTooMuchWeight' | 'OcwCallWrongEra' | 'MissingSnapshotMetadata' | 'InvalidSubmissionIndex' | 'CallNotAllowed' | 'FallbackFailed';
   }
 
-<<<<<<< HEAD
-  /** @name BandRate (662) */
-=======
   /** @name BandRate (664) */
->>>>>>> ba2f9f54
   interface BandRate extends Struct {
     readonly value: u128;
     readonly lastUpdated: u64;
     readonly requestId: u64;
   }
 
-<<<<<<< HEAD
-  /** @name BandError (663) */
-=======
   /** @name BandError (665) */
->>>>>>> ba2f9f54
   interface BandError extends Enum {
     readonly isUnauthorizedRelayer: boolean;
     readonly isAlreadyATrustedRelayer: boolean;
@@ -5087,11 +4943,7 @@
     readonly type: 'UnauthorizedRelayer' | 'AlreadyATrustedRelayer' | 'NoSuchRelayer' | 'RateConversionOverflow';
   }
 
-<<<<<<< HEAD
-  /** @name FaucetError (664) */
-=======
   /** @name FaucetError (666) */
->>>>>>> ba2f9f54
   interface FaucetError extends Enum {
     readonly isAssetNotSupported: boolean;
     readonly isAmountAboveLimit: boolean;
@@ -5099,11 +4951,7 @@
     readonly type: 'AssetNotSupported' | 'AmountAboveLimit' | 'NotEnoughReserves';
   }
 
-<<<<<<< HEAD
-  /** @name SpRuntimeMultiSignature (668) */
-=======
   /** @name SpRuntimeMultiSignature (670) */
->>>>>>> ba2f9f54
   interface SpRuntimeMultiSignature extends Enum {
     readonly isEd25519: boolean;
     readonly asEd25519: SpCoreEd25519Signature;
@@ -5114,33 +4962,6 @@
     readonly type: 'Ed25519' | 'Sr25519' | 'Ecdsa';
   }
 
-<<<<<<< HEAD
-  /** @name SpCoreEcdsaSignature (669) */
-  interface SpCoreEcdsaSignature extends U8aFixed {}
-
-  /** @name FrameSystemExtensionsCheckSpecVersion (672) */
-  type FrameSystemExtensionsCheckSpecVersion = Null;
-
-  /** @name FrameSystemExtensionsCheckTxVersion (673) */
-  type FrameSystemExtensionsCheckTxVersion = Null;
-
-  /** @name FrameSystemExtensionsCheckGenesis (674) */
-  type FrameSystemExtensionsCheckGenesis = Null;
-
-  /** @name FrameSystemExtensionsCheckNonce (677) */
-  interface FrameSystemExtensionsCheckNonce extends Compact<u32> {}
-
-  /** @name FrameSystemExtensionsCheckWeight (678) */
-  type FrameSystemExtensionsCheckWeight = Null;
-
-  /** @name FramenodeRuntimeExtensionsChargeTransactionPayment (679) */
-  interface FramenodeRuntimeExtensionsChargeTransactionPayment extends PalletTransactionPaymentChargeTransactionPayment {}
-
-  /** @name PalletTransactionPaymentChargeTransactionPayment (680) */
-  interface PalletTransactionPaymentChargeTransactionPayment extends Compact<u128> {}
-
-  /** @name FramenodeRuntimeRuntime (681) */
-=======
   /** @name SpCoreEcdsaSignature (671) */
   interface SpCoreEcdsaSignature extends U8aFixed {}
 
@@ -5166,7 +4987,6 @@
   interface PalletTransactionPaymentChargeTransactionPayment extends Compact<u128> {}
 
   /** @name FramenodeRuntimeRuntime (683) */
->>>>>>> ba2f9f54
   type FramenodeRuntimeRuntime = Null;
 
 } // declare module