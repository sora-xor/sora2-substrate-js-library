// Auto-generated via `yarn polkadot-types-from-defs`, do not edit
/* eslint-disable */

<<<<<<< HEAD
import type { Struct, bool, u32 } from '@polkadot/types-codec';
import type { Balance, BlockNumber } from '@sora-substrate/types/interfaces/runtime';

/** @name PollInfo */
export interface PollInfo extends Struct {
  readonly numberOfOptions: u32;
  readonly pollStartBlock: BlockNumber;
  readonly pollEndBlock: BlockNumber;
=======
import type { Struct, bool, u32 } from '@polkadot/types';
import type { Balance, Moment } from '@sora-substrate/types/interfaces/runtime';

/** @name PollInfo */
export interface PollInfo extends Struct {
  readonly number_of_options: u32;
  readonly poll_start_timestamp: Moment;
  readonly poll_end_timestamp: Moment;
>>>>>>> 28e554ae
}

/** @name VotingInfo */
export interface VotingInfo extends Struct {
  readonly votingOption: u32;
  readonly numberOfVotes: Balance;
  readonly ceresWithdrawn: bool;
}

export type PHANTOM_CERESGOVERNANCEPLATFORM = 'ceresGovernancePlatform';<|MERGE_RESOLUTION|>--- conflicted
+++ resolved
@@ -1,25 +1,14 @@
 // Auto-generated via `yarn polkadot-types-from-defs`, do not edit
 /* eslint-disable */
 
-<<<<<<< HEAD
 import type { Struct, bool, u32 } from '@polkadot/types-codec';
-import type { Balance, BlockNumber } from '@sora-substrate/types/interfaces/runtime';
+import type { Balance, Moment } from '@sora-substrate/types/interfaces/runtime';
 
 /** @name PollInfo */
 export interface PollInfo extends Struct {
   readonly numberOfOptions: u32;
-  readonly pollStartBlock: BlockNumber;
-  readonly pollEndBlock: BlockNumber;
-=======
-import type { Struct, bool, u32 } from '@polkadot/types';
-import type { Balance, Moment } from '@sora-substrate/types/interfaces/runtime';
-
-/** @name PollInfo */
-export interface PollInfo extends Struct {
-  readonly number_of_options: u32;
-  readonly poll_start_timestamp: Moment;
-  readonly poll_end_timestamp: Moment;
->>>>>>> 28e554ae
+  readonly pollStartTimestamp: Moment;
+  readonly pollEndTimestamp: Moment;
 }
 
 /** @name VotingInfo */
