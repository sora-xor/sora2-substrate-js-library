--- conflicted
+++ resolved
@@ -2650,7 +2650,6 @@
                         ]
                     ]
                 },
-<<<<<<< HEAD
                 "AssetInfo": {
                     "type": "struct",
                     "type_mapping": [
@@ -2753,38 +2752,23 @@
                         ]
                     ]
                 },
-=======
->>>>>>> 28e554ae
                 "ContributorsVesting": {
                     "type": "struct",
                     "type_mapping": [
                         [
-<<<<<<< HEAD
                             "firstReleasePercent",
                             "Balance"
                         ],
                         [
                             "vestingPeriod",
-                            "BlockNumber"
+                            "Moment"
                         ],
                         [
                             "vestingPercent",
-=======
-                            "first_release_percent",
-                            "Balance"
-                        ],
-                        [
-                            "vesting_period",
-                            "Moment"
-                        ],
-                        [
-                            "vesting_percent",
->>>>>>> 28e554ae
-                            "Balance"
-                        ]
-                    ]
-                },
-<<<<<<< HEAD
+                            "Balance"
+                        ]
+                    ]
+                },
                 "CrowdloanLease": {
                     "type": "struct",
                     "type_mapping": [
@@ -2887,13 +2871,10 @@
                         ]
                     ]
                 },
-=======
->>>>>>> 28e554ae
                 "ILOInfo": {
                     "type": "struct",
                     "type_mapping": [
                         [
-<<<<<<< HEAD
                             "iloOrganizer",
                             "AccountId"
                         ],
@@ -2942,12 +2923,12 @@
                             "u32"
                         ],
                         [
-                            "startBlock",
-                            "BlockNumber"
-                        ],
-                        [
-                            "endBlock",
-                            "BlockNumber"
+                            "startTimestamp",
+                            "Moment"
+                        ],
+                        [
+                            "endTimestamp",
+                            "Moment"
                         ],
                         [
                             "contributorsVesting",
@@ -2963,77 +2944,6 @@
                         ],
                         [
                             "fundsRaised",
-=======
-                            "ilo_organizer",
-                            "AccountId"
-                        ],
-                        [
-                            "tokens_for_ilo",
-                            "Balance"
-                        ],
-                        [
-                            "tokens_for_liquidity",
-                            "Balance"
-                        ],
-                        [
-                            "ilo_price",
-                            "Balance"
-                        ],
-                        [
-                            "soft_cap",
-                            "Balance"
-                        ],
-                        [
-                            "hard_cap",
-                            "Balance"
-                        ],
-                        [
-                            "min_contribution",
-                            "Balance"
-                        ],
-                        [
-                            "max_contribution",
-                            "Balance"
-                        ],
-                        [
-                            "refund_type",
-                            "bool"
-                        ],
-                        [
-                            "liquidity_percent",
-                            "Balance"
-                        ],
-                        [
-                            "listing_price",
-                            "Balance"
-                        ],
-                        [
-                            "lockup_days",
-                            "u32"
-                        ],
-                        [
-                            "start_timestamp",
-                            "Moment"
-                        ],
-                        [
-                            "end_timestamp",
-                            "Moment"
-                        ],
-                        [
-                            "contributors_vesting",
-                            "ContributorsVesting"
-                        ],
-                        [
-                            "team_vesting",
-                            "TeamVesting"
-                        ],
-                        [
-                            "sold_tokens",
-                            "Balance"
-                        ],
-                        [
-                            "funds_raised",
->>>>>>> 28e554ae
                             "Balance"
                         ],
                         [
@@ -3045,7 +2955,6 @@
                             "bool"
                         ],
                         [
-<<<<<<< HEAD
                             "lpTokens",
                             "Balance"
                         ],
@@ -3054,8 +2963,8 @@
                             "bool"
                         ],
                         [
-                            "finishBlock",
-                            "BlockNumber"
+                            "finishTimestamp",
+                            "Moment"
                         ]
                     ]
                 },
@@ -3455,8 +3364,8 @@
                             "Balance"
                         ],
                         [
-                            "unlockingBlock",
-                            "BlockNumber"
+                            "unlockingTimestamp",
+                            "Moment"
                         ],
                         [
                             "assetA",
@@ -3949,12 +3858,12 @@
                             "u32"
                         ],
                         [
-                            "pollStartBlock",
-                            "BlockNumber"
-                        ],
-                        [
-                            "pollEndBlock",
-                            "BlockNumber"
+                            "pollStartTimestamp",
+                            "Moment"
+                        ],
+                        [
+                            "pollEndTimestamp",
+                            "Moment"
                         ]
                     ]
                 },
@@ -4107,7 +4016,7 @@
                         ],
                         [
                             "teamVestingPeriod",
-                            "BlockNumber"
+                            "Moment"
                         ],
                         [
                             "teamVestingPercent",
@@ -4169,8 +4078,8 @@
                             "Balance"
                         ],
                         [
-                            "unlockingBlock",
-                            "BlockNumber"
+                            "unlockingTimestamp",
+                            "Moment"
                         ],
                         [
                             "assetId",
@@ -4230,94 +4139,6 @@
                         [
                             "ceresWithdrawn",
                             "bool"
-=======
-                            "lp_tokens",
-                            "Balance"
-                        ],
-                        [
-                            "claimed_lp_tokens",
-                            "bool"
-                        ],
-                        [
-                            "finish_timestamp",
-                            "Moment"
-                        ]
-                    ]
-                },
-                "LockInfo": {
-                    "type": "struct",
-                    "type_mapping": [
-                        [
-                            "pool_tokens",
-                            "Balance"
-                        ],
-                        [
-                            "unlocking_timestamp",
-                            "Moment"
-                        ],
-                        [
-                            "asset_a",
-                            "AssetId"
-                        ],
-                        [
-                            "asset_b",
-                            "AssetId"
-                        ]
-                    ]
-                },
-                "PollInfo": {
-                    "type": "struct",
-                    "type_mapping": [
-                        [
-                            "number_of_options",
-                            "u32"
-                        ],
-                        [
-                            "poll_start_timestamp",
-                            "Moment"
-                        ],
-                        [
-                            "poll_end_timestamp",
-                            "Moment"
-                        ]
-                    ]
-                },
-                "TeamVesting": {
-                    "type": "struct",
-                    "type_mapping": [
-                        [
-                            "team_vesting_total_tokens",
-                            "Balance"
-                        ],
-                        [
-                            "team_vesting_first_release_percent",
-                            "Balance"
-                        ],
-                        [
-                            "team_vesting_period",
-                            "Moment"
-                        ],
-                        [
-                            "team_vesting_percent",
-                            "Balance"
-                        ]
-                    ]
-                },
-                "TokenLockInfo": {
-                    "type": "struct",
-                    "type_mapping": [
-                        [
-                            "tokens",
-                            "Balance"
-                        ],
-                        [
-                            "unlocking_timestamp",
-                            "Moment"
-                        ],
-                        [
-                            "asset_id",
-                            "AssetId"
->>>>>>> 28e554ae
                         ]
                     ]
                 }
