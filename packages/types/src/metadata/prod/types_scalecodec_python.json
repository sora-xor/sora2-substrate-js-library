--- conflicted
+++ resolved
@@ -1,5 +1,5 @@
 {
-    "runtime_id": 26,
+    "runtime_id": 23,
     "versioning": [
         {
             "runtime_range": [
@@ -1830,7 +1830,6 @@
                 "BTreeSet<LiquiditySourceType>": "Vec<LiquiditySourceType>",
                 "ecdsa::Public": "[u8; 33]",
                 "Result<IncomingRequest, DispatchError>": {
-<<<<<<< HEAD
                   "type": "enum",
                   "type_mapping": [
                     [
@@ -1842,19 +1841,6 @@
                       "DispatchError"
                     ]
                   ]
-=======
-                    "type": "enum",
-                    "type_mapping": [
-                        [
-                            "Ok",
-                            "IncomingRequest"
-                        ],
-                        [
-                            "Err",
-                            "DispatchError"
-                        ]
-                    ]
->>>>>>> 4cd36f38
                 },
                 "VotingInfo": {
                     "type": "struct",
