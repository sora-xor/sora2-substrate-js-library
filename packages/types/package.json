--- conflicted
+++ resolved
@@ -1,10 +1,6 @@
 {
   "name": "@sora-substrate/types",
-<<<<<<< HEAD
-  "version": "1.10.0-beta.12",
-=======
-  "version": "1.10.8",
->>>>>>> 4e58b37f
+  "version": "1.10.0-beta.13",
   "license": "Apache-2.0",
   "main": "./build/index.js",
   "typings": "./build/index.d.ts",
@@ -12,22 +8,12 @@
     "access": "public"
   },
   "dependencies": {
-<<<<<<< HEAD
     "@open-web3/api-mobx": "0.9.4-26",
     "@open-web3/orml-types": "0.9.4-26",
     "@polkadot/api": "8.9.1",
     "@polkadot/typegen": "8.9.1",
     "@polkadot/types": "8.9.1",
-    "@sora-substrate/type-definitions": "1.10.0-beta.12"
-=======
-    "@babel/runtime": "^7.10.2",
-    "@open-web3/api-mobx": "^0.8.2-9",
-    "@open-web3/orml-types": "^0.8.2-9",
-    "@polkadot/api": "^4.10.1",
-    "@polkadot/typegen": "^4.10.1",
-    "@polkadot/types": "^4.10.1",
-    "@sora-substrate/type-definitions": "1.10.8"
->>>>>>> 4e58b37f
+    "@sora-substrate/type-definitions": "1.10.0-beta.13"
   },
   "devDependencies": {
     "@babel/runtime": "^7.10.2",
