{
  "name": "@sora-substrate/types",
  "version": "1.18.3",
  "license": "Apache-2.0",
  "main": "./build/index.js",
  "typings": "./build/index.d.ts",
  "publishConfig": {
    "access": "public"
  },
  "dependencies": {
    "@open-web3/api-mobx": "0.9.4-26",
    "@open-web3/orml-types": "1.1.4",
<<<<<<< HEAD
    "@polkadot/api": "10.9.1",
    "@polkadot/typegen": "10.9.1",
    "@polkadot/types": "10.9.1",
    "@sora-substrate/type-definitions": "1.18.2"
=======
    "@polkadot/api": "9.14.2",
    "@polkadot/typegen": "9.14.2",
    "@polkadot/types": "9.14.2",
    "@sora-substrate/type-definitions": "1.18.3"
>>>>>>> aedec24f
  },
  "devDependencies": {
    "@types/websocket": "^1.0.0",
    "websocket": "^1.0.31"
  }
}<|MERGE_RESOLUTION|>--- conflicted
+++ resolved
@@ -1,6 +1,6 @@
 {
   "name": "@sora-substrate/types",
-  "version": "1.18.3",
+  "version": "1.18.4-beta.0",
   "license": "Apache-2.0",
   "main": "./build/index.js",
   "typings": "./build/index.d.ts",
@@ -10,17 +10,10 @@
   "dependencies": {
     "@open-web3/api-mobx": "0.9.4-26",
     "@open-web3/orml-types": "1.1.4",
-<<<<<<< HEAD
     "@polkadot/api": "10.9.1",
     "@polkadot/typegen": "10.9.1",
     "@polkadot/types": "10.9.1",
     "@sora-substrate/type-definitions": "1.18.2"
-=======
-    "@polkadot/api": "9.14.2",
-    "@polkadot/typegen": "9.14.2",
-    "@polkadot/types": "9.14.2",
-    "@sora-substrate/type-definitions": "1.18.3"
->>>>>>> aedec24f
   },
   "devDependencies": {
     "@types/websocket": "^1.0.0",
