{
  "name": "@sora-substrate/types",
<<<<<<< HEAD
  "version": "1.13.1-1",
=======
  "version": "1.13.2",
>>>>>>> 3ec9883c
  "license": "Apache-2.0",
  "main": "./build/index.js",
  "typings": "./build/index.d.ts",
  "publishConfig": {
    "access": "public"
  },
  "dependencies": {
    "@open-web3/api-mobx": "0.9.4-26",
    "@open-web3/orml-types": "0.9.4-26",
    "@polkadot/api": "9.6.2",
    "@polkadot/typegen": "9.6.2",
    "@polkadot/types": "9.6.2",
<<<<<<< HEAD
    "@sora-substrate/type-definitions": "1.13.1-1"
=======
    "@sora-substrate/type-definitions": "1.13.2"
>>>>>>> 3ec9883c
  },
  "devDependencies": {
    "@babel/runtime": "^7.10.2",
    "@types/websocket": "^1.0.0",
    "websocket": "^1.0.31"
  }
}<|MERGE_RESOLUTION|>--- conflicted
+++ resolved
@@ -1,10 +1,6 @@
 {
   "name": "@sora-substrate/types",
-<<<<<<< HEAD
-  "version": "1.13.1-1",
-=======
   "version": "1.13.2",
->>>>>>> 3ec9883c
   "license": "Apache-2.0",
   "main": "./build/index.js",
   "typings": "./build/index.d.ts",
@@ -17,11 +13,7 @@
     "@polkadot/api": "9.6.2",
     "@polkadot/typegen": "9.6.2",
     "@polkadot/types": "9.6.2",
-<<<<<<< HEAD
-    "@sora-substrate/type-definitions": "1.13.1-1"
-=======
     "@sora-substrate/type-definitions": "1.13.2"
->>>>>>> 3ec9883c
   },
   "devDependencies": {
     "@babel/runtime": "^7.10.2",
