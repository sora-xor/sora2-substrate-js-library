{
  "name": "@sora-substrate/types",
<<<<<<< HEAD
  "version": "1.22.6",
=======
  "version": "1.22.8",
>>>>>>> 5f2e7796
  "license": "Apache-2.0",
  "main": "./build/index.js",
  "typings": "./build/index.d.ts",
  "publishConfig": {
    "access": "public"
  },
  "dependencies": {
    "@open-web3/api-mobx": "0.9.4-26",
    "@open-web3/orml-types": "1.1.4",
    "@polkadot/api": "9.14.2",
    "@polkadot/typegen": "9.14.2",
    "@polkadot/types": "9.14.2",
<<<<<<< HEAD
    "@sora-substrate/type-definitions": "1.22.6"
=======
    "@sora-substrate/type-definitions": "1.22.8"
>>>>>>> 5f2e7796
  },
  "devDependencies": {
    "@types/websocket": "^1.0.0",
    "websocket": "^1.0.31"
  }
}<|MERGE_RESOLUTION|>--- conflicted
+++ resolved
@@ -1,10 +1,6 @@
 {
   "name": "@sora-substrate/types",
-<<<<<<< HEAD
-  "version": "1.22.6",
-=======
-  "version": "1.22.8",
->>>>>>> 5f2e7796
+  "version": "1.22.9",
   "license": "Apache-2.0",
   "main": "./build/index.js",
   "typings": "./build/index.d.ts",
@@ -17,11 +13,7 @@
     "@polkadot/api": "9.14.2",
     "@polkadot/typegen": "9.14.2",
     "@polkadot/types": "9.14.2",
-<<<<<<< HEAD
-    "@sora-substrate/type-definitions": "1.22.6"
-=======
-    "@sora-substrate/type-definitions": "1.22.8"
->>>>>>> 5f2e7796
+    "@sora-substrate/type-definitions": "1.22.9"
   },
   "devDependencies": {
     "@types/websocket": "^1.0.0",
