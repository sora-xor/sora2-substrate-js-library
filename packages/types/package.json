--- conflicted
+++ resolved
@@ -1,10 +1,6 @@
 {
   "name": "@sora-substrate/types",
-<<<<<<< HEAD
-  "version": "1.10.0-beta.11",
-=======
-  "version": "1.10.5",
->>>>>>> 5a03afc4
+  "version": "1.10.0-beta.12",
   "license": "Apache-2.0",
   "main": "./build/index.js",
   "typings": "./build/index.d.ts",
@@ -12,22 +8,12 @@
     "access": "public"
   },
   "dependencies": {
-<<<<<<< HEAD
     "@open-web3/api-mobx": "0.9.4-26",
     "@open-web3/orml-types": "0.9.4-26",
     "@polkadot/api": "8.9.1",
     "@polkadot/typegen": "8.9.1",
     "@polkadot/types": "8.9.1",
-    "@sora-substrate/type-definitions": "1.10.0-beta.11"
-=======
-    "@babel/runtime": "^7.10.2",
-    "@open-web3/api-mobx": "^0.8.2-9",
-    "@open-web3/orml-types": "^0.8.2-9",
-    "@polkadot/api": "^4.10.1",
-    "@polkadot/typegen": "^4.10.1",
-    "@polkadot/types": "^4.10.1",
-    "@sora-substrate/type-definitions": "1.10.5"
->>>>>>> 5a03afc4
+    "@sora-substrate/type-definitions": "1.10.0-beta.12"
   },
   "devDependencies": {
     "@babel/runtime": "^7.10.2",
