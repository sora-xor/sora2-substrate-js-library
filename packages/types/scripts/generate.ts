--- conflicted
+++ resolved
@@ -78,11 +78,7 @@
       'MockLiquiditySource4',
       'DEXAPI',
       'Farming',
-<<<<<<< HEAD
-      'VestedRewards',
-=======
       'VestedRewards'
->>>>>>> e9eb9e2c
     ],
     definitions,
     metaHex
