--- conflicted
+++ resolved
@@ -1,10 +1,6 @@
 {
   "name": "@sora-substrate/liquidity-proxy",
-<<<<<<< HEAD
-  "version": "1.39.11",
-=======
   "version": "1.40.0",
->>>>>>> dc6e50dc
   "license": "Apache-2.0",
   "main": "./build/index.js",
   "typings": "./build/index.d.ts",
@@ -12,10 +8,6 @@
     "access": "public"
   },
   "dependencies": {
-<<<<<<< HEAD
-    "@sora-substrate/math": "1.39.11"
-=======
     "@sora-substrate/math": "1.40.0"
->>>>>>> dc6e50dc
   }
 }