--- conflicted
+++ resolved
@@ -1,10 +1,6 @@
 {
   "name": "@sora-substrate/api-derive",
-<<<<<<< HEAD
-  "version": "1.6.30",
-=======
-  "version": "1.6.31",
->>>>>>> 6fe3ed67
+  "version": "1.6.32",
   "license": "Apache-2.0",
   "main": "./build/index.js",
   "typings": "./build/index.d.ts",
@@ -14,11 +10,7 @@
   "dependencies": {
     "@babel/runtime": "^7.10.2",
     "@polkadot/api-derive": "^4.10.1",
-<<<<<<< HEAD
-    "@sora-substrate/types": "^1.6.30",
-=======
-    "@sora-substrate/types": "^1.6.31",
->>>>>>> 6fe3ed67
+    "@sora-substrate/types": "^1.6.32",
     "rxjs": "^6.5.5"
   }
 }