{
  "name": "@sora-substrate/api-derive",
<<<<<<< HEAD
  "version": "1.3.17",
=======
  "version": "1.3.19",
>>>>>>> 8e43f381
  "license": "Apache-2.0",
  "main": "./build/index.js",
  "typings": "./build/index.d.ts",
  "publishConfig": {
    "access": "public"
  },
  "dependencies": {
    "@babel/runtime": "^7.10.2",
    "@polkadot/api-derive": "^4.10.1",
<<<<<<< HEAD
    "@sora-substrate/types": "^1.3.17",
=======
    "@sora-substrate/types": "^1.3.19",
>>>>>>> 8e43f381
    "rxjs": "^6.5.5"
  }
}<|MERGE_RESOLUTION|>--- conflicted
+++ resolved
@@ -1,10 +1,6 @@
 {
   "name": "@sora-substrate/api-derive",
-<<<<<<< HEAD
-  "version": "1.3.17",
-=======
   "version": "1.3.19",
->>>>>>> 8e43f381
   "license": "Apache-2.0",
   "main": "./build/index.js",
   "typings": "./build/index.d.ts",
@@ -14,11 +10,7 @@
   "dependencies": {
     "@babel/runtime": "^7.10.2",
     "@polkadot/api-derive": "^4.10.1",
-<<<<<<< HEAD
-    "@sora-substrate/types": "^1.3.17",
-=======
     "@sora-substrate/types": "^1.3.19",
->>>>>>> 8e43f381
     "rxjs": "^6.5.5"
   }
 }