--- conflicted
+++ resolved
@@ -1,10 +1,6 @@
 {
   "name": "@sora-substrate/math",
-<<<<<<< HEAD
-  "version": "1.11.6",
-=======
-  "version": "1.11.7",
->>>>>>> 24b75f83
+  "version": "1.11.8",
   "license": "Apache-2.0",
   "main": "./build/index.js",
   "typings": "./build/index.d.ts",
