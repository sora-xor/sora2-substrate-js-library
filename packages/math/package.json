{
  "name": "@sora-substrate/math",
<<<<<<< HEAD
  "version": "1.10.0-beta.12",
=======
  "version": "1.10.8",
>>>>>>> 4e58b37f
  "license": "Apache-2.0",
  "main": "./build/index.js",
  "typings": "./build/index.d.ts",
  "publishConfig": {
    "access": "public"
  },
  "dependencies": {
    "@polkadot/types": "8.9.1",
    "bignumber.js": "^9.0.1",
    "lodash": "^4.17.15"
  },
  "devDependencies": {
    "@types/lodash": "^4.14.150"
  }
}<|MERGE_RESOLUTION|>--- conflicted
+++ resolved
@@ -1,10 +1,6 @@
 {
   "name": "@sora-substrate/math",
-<<<<<<< HEAD
-  "version": "1.10.0-beta.12",
-=======
-  "version": "1.10.8",
->>>>>>> 4e58b37f
+  "version": "1.10.0-beta.13",
   "license": "Apache-2.0",
   "main": "./build/index.js",
   "typings": "./build/index.d.ts",
