{
  "name": "@sora-substrate/math",
<<<<<<< HEAD
  "version": "1.10.0-beta.100",
=======
  "version": "1.10.0-beta.15",
>>>>>>> 86c0a75f
  "license": "Apache-2.0",
  "main": "./build/index.js",
  "typings": "./build/index.d.ts",
  "publishConfig": {
    "access": "public"
  },
  "dependencies": {
    "@polkadot/types": "8.9.1",
    "bignumber.js": "^9.0.1",
    "lodash": "^4.17.15"
  },
  "devDependencies": {
    "@types/lodash": "^4.14.150"
  }
}<|MERGE_RESOLUTION|>--- conflicted
+++ resolved
@@ -1,10 +1,6 @@
 {
   "name": "@sora-substrate/math",
-<<<<<<< HEAD
-  "version": "1.10.0-beta.100",
-=======
-  "version": "1.10.0-beta.15",
->>>>>>> 86c0a75f
+  "version": "1.10.0-beta.101",
   "license": "Apache-2.0",
   "main": "./build/index.js",
   "typings": "./build/index.d.ts",
