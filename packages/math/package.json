{
  "name": "@sora-substrate/math",
<<<<<<< HEAD
  "version": "1.10.0-beta.19",
=======
  "version": "1.10.10",
>>>>>>> e2aeb74a
  "license": "Apache-2.0",
  "main": "./build/index.js",
  "typings": "./build/index.d.ts",
  "publishConfig": {
    "access": "public"
  },
  "dependencies": {
    "@polkadot/types": "8.9.1",
    "bignumber.js": "^9.0.1",
    "lodash": "^4.17.15"
  },
  "devDependencies": {
    "@types/lodash": "^4.14.150"
  }
}<|MERGE_RESOLUTION|>--- conflicted
+++ resolved
@@ -1,10 +1,6 @@
 {
   "name": "@sora-substrate/math",
-<<<<<<< HEAD
-  "version": "1.10.0-beta.19",
-=======
   "version": "1.10.10",
->>>>>>> e2aeb74a
   "license": "Apache-2.0",
   "main": "./build/index.js",
   "typings": "./build/index.d.ts",
