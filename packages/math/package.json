--- conflicted
+++ resolved
@@ -1,10 +1,6 @@
 {
   "name": "@sora-substrate/math",
-<<<<<<< HEAD
   "version": "1.43.0-betaMST-1.0.6",
-=======
-  "version": "1.44.3",
->>>>>>> 67d49f6b
   "license": "Apache-2.0",
   "main": "./build/index.js",
   "typings": "./build/index.d.ts",
