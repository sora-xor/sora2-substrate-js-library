--- conflicted
+++ resolved
@@ -1,10 +1,6 @@
 {
   "name": "@sora-substrate/api",
-<<<<<<< HEAD
-  "version": "1.6.24",
-=======
   "version": "1.6.25",
->>>>>>> 9b555c8c
   "license": "Apache-2.0",
   "main": "./build/index.js",
   "typings": "./build/index.d.ts",
@@ -16,12 +12,7 @@
     "@open-web3/orml-api-derive": "^0.8.2-9",
     "@polkadot/api": "^4.10.1",
     "@polkadot/rpc-core": "^4.10.1",
-<<<<<<< HEAD
-    "@sora-substrate/api-derive": "^1.6.24",
-    "@sora-substrate/types": "^1.6.24"
-=======
     "@sora-substrate/api-derive": "^1.6.25",
     "@sora-substrate/types": "^1.6.25"
->>>>>>> 9b555c8c
   }
 }