--- conflicted
+++ resolved
@@ -1,10 +1,6 @@
 {
   "name": "@sora-substrate/api",
-<<<<<<< HEAD
-  "version": "0.9.3",
-=======
-  "version": "1.3.8",
->>>>>>> baa33260
+  "version": "1.3.9",
   "license": "Apache-2.0",
   "main": "./build/index.js",
   "typings": "./build/index.d.ts",
@@ -12,16 +8,11 @@
     "access": "public"
   },
   "dependencies": {
-<<<<<<< HEAD
-    "@sora-substrate/types": "^0.9.3",
-    "@sora-substrate/api-derive": "^0.9.3",
-=======
->>>>>>> baa33260
     "@babel/runtime": "^7.10.2",
     "@open-web3/orml-api-derive": "^0.8.2-9",
     "@polkadot/api": "^4.10.1",
     "@polkadot/rpc-core": "^4.10.1",
-    "@sora-substrate/api-derive": "^1.3.8",
-    "@sora-substrate/types": "^1.3.8"
+    "@sora-substrate/api-derive": "^1.3.9",
+    "@sora-substrate/types": "^1.3.9"
   }
 }