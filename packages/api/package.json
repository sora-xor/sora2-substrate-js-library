--- conflicted
+++ resolved
@@ -1,10 +1,6 @@
 {
   "name": "@sora-substrate/api",
-<<<<<<< HEAD
-  "version": "1.39.11",
-=======
   "version": "1.40.0",
->>>>>>> dc6e50dc
   "license": "Apache-2.0",
   "main": "./build/index.js",
   "typings": "./build/index.d.ts",
@@ -14,10 +10,6 @@
   "dependencies": {
     "@open-web3/orml-api-derive": "1.1.4",
     "@polkadot/api": "9.14.2",
-<<<<<<< HEAD
-    "@sora-substrate/types": "1.39.11"
-=======
     "@sora-substrate/types": "1.40.0"
->>>>>>> dc6e50dc
   }
 }