--- conflicted
+++ resolved
@@ -1,10 +1,6 @@
 {
   "name": "@sora-substrate/api",
-<<<<<<< HEAD
-  "version": "1.29.0",
-=======
   "version": "1.29.4",
->>>>>>> 898ccba6
   "license": "Apache-2.0",
   "main": "./build/index.js",
   "typings": "./build/index.d.ts",
@@ -14,10 +10,6 @@
   "dependencies": {
     "@open-web3/orml-api-derive": "1.1.4",
     "@polkadot/api": "9.14.2",
-<<<<<<< HEAD
-    "@sora-substrate/types": "1.29.0"
-=======
     "@sora-substrate/types": "1.29.4"
->>>>>>> 898ccba6
   }
 }