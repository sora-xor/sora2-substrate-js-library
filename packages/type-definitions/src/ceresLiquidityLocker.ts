--- conflicted
+++ resolved
@@ -2,17 +2,10 @@
   rpc: {},
   types: {
     LockInfo: {
-<<<<<<< HEAD
       poolTokens: 'Balance',
-      unlockingBlock: 'BlockNumber',
+      unlockingTimestamp: 'Moment',
       assetA: 'AssetId',
       assetB: 'AssetId',
-=======
-      pool_tokens: 'Balance',
-      unlocking_timestamp: 'Moment',
-      asset_a: 'AssetId',
-      asset_b: 'AssetId',
->>>>>>> 28e554ae
     },
   },
 };