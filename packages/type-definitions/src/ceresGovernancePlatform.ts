--- conflicted
+++ resolved
@@ -1,30 +1,15 @@
 export default {
-<<<<<<< HEAD
   rpc: {},
   types: {
     VotingInfo: {
       votingOption: 'u32',
       numberOfVotes: 'Balance',
       ceresWithdrawn: 'bool',
-=======
-    rpc: {},
-    types: {
-        VotingInfo: {
-            voting_option: 'u32',
-            number_of_votes: 'Balance',
-            ceres_withdrawn: 'bool',
-        },
-        PollInfo: {
-            number_of_options: 'u32',
-            poll_start_timestamp: 'Moment',
-            poll_end_timestamp: 'Moment',
-        },
->>>>>>> 28e554ae
     },
     PollInfo: {
       numberOfOptions: 'u32',
-      pollStartBlock: 'BlockNumber',
-      pollEndBlock: 'BlockNumber',
+      pollStartBlock: 'Moment',
+      pollEndBlock: 'Moment',
     },
   },
 };