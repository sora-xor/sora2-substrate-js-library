export default {
<<<<<<< HEAD
  rpc: {},
  types: {
    TokenLockInfo: {
      tokens: 'Balance',
      unlockingBlock: 'BlockNumber',
      assetId: 'AssetId',
=======
    rpc: {},
    types: {
        TokenLockInfo: {
            tokens: 'Balance',
            unlocking_timestamp: 'Moment',
            asset_id: 'AssetId',
        },
>>>>>>> 28e554ae
    },
  },
};<|MERGE_RESOLUTION|>--- conflicted
+++ resolved
@@ -1,20 +1,10 @@
 export default {
-<<<<<<< HEAD
   rpc: {},
   types: {
     TokenLockInfo: {
       tokens: 'Balance',
-      unlockingBlock: 'BlockNumber',
+      unlockingTimestamp: 'Moment',
       assetId: 'AssetId',
-=======
-    rpc: {},
-    types: {
-        TokenLockInfo: {
-            tokens: 'Balance',
-            unlocking_timestamp: 'Moment',
-            asset_id: 'AssetId',
-        },
->>>>>>> 28e554ae
     },
   },
 };