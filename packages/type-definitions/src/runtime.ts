/* eslint-disable @typescript-eslint/camelcase */
export default {
  rpc: {},
  types: {
    AssetIdOf: 'AssetId',
    Amount: 'i128',
    AmountOf: 'Amount',
    CurrencyId: 'AssetId',
    CurrencyIdOf: 'AssetId',
    BasisPoints: 'u16',
    Fixed: 'FixedU128',
    FarmId: 'u64',
    DEXId: 'u32',
    DEXIdOf: 'DEXId',
    DEXInfo: {
      base_asset_id: 'AssetId',
      default_fee: 'BasisPoints',
      default_protocol_fee: 'BasisPoints'
    },
    BalancePrecision: 'u8',
    AssetSymbol: 'Vec<u8>',
    AssetName: 'Vec<u8>',
    AssetId32: '[u8; 32]',
    SwapWithDesiredInput: {
      desired_amount_in: "Balance",
      min_amount_out: "Balance"
    },
    SwapWithDesiredOutput: {
      desired_amount_out: "Balance",
      max_amount_in: "Balance"
    },
    SwapAmount: {
      _enum: {
        WithDesiredInput: "SwapWithDesiredInput",
        WithDesiredOutput: "SwapWithDesiredOutput"
      }
    },
    QuoteWithDesiredInput: {
      desired_amount_in: "Balance"
    },
    QuoteWithDesiredOutput: {
      desired_amount_out: "Balance"
    },
    QuoteAmount: {
      _enum: {
        WithDesiredInput: "QuoteWithDesiredInput",
        WithDesiredOutput: "QuoteWithDesiredOutput"
      }
    },
    SwapVariant: {
      _enum: [
        'WithDesiredInput',
        'WithDesiredOutput'
      ]
    },
    TechAmount: 'Amount',
    TechBalance: 'Balance',
    SwapOutcome: {
      amount: "Balance",
      fee: "Balance",
    },
    LiquiditySourceType: {
      _enum: [
        'XYKPool',
        'BondingCurvePool',
        'MulticollateralBondingCurvePool',
        'MockPool',
        'MockPool2',
        'MockPool3',
        'MockPool4'
      ]
    },
    FilterMode: {
      _enum: [
        'Disabled',
        'ForbidSelected',
        'AllowSelected',
      ]
    },
    SwapOutcomeInfo: {
      amount: 'Balance',
      fee: 'Balance'
    },
    TradingPair: {
      base_asset_id: "AssetId",
      target_asset_id: "AssetId"
    },
    PermissionId: "u32",
    HolderId: "AccountId",
    OwnerId: "AccountId",
    Mode: {
      _enum: [
        'Permit', 'Forbid'
      ]
    },
    Scope: {
      _enum: {
        Limited: "H512",
        Unlimited: "Null"
      }
    },
    OracleKey: "AssetId",
    ChargeFeeInfo: {
      tip: "Compact<Balance>",
      target_asset_id: "AssetId"
    },
    SwapAction: "Null",             // define properly if needed
    ValidationFunction: "Null",     // define properly if needed
    Permission: "Null",             // define properly if needed
    DistributionAccounts: "Null",
    MultisigAccount: "Null",
    PendingMultisigAccount: "Null",
    Farmer: "Null",
    Farm: "Null",
    SmoothPriceState: "Null",
    MultiCurrencyBalanceOf: "Null",
    Duration: "Null",
    PostDispatchInfo: {
      actual_weight: "Option<Weight>",
      pays_fee: "Pays",
    },
    DispatchErrorWithPostInfoTPostDispatchInfo: {
      post_info: "PostDispatchInfo",
      error: "DispatchError",
    },
    DispatchResultWithPostInfo: "Result<PostDispatchInfo, DispatchErrorWithPostInfoTPostDispatchInfo>",
    Public: "[u8; 33]",
    RewardReason: {
      _enum: [
        "Unspecified", "BuyOnBondingCurve", "LiquidityProvisionFarming", "MarketMakerVolume"
      ]
    },
    StorageVersion: "Null", // Generic storage version
    MarketMakerInfo: {
      count: "u32",
      volume: "Balance",
    },
    PredefinedAssetId: {
      _enum: [
        "XOR",
        "DOT",
        "KSM",
        "USDT",
        "VAL",
        "PSWAP",
        "DAI",
        "ETH"
      ]
    },
    RewardInfo: {
      limit: "Balance",
      total_available: "Balance",
      rewards: "BTreeMap<RewardReason, Balance>",
    },
<<<<<<< HEAD
    TechTradingPair: {
      base_asset_id: 'TechAssetId',
      target_asset_id: 'TechAssetId',
    },
    TechAssetId: {
      _enum: {
        Wrapped: "PredefinedAssetId",
        Escaped: "AssetId"
      }
    },
    TechPurpose: {
      _enum: {
        FeeCollector: "Null",
        FeeCollectorForPair: "TechTradingPair",
        LiquidityKeeper: "TechTradingPair",
        Identifier: "Vec<u8>"
      }
    },
    TechAccountId: {
      _enum: {
        Pure: "(DEXId, TechPurpose)",
        Generic: "(Vec<u8>, Vec<u8>)",
        Wrapped: "AccountId",
        WrappedRepr: "AccountId"
      }
    },
=======
    PriceInfo: {
      price_failures: "u32",
      spot_prices: "Vec<Balance>",
      average_price: "Balance",
      needs_update: "bool"
    }
>>>>>>> 17969462
  }
}<|MERGE_RESOLUTION|>--- conflicted
+++ resolved
@@ -152,7 +152,6 @@
       total_available: "Balance",
       rewards: "BTreeMap<RewardReason, Balance>",
     },
-<<<<<<< HEAD
     TechTradingPair: {
       base_asset_id: 'TechAssetId',
       target_asset_id: 'TechAssetId',
@@ -179,13 +178,11 @@
         WrappedRepr: "AccountId"
       }
     },
-=======
     PriceInfo: {
       price_failures: "u32",
       spot_prices: "Vec<Balance>",
       average_price: "Balance",
       needs_update: "bool"
     }
->>>>>>> 17969462
   }
 }