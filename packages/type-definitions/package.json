--- conflicted
+++ resolved
@@ -1,10 +1,6 @@
 {
   "name": "@sora-substrate/type-definitions",
-<<<<<<< HEAD
-  "version": "1.13.1-1",
-=======
   "version": "1.13.2",
->>>>>>> 3ec9883c
   "license": "Apache-2.0",
   "main": "./build/index.js",
   "typings": "./build/index.d.ts",
