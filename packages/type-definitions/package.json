{
  "name": "@sora-substrate/type-definitions",
<<<<<<< HEAD
  "version": "1.34.10",
=======
  "version": "1.35.0",
>>>>>>> 2e813db9
  "license": "Apache-2.0",
  "main": "./build/index.js",
  "typings": "./build/index.d.ts",
  "publishConfig": {
    "access": "public"
  },
  "dependencies": {
    "@open-web3/orml-type-definitions": "1.1.4"
  }
}<|MERGE_RESOLUTION|>--- conflicted
+++ resolved
@@ -1,10 +1,6 @@
 {
   "name": "@sora-substrate/type-definitions",
-<<<<<<< HEAD
-  "version": "1.34.10",
-=======
   "version": "1.35.0",
->>>>>>> 2e813db9
   "license": "Apache-2.0",
   "main": "./build/index.js",
   "typings": "./build/index.d.ts",
