{
  "name": "@sora-substrate/type-definitions",
<<<<<<< HEAD
  "version": "1.17.17",
=======
  "version": "1.17.19",
>>>>>>> 50bc8013
  "license": "Apache-2.0",
  "main": "./build/index.js",
  "typings": "./build/index.d.ts",
  "publishConfig": {
    "access": "public"
  },
  "dependencies": {
    "@open-web3/orml-type-definitions": "1.1.4"
  }
}<|MERGE_RESOLUTION|>--- conflicted
+++ resolved
@@ -1,10 +1,6 @@
 {
   "name": "@sora-substrate/type-definitions",
-<<<<<<< HEAD
-  "version": "1.17.17",
-=======
   "version": "1.17.19",
->>>>>>> 50bc8013
   "license": "Apache-2.0",
   "main": "./build/index.js",
   "typings": "./build/index.d.ts",
