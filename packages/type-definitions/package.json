--- conflicted
+++ resolved
@@ -1,10 +1,6 @@
 {
   "name": "@sora-substrate/type-definitions",
-<<<<<<< HEAD
-  "version": "1.11.1",
-=======
-  "version": "1.11.2",
->>>>>>> b3a6fdee
+  "version": "1.11.3",
   "license": "Apache-2.0",
   "main": "./build/index.js",
   "typings": "./build/index.d.ts",
