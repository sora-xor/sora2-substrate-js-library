--- conflicted
+++ resolved
@@ -3,7 +3,6 @@
 import { SORA_ENV } from '@sora-substrate/types/scripts/consts';
 
 describe('FPNumber', () => {
-<<<<<<< HEAD
   beforeAll(async () => {
     await connection.open(SORA_ENV.prod);
   });
@@ -12,8 +11,6 @@
     await connection.close();
   });
 
-=======
->>>>>>> c0bc665e
   it.each([
     ['', 18, '0'], // Edge case: empty string
     ['0', 18, '0'], // Edge case: zero
