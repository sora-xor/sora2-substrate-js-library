--- conflicted
+++ resolved
@@ -1,9 +1,5 @@
 {
-<<<<<<< HEAD
-  "version": "0.9.3",
-=======
-  "version": "1.3.8",
->>>>>>> baa33260
+  "version": "1.3.9",
   "author": "Stefan Popov <popov@soramitsu.co.jp>",
   "private": true,
   "license": "Apache-2.0",
