--- conflicted
+++ resolved
@@ -1,9 +1,5 @@
 {
-<<<<<<< HEAD
-  "version": "1.3.17",
-=======
   "version": "1.3.19",
->>>>>>> 8e43f381
   "author": "Stefan Popov <popov@soramitsu.co.jp>",
   "private": true,
   "license": "Apache-2.0",
