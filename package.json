--- conflicted
+++ resolved
@@ -1,9 +1,5 @@
 {
-<<<<<<< HEAD
-  "version": "1.4.2",
-=======
   "version": "1.6.0",
->>>>>>> 663607e6
   "author": "Stefan Popov <popov@soramitsu.co.jp>",
   "private": true,
   "license": "Apache-2.0",
